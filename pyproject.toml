[build-system]
requires = ['setuptools>=61', 'setuptools_scm[toml]>=6.0']
build-backend = 'setuptools.build_meta'
[project]
name = 'mpmath'
description = 'Python library for arbitrary-precision floating-point arithmetic'
authors = [{name = 'Fredrik Johansson', email = 'fredrik.johansson@gmail.com'}]
license = {text = 'BSD'}
classifiers = ['License :: OSI Approved :: BSD License',
               'Topic :: Scientific/Engineering :: Mathematics',
               'Topic :: Software Development :: Libraries :: Python Modules',
               'Programming Language :: Python',
               'Programming Language :: Python :: 3',
               'Programming Language :: Python :: 3 :: Only',
               'Programming Language :: Python :: 3.8',
               'Programming Language :: Python :: 3.9',
               'Programming Language :: Python :: 3.10',
               'Programming Language :: Python :: 3.11',
               'Programming Language :: Python :: 3.12',
               'Programming Language :: Python :: Implementation :: CPython',
               'Programming Language :: Python :: Implementation :: PyPy']
dynamic = ['version']
requires-python = '>=3.8'
[project.readme]
file = 'README.rst'
content-type = 'text/x-rst'
[project.urls]
Homepage = 'https://mpmath.org/'
'Source Code' = 'https://github.com/mpmath/mpmath'
'Bug Tracker' = 'https://github.com/mpmath/mpmath/issues'
Documentation = 'http://mpmath.org/doc/current/'
[project.optional-dependencies]
tests = ['pytest>=6', 'numpy; python_version<"3.13"',
<<<<<<< HEAD
         'matplotlib; python_version<"3.13"',
         'scipy; python_version>"3.10" and python_version<"3.13"']
=======
         'matplotlib; python_version<"3.13"', 'pexpect', 'ipython']
>>>>>>> b94812a9
develop = ['mpmath[tests]', 'flake518>=1.5; python_version>="3.9"',
           'pytest-cov', 'wheel', 'build']
gmpy = ['gmpy2>=2.1.0a4; platform_python_implementation!="PyPy" and python_version<"3.12"',
        'gmpy2>=2.2.0a1; platform_python_implementation!="PyPy" and python_version>="3.12" and python_version<"3.13"']
docs = ['sphinx', 'matplotlib; python_version<"3.13"',
        'sphinxcontrib-autoprogram']
ci = ['pytest-xdist']
[tool.setuptools]
zip-safe = true
[tool.setuptools.dynamic]
version = {attr = 'setuptools_scm.get_version'}
[tool.setuptools.packages]
find = {namespaces = false}
[tool.flake8]
select = ['E101', 'E111', 'E112', 'E113', 'E501', 'E703', 'E712', 'E713',
          'W191', 'W291', 'W292', 'W293', 'W391']
exclude = ['.eggs', '.git']
max_line_length = 200
[tool.pytest.ini_options]
testpaths = ['mpmath', 'docs']
doctest_optionflags = ['IGNORE_EXCEPTION_DETAIL', 'ELLIPSIS']
addopts = "--durations=20 --doctest-modules --doctest-glob='*.rst'"
norecursedirs = ['docs/plots', 'demo', '.eggs', '.git']
filterwarnings = ['error::DeprecationWarning']
xfail_strict = true
[tool.coverage.run]
branch = true
omit = ['mpmath/tests/*']
[tool.coverage.report]
exclude_lines = ['pragma: no cover',
                 'raise NotImplementedError',
                 'return NotImplemented',
                 'if __name__ == .__main__.:']
show_missing = true
[tool.isort]
lines_after_imports = 2
atomic = true<|MERGE_RESOLUTION|>--- conflicted
+++ resolved
@@ -31,12 +31,8 @@
 Documentation = 'http://mpmath.org/doc/current/'
 [project.optional-dependencies]
 tests = ['pytest>=6', 'numpy; python_version<"3.13"',
-<<<<<<< HEAD
-         'matplotlib; python_version<"3.13"',
+         'matplotlib; python_version<"3.13"', 'pexpect', 'ipython',
          'scipy; python_version>"3.10" and python_version<"3.13"']
-=======
-         'matplotlib; python_version<"3.13"', 'pexpect', 'ipython']
->>>>>>> b94812a9
 develop = ['mpmath[tests]', 'flake518>=1.5; python_version>="3.9"',
            'pytest-cov', 'wheel', 'build']
 gmpy = ['gmpy2>=2.1.0a4; platform_python_implementation!="PyPy" and python_version<"3.12"',
