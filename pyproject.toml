--- conflicted
+++ resolved
@@ -30,13 +30,9 @@
 'Bug Tracker' = 'https://github.com/mpmath/mpmath/issues'
 Documentation = 'http://mpmath.org/doc/current/'
 [project.optional-dependencies]
-<<<<<<< HEAD
-tests = ['pytest>=6', 'numpy<=1.25.2; python_version<"3.12"',
+tests = ['pytest>=6', 'numpy; python_version<"3.13"',
+         'matplotlib; python_version<"3.13"',
          'scipy; python_version>"3.10"']
-=======
-tests = ['pytest>=6', 'numpy; python_version<"3.13"',
-         'matplotlib; python_version<"3.13"']
->>>>>>> afb829b4
 develop = ['mpmath[tests]', 'flake518>=1.5; python_version>="3.9"',
            'pytest-cov', 'wheel', 'build']
 gmpy = ['gmpy2>=2.1.0a4; platform_python_implementation!="PyPy" and python_version<"3.12"',
