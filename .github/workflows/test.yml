--- conflicted
+++ resolved
@@ -6,11 +6,7 @@
     strategy:
       fail-fast: false
       matrix:
-<<<<<<< HEAD
-        python-version: ["3.5", "3.6", "3.7", "3.8", "3.9", "3.10", "3.11-dev", "pypy-3.7", "pypy-3.8", "pypy3.9"]
-=======
-        python-version: [2.7, 3.5, 3.6, 3.7, 3.8, 3.9, '3.10', 3.11, pypy2.7, pypy3.9]
->>>>>>> f93f2b2f
+        python-version: ["3.5", "3.6", "3.7", "3.8", "3.9", "3.10", "3.11", "pypy-3.7", "pypy-3.8", "pypy3.9"]
     steps:
     - uses: actions/checkout@v3
     - name: Set up Python ${{ matrix.python-version }}
