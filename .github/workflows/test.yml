name: test
on: [push, pull_request]
jobs:
  build:
    runs-on: ubuntu-latest
    strategy:
      matrix:
<<<<<<< HEAD
        python-version: ["3.5", "3.6", "3.7", "3.8", "3.9", "3.10", "pypy-3.7", "pypy-3.8"]
=======
        python-version: [2.7, 3.5, 3.6, 3.7, 3.8, 3.9, '3.10', 3.11-dev, pypy2.7, pypy3.9]
>>>>>>> 5f57beb1
    steps:
    - uses: actions/checkout@v3
    - name: Set up Python ${{ matrix.python-version }}
      uses: actions/setup-python@v4
      with:
        python-version: ${{ matrix.python-version }}
    - name: Install libs
      run: |
        sudo apt update
        sudo apt install libmpc-dev latexmk texlive-xetex
    - name: Install dependencies
      run: |
        pip install --upgrade --force-reinstall setuptools pip
        pip install --upgrade .[develop,gmpy,docs]
    - name: Linting with pycodestyle, etc
      run: |
        python -We:invalid -m compileall -f mpmath -q
        pycodestyle
    - name: Tests
      run: pytest
    - name: Run coverage tests & upload results
      env:
        PYTEST_ADDOPTS: --cov mpmath
      if: matrix.python-version == 3.5 || matrix.python-version == 3.10
      run: |
        pytest
        codecov --required
    - name: Building docs
      run: |
        python setup.py build_sphinx -c docs -b html,latex
        make -C build/sphinx/latex all-pdf
    - name: Make packages
      run: python setup.py sdist bdist_wheel
    - name: Archive production artifacts
      uses: actions/upload-artifact@v3
      if: matrix.python-version == 3.6
      with:
        path: |
          dist/
          build/sphinx/html/
          build/sphinx/latex/mpmath.pdf
          coverage.xml
          build/coverage/html/
    - name: Publish package on PyPI
      if: matrix.python-version == 3.9 && github.event_name == 'push' && startsWith(github.event.ref, 'refs/tags')
      uses: pypa/gh-action-pypi-publish@v1.4.2
      with:
        user: __token__
        password: ${{ secrets.PYPI_API_TOKEN }}<|MERGE_RESOLUTION|>--- conflicted
+++ resolved
@@ -5,11 +5,7 @@
     runs-on: ubuntu-latest
     strategy:
       matrix:
-<<<<<<< HEAD
-        python-version: ["3.5", "3.6", "3.7", "3.8", "3.9", "3.10", "pypy-3.7", "pypy-3.8"]
-=======
-        python-version: [2.7, 3.5, 3.6, 3.7, 3.8, 3.9, '3.10', 3.11-dev, pypy2.7, pypy3.9]
->>>>>>> 5f57beb1
+        python-version: ["3.5", "3.6", "3.7", "3.8", "3.9", "3.10", "3.11-dev", "pypy-3.7", "pypy-3.8"]
     steps:
     - uses: actions/checkout@v3
     - name: Set up Python ${{ matrix.python-version }}
