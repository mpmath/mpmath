name: test
on:
  push:
  pull_request:
  workflow_dispatch:
  schedule:
    - cron: '0 0 * * 2'
jobs:
  linter:
    uses: ./.github/workflows/linter.yml
# coverage:
#   uses: ./.github/workflows/coverage.yml
# docs:
#   uses: ./.github/workflows/docs.yml
  tests:
    needs:
      - linter
#     - coverage
    runs-on: ubuntu-24.04
    strategy:
      fail-fast: false
      matrix:
<<<<<<< HEAD
        python-version: [pypy3.11]
=======
        python-version: [3.9, '3.10', 3.11, 3.12, 3.13, 3.14, 3.13t,
                         pypy3.11, 3.14t]
>>>>>>> be2ba908
        nogmpy: [false]
        purepy: [false]
    env:
      PYTEST_ADDOPTS: -n auto
    steps:
    - uses: actions/checkout@v5
      with:
        fetch-depth: 0
    - name: Set up Python ${{ matrix.python-version }}
      uses: actions/setup-python@v6
      with:
        python-version: ${{ matrix.python-version }}
        allow-prereleases: true
    - name: Install gmpy2 deps
      if: ${{ startsWith(matrix.python-version, '3.14') }}
      run: sudo apt install libmpc-dev
    - name: Install dependencies
      run: |
        pip install --upgrade setuptools pip
        pip install --upgrade .[develop,gmpy2,gmp,ci]
    - run: pip uninstall -y gmpy2
      if: matrix.nogmpy
    - run: pip uninstall -y gmpy2 python-gmp
      if: matrix.purepy
    - run: pytest<|MERGE_RESOLUTION|>--- conflicted
+++ resolved
@@ -20,12 +20,7 @@
     strategy:
       fail-fast: false
       matrix:
-<<<<<<< HEAD
         python-version: [pypy3.11]
-=======
-        python-version: [3.9, '3.10', 3.11, 3.12, 3.13, 3.14, 3.13t,
-                         pypy3.11, 3.14t]
->>>>>>> be2ba908
         nogmpy: [false]
         purepy: [false]
     env:
