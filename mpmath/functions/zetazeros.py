"""
The function zetazero(n) computes the n-th nontrivial zero of zeta(s).

The general strategy is to locate a block of Gram intervals B where we
know exactly the number of zeros contained and which of those zeros
is that which we search.

If n <= 400 000 000  we know exactly the Rosser exceptions, contained
in a list in this file. Hence for n<=400 000 000 we simply
look at these list of exceptions. If our zero is implicated in one of
these exceptions we have our block B.  In other case we simply locate
the good Rosser block containing our zero.

For n > 400 000 000 we apply the method of Turing, as complemented by
Lehman, Brent and Trudgian  to find a suitable B.
"""

from .functions import defun, defun_wrapped

def find_rosser_block_zero(ctx, n):
    """for n<400 000 000 determines a block were one find our zero"""
    for k in range(len(_ROSSER_EXCEPTIONS)//2):
        a=_ROSSER_EXCEPTIONS[2*k][0]
        b=_ROSSER_EXCEPTIONS[2*k][1]
        if ((a<= n-2) and (n-1 <= b)):
            t0 = ctx.grampoint(a)
            t1 = ctx.grampoint(b)
            v0 = ctx._fp.siegelz(t0)
            v1 = ctx._fp.siegelz(t1)
            my_zero_number = n-a-1
            zero_number_block = b-a
            pattern = _ROSSER_EXCEPTIONS[2*k+1]
            return (my_zero_number, [a,b], [t0,t1], [v0,v1])
    k = n-2
    t,v,b = compute_triple_tvb(ctx, k)
    T = [t]
    V = [v]
    while b < 0:
        k -= 1
        t,v,b = compute_triple_tvb(ctx, k)
        T.insert(0,t)
        V.insert(0,v)
    my_zero_number = n-k-1
    m = n-1
    t,v,b = compute_triple_tvb(ctx, m)
    T.append(t)
    V.append(v)
    while b < 0:
        m += 1
        t,v,b = compute_triple_tvb(ctx, m)
        T.append(t)
        V.append(v)
    return (my_zero_number, [k,m], T, V)

def wpzeros(t):
    """Precision needed to compute higher zeros"""
    wp = 53
    if t > 3*10**8:
        wp = 63
    if t > 10**11:
        wp = 70
    if t > 10**14:
        wp = 83
    return wp

def separate_zeros_in_block(ctx, zero_number_block, T, V, limitloop=None,
    fp_tolerance=None):
    """Separate the zeros contained in the block T, limitloop
    determines how long one must search"""
    if limitloop is None:
        limitloop = ctx.inf
    loopnumber = 0
    variations = count_variations(V)
    while ((variations < zero_number_block) and (loopnumber <limitloop)):
        a = T[0]
        v = V[0]
        newT = [a]
        newV = [v]
        variations = 0
        for n in range(1,len(T)):
            b2 = T[n]
            u = V[n]
            if (u*v>0):
                alpha = ctx.sqrt(u/v)
                b= (alpha*a+b2)/(alpha+1)
            else:
                b = (a+b2)/2
            if fp_tolerance < 10:
                w = ctx._fp.siegelz(b)
                if abs(w)<fp_tolerance:
                    w = ctx.siegelz(b)
            else:
                w=ctx.siegelz(b)
            if v*w<0:
                variations += 1
            newT.append(b)
            newV.append(w)
            u = V[n]
            if u*w <0:
                variations += 1
            newT.append(b2)
            newV.append(u)
            a = b2
            v = u
        T = newT
        V = newV
        loopnumber +=1
        if (limitloop>ITERATION_LIMIT)and(loopnumber>2)and(variations+2==zero_number_block):
            dtMax=0
            dtSec=0
            kMax = 0
            for k1 in range(1,len(T)):
                dt = T[k1]-T[k1-1]
                if dt > dtMax:
                    kMax=k1
                    dtSec = dtMax
                    dtMax = dt
                elif  (dt<dtMax) and(dt >dtSec):
                    dtSec = dt
            if dtMax>3*dtSec:
                f = lambda x: ctx.rs_z(x,derivative=1)
                t0=T[kMax-1]
                t1 = T[kMax]
<<<<<<< HEAD
                t=ctx.findroot(f,  (t0,t1), solver ='anderson',verify=False, verbose=False)
=======
                t=ctx.findroot(f, (t0,t1), solver ='illinois')
>>>>>>> 1c4bf6db
                v = ctx.siegelz(t)
                if (t0<t) and (t<t1) and (v*V[kMax]<0):
                    T.insert(kMax,t)
                    V.insert(kMax,v)
        variations = count_variations(V)
    if variations == zero_number_block:
        separated = True
    else:
        separated = False
    return (T,V, separated)

def separate_my_zero(ctx, my_zero_number, zero_number_block, T, V, prec):
    """If we know which zero of this block is mine,
    the function separates the zero"""
    variations = 0
    v0 = V[0]
    for k in range(1,len(V)):
        v1 = V[k]
        if v0*v1 < 0:
            variations +=1
            if variations == my_zero_number:
                k0 = k
                leftv = v0
                rightv = v1
        v0 = v1
    t1 = T[k0]
    t0 = T[k0-1]
    ctx.prec = prec
    wpz = wpzeros(my_zero_number*ctx.log(my_zero_number))

    guard = 4*ctx.mag(my_zero_number)
    precs = [ctx.prec+4]
    index=0
    while precs[0] > 2*wpz:
        index +=1
        precs = [precs[0] // 2 +3+2*index] + precs
    ctx.prec = precs[0] + guard
<<<<<<< HEAD
    r = ctx.findroot(ctx.siegelz, (t0,t1), solver ='anderson', verbose=False)
=======
    r = ctx.findroot(ctx.siegelz, (t0,t1), solver ='illinois')
>>>>>>> 1c4bf6db
    #print "first step at", ctx.dps, "digits"
    z=ctx.mpc(0.5,r)
    for prec in precs[1:]:
        ctx.prec = prec + guard
        #print "refining to", ctx.dps, "digits"
        znew = z - ctx.zeta(z) / ctx.zeta(z, derivative=1)
        #print "difference", ctx.nstr(abs(z-znew))
        z=ctx.mpc(0.5,ctx.im(znew))
    return ctx.im(z)

def sure_number_block(ctx, n):
    """The number of good Rosser blocks needed to apply
    Turing method
    References:
    R. P. Brent, On the Zeros of the Riemann Zeta Function
    in the Critical Strip, Math. Comp. 33 (1979) 1361--1372
    T. Trudgian, Improvements to Turing Method, Math. Comp."""
    if n < 9*10**5:
        return(2)
    g = ctx.grampoint(n-100)
    lg = ctx._fp.ln(g)
    brent = 0.0061 * lg**2 +0.08*lg
    trudgian = 0.0031 * lg**2 +0.11*lg
    N = ctx.ceil(min(brent,trudgian))
    N = int(N)
    return N

def compute_triple_tvb(ctx, n):
    t = ctx.grampoint(n)
    v = ctx._fp.siegelz(t)
    if ctx.mag(abs(v))<ctx.mag(t)-45:
        v = ctx.siegelz(t)
    b = v*(-1)**n
    return t,v,b



ITERATION_LIMIT = 4

def search_supergood_block(ctx, n, fp_tolerance):
    """To use for n>400 000 000"""
    sb = sure_number_block(ctx, n)
    number_goodblocks = 0
    m2 = n-1
    t, v, b = compute_triple_tvb(ctx, m2)
    Tf = [t]
    Vf = [v]
    while b < 0:
        m2 += 1
        t,v,b = compute_triple_tvb(ctx, m2)
        Tf.append(t)
        Vf.append(v)
    goodpoints = [m2]
    T = [t]
    V = [v]
    while number_goodblocks < 2*sb:
        m2 += 1
        t, v, b = compute_triple_tvb(ctx, m2)
        T.append(t)
        V.append(v)
        while b < 0:
            m2 += 1
            t,v,b = compute_triple_tvb(ctx, m2)
            T.append(t)
            V.append(v)
        goodpoints.append(m2)
        zn = len(T)-1
        A, B, separated =\
           separate_zeros_in_block(ctx, zn, T, V, limitloop=ITERATION_LIMIT,
                fp_tolerance=fp_tolerance)
        Tf.pop()
        Tf.extend(A)
        Vf.pop()
        Vf.extend(B)
        if separated:
            number_goodblocks += 1
        else:
            number_goodblocks = 0
        T = [t]
        V = [v]
    # Now the same procedure to the left
    number_goodblocks = 0
    m2 = n-2
    t, v, b = compute_triple_tvb(ctx, m2)
    Tf.insert(0,t)
    Vf.insert(0,v)
    while b < 0:
        m2 -= 1
        t,v,b = compute_triple_tvb(ctx, m2)
        Tf.insert(0,t)
        Vf.insert(0,v)
    goodpoints.insert(0,m2)
    T = [t]
    V = [v]
    while number_goodblocks < 2*sb:
        m2 -= 1
        t, v, b = compute_triple_tvb(ctx, m2)
        T.insert(0,t)
        V.insert(0,v)
        while b < 0:
            m2 -= 1
            t,v,b = compute_triple_tvb(ctx, m2)
            T.insert(0,t)
            V.insert(0,v)
        goodpoints.insert(0,m2)
        zn = len(T)-1
        A, B, separated =\
           separate_zeros_in_block(ctx, zn, T, V, limitloop=ITERATION_LIMIT, fp_tolerance=fp_tolerance)
        A.pop()
        Tf = A+Tf
        B.pop()
        Vf = B+Vf
        if separated:
            number_goodblocks += 1
        else:
            number_goodblocks = 0
        T = [t]
        V = [v]
    r = goodpoints[2*sb]
    lg = len(goodpoints)
    s = goodpoints[lg-2*sb-1]
    tr, vr, br = compute_triple_tvb(ctx, r)
    ar = Tf.index(tr)
    ts, vs, bs = compute_triple_tvb(ctx, s)
    as1 = Tf.index(ts)
    T = Tf[ar:as1+1]
    V = Vf[ar:as1+1]
    zn = s-r
    A, B, separated =\
       separate_zeros_in_block(ctx, zn,T,V,limitloop=ITERATION_LIMIT, fp_tolerance=fp_tolerance)
    if separated:
        return (n-r-1,[r,s],A,B)
    q = goodpoints[sb]
    lg = len(goodpoints)
    t = goodpoints[lg-sb-1]
    tq, vq, bq = compute_triple_tvb(ctx, q)
    aq = Tf.index(tq)
    tt, vt, bt = compute_triple_tvb(ctx, t)
    at = Tf.index(tt)
    T = Tf[aq:at+1]
    V = Vf[aq:at+1]
    return (n-q-1,[q,t],T,V)

def count_variations(V):
    count = 0
    vold = V[0]
    for n in range(1, len(V)):
        vnew = V[n]
        if vold*vnew < 0:
            count +=1
        vold = vnew
    return count

def pattern_construct(ctx, block, T, V):
    pattern = '('
    a = block[0]
    b = block[1]
    t0,v0,b0 = compute_triple_tvb(ctx, a)
    k = 0
    k0 = 0
    for n in range(a+1,b+1):
        t1,v1,b1 = compute_triple_tvb(ctx, n)
        lgT =len(T)
        while (k < lgT) and (T[k] <= t1):
            k += 1
        L = V[k0:k]
        L.append(v1)
        L.insert(0,v0)
        count = count_variations(L)
        pattern = pattern + ("%s" % count)
        if b1 > 0:
            pattern = pattern + ')('
        k0 = k
        t0,v0,b0 = t1,v1,b1
    pattern = pattern[:-1]
    return pattern

@defun
def zetazero(ctx, n, info=False, round=True):
    r"""
    Computes the `n`-th nontrivial zero of `\zeta(s)` on the critical line,
    i.e. returns an approximation of the `n`-th largest complex number
    `s = \frac{1}{2} + ti` for which `\zeta(s) = 0`. Equivalently, the
    imaginary part `t` is a zero of the Z-function (:func:`~mpmath.siegelz`).

    **Examples**

    The first few zeros::

        >>> from mpmath import mp, zetazero, chop, zeta, siegelz
        >>> mp.dps = 25
        >>> mp.pretty = True
        >>> zetazero(1)
        (0.5 + 14.13472514173469379045725j)
        >>> zetazero(2)
        (0.5 + 21.02203963877155499262848j)
        >>> zetazero(20)
        (0.5 + 77.14484006887480537268266j)

    Verifying that the values are zeros::

        >>> for n in range(1,5):
        ...     s = zetazero(n)
        ...     chop(zeta(s)), chop(siegelz(s.imag))
        ...
        (0.0, 0.0)
        (0.0, 0.0)
        (0.0, 0.0)
        (0.0, 0.0)

    Negative indices give the conjugate zeros (`n = 0` is undefined)::

        >>> zetazero(-1)
        (0.5 - 14.13472514173469379045725j)

    :func:`~mpmath.zetazero` supports arbitrarily large `n` and arbitrary precision::

        >>> mp.dps = 15
        >>> zetazero(1234567)
        (0.5 + 727690.906948208j)
        >>> mp.dps = 50
        >>> zetazero(1234567)
        (0.5 + 727690.9069482075392389420041147142092708393819935j)
        >>> chop(zeta(_)/_)
        0.0

    with *info=True*, :func:`~mpmath.zetazero` gives additional information::

        >>> mp.dps = 15
        >>> zetazero(542964976,info=True)
        ((0.5 + 209039046.578535j), [542964969, 542964978], 6, '(013111110)')

    This means that the zero is between Gram points 542964969 and 542964978;
    it is the 6-th zero between them. Finally (01311110) is the pattern
    of zeros in this interval. The numbers indicate the number of zeros
    in each Gram interval (Rosser blocks between parenthesis). In this case
    there is only one Rosser block of length nine.
    """
    n = int(n)
    if n < 0:
        return ctx.zetazero(-n).conjugate()
    if n == 0:
        raise ValueError("n must be nonzero")
    wpinitial = ctx.prec
    try:
        wpz, fp_tolerance = comp_fp_tolerance(ctx, n)
        ctx.prec = wpz
        if n < 400000000:
            my_zero_number, block, T, V =\
             find_rosser_block_zero(ctx, n)
        else:
            my_zero_number, block, T, V =\
             search_supergood_block(ctx, n, fp_tolerance)
        zero_number_block = block[1]-block[0]
        T, V, separated = separate_zeros_in_block(ctx, zero_number_block, T, V,
            limitloop=ctx.inf, fp_tolerance=fp_tolerance)
        if info:
            pattern = pattern_construct(ctx,block,T,V)
        prec = max(wpinitial, wpz)
        t = separate_my_zero(ctx, my_zero_number, zero_number_block,T,V,prec)
        v = ctx.mpc(0.5,t)
    finally:
        ctx.prec = wpinitial
    if round:
        v =+v
    if info:
        return (v,block,my_zero_number,pattern)
    else:
        return v

def gram_index(ctx, t):
    if t > 10**13:
        wp = 3*ctx.log(t, 10)
    else:
        wp = 0
    prec = ctx.prec
    try:
        ctx.prec += wp
        h = int(ctx.siegeltheta(t)/ctx.pi)
    finally:
        ctx.prec = prec
    return(h)

def count_to(ctx, t, T, V):
    count = 0
    vold = V[0]
    told = T[0]
    tnew = T[1]
    k = 1
    while tnew < t:
        vnew = V[k]
        if vold*vnew < 0:
            count += 1
        vold = vnew
        k += 1
        tnew = T[k]
    a = ctx.siegelz(t)
    if a*vold < 0:
        count += 1
    return count

def comp_fp_tolerance(ctx, n):
    wpz = wpzeros(n*ctx.log(n))
    if n < 15*10**8:
        fp_tolerance = 0.0005
    elif n <= 10**14:
        fp_tolerance = 0.1
    else:
        fp_tolerance = 100
    return wpz, fp_tolerance

@defun
def nzeros(ctx, t):
    r"""
    Computes the number of zeros of the Riemann zeta function in
    `(0,1) \times (0,t]`, usually denoted by `N(t)`.

    **Examples**

    The first zero has imaginary part between 14 and 15::

        >>> from mpmath import mp, nzeros, zetazero
        >>> mp.pretty = True
        >>> nzeros(14)
        0
        >>> nzeros(15)
        1
        >>> zetazero(1)
        (0.5 + 14.1347251417347j)

    Some closely spaced zeros::

        >>> nzeros(10**7)
        21136125
        >>> zetazero(21136125)
        (0.5 + 9999999.32718175j)
        >>> zetazero(21136126)
        (0.5 + 10000000.2400236j)
        >>> nzeros(545439823.215)
        1500000001
        >>> zetazero(1500000001)
        (0.5 + 545439823.201985j)
        >>> zetazero(1500000002)
        (0.5 + 545439823.325697j)

    This confirms the data given by J. van de Lune,
    H. J. J. te Riele and D. T. Winter in 1986.
    """
    if t < 14.1347251417347:
        return 0
    x = gram_index(ctx, t)
    k = int(ctx.floor(x))
    wpinitial = ctx.prec
    wpz, fp_tolerance = comp_fp_tolerance(ctx, k)
    ctx.prec = wpz
    a = ctx.siegelz(t)
    if k == -1 and a < 0:
        return 0
    elif k == -1 and a > 0:
        return 1
    if k+2 < 400000000:
        Rblock = find_rosser_block_zero(ctx, k+2)
    else:
        Rblock = search_supergood_block(ctx, k+2, fp_tolerance)
    n1, n2 = Rblock[1]
    if n2-n1 == 1:
        b = Rblock[3][0]
        if a*b > 0:
            ctx.prec = wpinitial
            return k+1
        else:
            ctx.prec = wpinitial
            return k+2
    my_zero_number,block, T, V = Rblock
    zero_number_block = n2-n1
    T, V, separated = separate_zeros_in_block(ctx,\
                                              zero_number_block, T, V,\
                                              limitloop=ctx.inf,\
                                            fp_tolerance=fp_tolerance)
    n = count_to(ctx, t, T, V)
    ctx.prec = wpinitial
    return n+n1+1

@defun_wrapped
def backlunds(ctx, t):
    r"""
    Computes the function
    `S(t) = \operatorname{arg} \zeta(\frac{1}{2} + it) / \pi`.

    See Titchmarsh Section 9.3 for details of the definition.

    **Examples**

        >>> from mpmath import (mp, backlunds, chop, grampoint, extraprec,
        ...                     nzeros, siegeltheta, pi)
        >>> mp.pretty = True
        >>> backlunds(217.3)
        0.16302205431184

    Generally, the value is a small number. At Gram points it is an integer,
    frequently equal to 0::

        >>> chop(backlunds(grampoint(200)))
        0.0
        >>> backlunds(extraprec(10)(grampoint)(211))
        1.0
        >>> backlunds(extraprec(10)(grampoint)(232))
        -1.0

    The number of zeros of the Riemann zeta function up to height `t`
    satisfies `N(t) = \theta(t)/\pi + 1 + S(t)` (see :func:nzeros` and
    :func:`siegeltheta`)::

        >>> t = 1234.55
        >>> nzeros(t)
        842
        >>> siegeltheta(t)/pi+1+backlunds(t)
        842.0

    """
    return ctx.nzeros(t)-1-ctx.siegeltheta(t)/ctx.pi


"""
_ROSSER_EXCEPTIONS is a list of all  exceptions to
Rosser's rule for n <= 400 000 000.

Alternately the  entry is of type   [n,m], or a string.
The string is the zero pattern of the Block and the relevant
adjacent.  For example (010)3 corresponds to a block
composed of three Gram intervals, the first ant third without
a zero and the intermediate with a zero. The next Gram interval
contain three zeros. So that in total we have 4 zeros in 4 Gram
blocks. n and m are the indices of the Gram points  of this
interval of four Gram intervals. The Rosser exception is therefore
formed by the three Gram intervals that are signaled between
parenthesis.

We have included also some Rosser's exceptions beyond n=400 000 000
that are noted in the literature by some reason.

The list is composed from the data published in the references:

R. P. Brent, J. van de Lune, H. J. J. te Riele, D. T. Winter,
'On the Zeros of the Riemann Zeta Function in the Critical Strip. II',
Math. Comp. 39 (1982) 681--688.
See also Corrigenda in Math. Comp. 46 (1986) 771.

J. van de Lune, H. J. J. te Riele,
'On the Zeros of the Riemann Zeta Function in the Critical Strip. III',
Math. Comp. 41 (1983) 759--767.
See also  Corrigenda in Math. Comp. 46 (1986) 771.

J. van de Lune,
'Sums of Equal Powers of Positive Integers',
Dissertation,
Vrije Universiteit te Amsterdam, Centrum voor Wiskunde en Informatica,
Amsterdam, 1984.

Thanks to the authors all this papers and those others that have
contributed to make this possible.
"""







_ROSSER_EXCEPTIONS = \
[[13999525, 13999528], '(00)3',
[30783329, 30783332], '(00)3',
[30930926, 30930929], '3(00)',
[37592215, 37592218], '(00)3',
[40870156, 40870159], '(00)3',
[43628107, 43628110], '(00)3',
[46082042, 46082045], '(00)3',
[46875667, 46875670], '(00)3',
[49624540, 49624543], '3(00)',
[50799238, 50799241], '(00)3',
[55221453, 55221456], '3(00)',
[56948779, 56948782], '3(00)',
[60515663, 60515666], '(00)3',
[61331766, 61331770], '(00)40',
[69784843, 69784846], '3(00)',
[75052114, 75052117], '(00)3',
[79545240, 79545243], '3(00)',
[79652247, 79652250], '3(00)',
[83088043, 83088046], '(00)3',
[83689522, 83689525], '3(00)',
[85348958, 85348961], '(00)3',
[86513820, 86513823], '(00)3',
[87947596, 87947599], '3(00)',
[88600095, 88600098], '(00)3',
[93681183, 93681186], '(00)3',
[100316551, 100316554], '3(00)',
[100788444, 100788447], '(00)3',
[106236172, 106236175], '(00)3',
[106941327, 106941330], '3(00)',
[107287955, 107287958], '(00)3',
[107532016, 107532019], '3(00)',
[110571044, 110571047], '(00)3',
[111885253, 111885256], '3(00)',
[113239783, 113239786], '(00)3',
[120159903, 120159906], '(00)3',
[121424391, 121424394], '3(00)',
[121692931, 121692934], '3(00)',
[121934170, 121934173], '3(00)',
[122612848, 122612851], '3(00)',
[126116567, 126116570], '(00)3',
[127936513, 127936516], '(00)3',
[128710277, 128710280], '3(00)',
[129398902, 129398905], '3(00)',
[130461096, 130461099], '3(00)',
[131331947, 131331950], '3(00)',
[137334071, 137334074], '3(00)',
[137832603, 137832606], '(00)3',
[138799471, 138799474], '3(00)',
[139027791, 139027794], '(00)3',
[141617806, 141617809], '(00)3',
[144454931, 144454934], '(00)3',
[145402379, 145402382], '3(00)',
[146130245, 146130248], '3(00)',
[147059770, 147059773], '(00)3',
[147896099, 147896102], '3(00)',
[151097113, 151097116], '(00)3',
[152539438, 152539441], '(00)3',
[152863168, 152863171], '3(00)',
[153522726, 153522729], '3(00)',
[155171524, 155171527], '3(00)',
[155366607, 155366610], '(00)3',
[157260686, 157260689], '3(00)',
[157269224, 157269227], '(00)3',
[157755123, 157755126], '(00)3',
[158298484, 158298487], '3(00)',
[160369050, 160369053], '3(00)',
[162962787, 162962790], '(00)3',
[163724709, 163724712], '(00)3',
[164198113, 164198116], '3(00)',
[164689301, 164689305], '(00)40',
[164880228, 164880231], '3(00)',
[166201932, 166201935], '(00)3',
[168573836, 168573839], '(00)3',
[169750763, 169750766], '(00)3',
[170375507, 170375510], '(00)3',
[170704879, 170704882], '3(00)',
[172000992, 172000995], '3(00)',
[173289941, 173289944], '(00)3',
[173737613, 173737616], '3(00)',
[174102513, 174102516], '(00)3',
[174284990, 174284993], '(00)3',
[174500513, 174500516], '(00)3',
[175710609, 175710612], '(00)3',
[176870843, 176870846], '3(00)',
[177332732, 177332735], '3(00)',
[177902861, 177902864], '3(00)',
[179979095, 179979098], '(00)3',
[181233726, 181233729], '3(00)',
[181625435, 181625438], '(00)3',
[182105255, 182105259], '22(00)',
[182223559, 182223562], '3(00)',
[191116404, 191116407], '3(00)',
[191165599, 191165602], '3(00)',
[191297535, 191297539], '(00)22',
[192485616, 192485619], '(00)3',
[193264634, 193264638], '22(00)',
[194696968, 194696971], '(00)3',
[195876805, 195876808], '(00)3',
[195916548, 195916551], '3(00)',
[196395160, 196395163], '3(00)',
[196676303, 196676306], '(00)3',
[197889882, 197889885], '3(00)',
[198014122, 198014125], '(00)3',
[199235289, 199235292], '(00)3',
[201007375, 201007378], '(00)3',
[201030605, 201030608], '3(00)',
[201184290, 201184293], '3(00)',
[201685414, 201685418], '(00)22',
[202762875, 202762878], '3(00)',
[202860957, 202860960], '3(00)',
[203832577, 203832580], '3(00)',
[205880544, 205880547], '(00)3',
[206357111, 206357114], '(00)3',
[207159767, 207159770], '3(00)',
[207167343, 207167346], '3(00)',
[207482539, 207482543], '3(010)',
[207669540, 207669543], '3(00)',
[208053426, 208053429], '(00)3',
[208110027, 208110030], '3(00)',
[209513826, 209513829], '3(00)',
[212623522, 212623525], '(00)3',
[213841715, 213841718], '(00)3',
[214012333, 214012336], '(00)3',
[214073567, 214073570], '(00)3',
[215170600, 215170603], '3(00)',
[215881039, 215881042], '3(00)',
[216274604, 216274607], '3(00)',
[216957120, 216957123], '3(00)',
[217323208, 217323211], '(00)3',
[218799264, 218799267], '(00)3',
[218803557, 218803560], '3(00)',
[219735146, 219735149], '(00)3',
[219830062, 219830065], '3(00)',
[219897904, 219897907], '(00)3',
[221205545, 221205548], '(00)3',
[223601929, 223601932], '(00)3',
[223907076, 223907079], '3(00)',
[223970397, 223970400], '(00)3',
[224874044, 224874048], '22(00)',
[225291157, 225291160], '(00)3',
[227481734, 227481737], '(00)3',
[228006442, 228006445], '3(00)',
[228357900, 228357903], '(00)3',
[228386399, 228386402], '(00)3',
[228907446, 228907449], '(00)3',
[228984552, 228984555], '3(00)',
[229140285, 229140288], '3(00)',
[231810024, 231810027], '(00)3',
[232838062, 232838065], '3(00)',
[234389088, 234389091], '3(00)',
[235588194, 235588197], '(00)3',
[236645695, 236645698], '(00)3',
[236962876, 236962879], '3(00)',
[237516723, 237516727], '04(00)',
[240004911, 240004914], '(00)3',
[240221306, 240221309], '3(00)',
[241389213, 241389217], '(010)3',
[241549003, 241549006], '(00)3',
[241729717, 241729720], '(00)3',
[241743684, 241743687], '3(00)',
[243780200, 243780203], '3(00)',
[243801317, 243801320], '(00)3',
[244122072, 244122075], '(00)3',
[244691224, 244691227], '3(00)',
[244841577, 244841580], '(00)3',
[245813461, 245813464], '(00)3',
[246299475, 246299478], '(00)3',
[246450176, 246450179], '3(00)',
[249069349, 249069352], '(00)3',
[250076378, 250076381], '(00)3',
[252442157, 252442160], '3(00)',
[252904231, 252904234], '3(00)',
[255145220, 255145223], '(00)3',
[255285971, 255285974], '3(00)',
[256713230, 256713233], '(00)3',
[257992082, 257992085], '(00)3',
[258447955, 258447959], '22(00)',
[259298045, 259298048], '3(00)',
[262141503, 262141506], '(00)3',
[263681743, 263681746], '3(00)',
[266527881, 266527885], '(010)3',
[266617122, 266617125], '(00)3',
[266628044, 266628047], '3(00)',
[267305763, 267305766], '(00)3',
[267388404, 267388407], '3(00)',
[267441672, 267441675], '3(00)',
[267464886, 267464889], '(00)3',
[267554907, 267554910], '3(00)',
[269787480, 269787483], '(00)3',
[270881434, 270881437], '(00)3',
[270997583, 270997586], '3(00)',
[272096378, 272096381], '3(00)',
[272583009, 272583012], '(00)3',
[274190881, 274190884], '3(00)',
[274268747, 274268750], '(00)3',
[275297429, 275297432], '3(00)',
[275545476, 275545479], '3(00)',
[275898479, 275898482], '3(00)',
[275953000, 275953003], '(00)3',
[277117197, 277117201], '(00)22',
[277447310, 277447313], '3(00)',
[279059657, 279059660], '3(00)',
[279259144, 279259147], '3(00)',
[279513636, 279513639], '3(00)',
[279849069, 279849072], '3(00)',
[280291419, 280291422], '(00)3',
[281449425, 281449428], '3(00)',
[281507953, 281507956], '3(00)',
[281825600, 281825603], '(00)3',
[282547093, 282547096], '3(00)',
[283120963, 283120966], '3(00)',
[283323493, 283323496], '(00)3',
[284764535, 284764538], '3(00)',
[286172639, 286172642], '3(00)',
[286688824, 286688827], '(00)3',
[287222172, 287222175], '3(00)',
[287235534, 287235537], '3(00)',
[287304861, 287304864], '3(00)',
[287433571, 287433574], '(00)3',
[287823551, 287823554], '(00)3',
[287872422, 287872425], '3(00)',
[288766615, 288766618], '3(00)',
[290122963, 290122966], '3(00)',
[290450849, 290450853], '(00)22',
[291426141, 291426144], '3(00)',
[292810353, 292810356], '3(00)',
[293109861, 293109864], '3(00)',
[293398054, 293398057], '3(00)',
[294134426, 294134429], '3(00)',
[294216438, 294216441], '(00)3',
[295367141, 295367144], '3(00)',
[297834111, 297834114], '3(00)',
[299099969, 299099972], '3(00)',
[300746958, 300746961], '3(00)',
[301097423, 301097426], '(00)3',
[301834209, 301834212], '(00)3',
[302554791, 302554794], '(00)3',
[303497445, 303497448], '3(00)',
[304165344, 304165347], '3(00)',
[304790218, 304790222], '3(010)',
[305302352, 305302355], '(00)3',
[306785996, 306785999], '3(00)',
[307051443, 307051446], '3(00)',
[307481539, 307481542], '3(00)',
[308605569, 308605572], '3(00)',
[309237610, 309237613], '3(00)',
[310509287, 310509290], '(00)3',
[310554057, 310554060], '3(00)',
[310646345, 310646348], '3(00)',
[311274896, 311274899], '(00)3',
[311894272, 311894275], '3(00)',
[312269470, 312269473], '(00)3',
[312306601, 312306605], '(00)40',
[312683193, 312683196], '3(00)',
[314499804, 314499807], '3(00)',
[314636802, 314636805], '(00)3',
[314689897, 314689900], '3(00)',
[314721319, 314721322], '3(00)',
[316132890, 316132893], '3(00)',
[316217470, 316217474], '(010)3',
[316465705, 316465708], '3(00)',
[316542790, 316542793], '(00)3',
[320822347, 320822350], '3(00)',
[321733242, 321733245], '3(00)',
[324413970, 324413973], '(00)3',
[325950140, 325950143], '(00)3',
[326675884, 326675887], '(00)3',
[326704208, 326704211], '3(00)',
[327596247, 327596250], '3(00)',
[328123172, 328123175], '3(00)',
[328182212, 328182215], '(00)3',
[328257498, 328257501], '3(00)',
[328315836, 328315839], '(00)3',
[328800974, 328800977], '(00)3',
[328998509, 328998512], '3(00)',
[329725370, 329725373], '(00)3',
[332080601, 332080604], '(00)3',
[332221246, 332221249], '(00)3',
[332299899, 332299902], '(00)3',
[332532822, 332532825], '(00)3',
[333334544, 333334548], '(00)22',
[333881266, 333881269], '3(00)',
[334703267, 334703270], '3(00)',
[334875138, 334875141], '3(00)',
[336531451, 336531454], '3(00)',
[336825907, 336825910], '(00)3',
[336993167, 336993170], '(00)3',
[337493998, 337494001], '3(00)',
[337861034, 337861037], '3(00)',
[337899191, 337899194], '(00)3',
[337958123, 337958126], '(00)3',
[342331982, 342331985], '3(00)',
[342676068, 342676071], '3(00)',
[347063781, 347063784], '3(00)',
[347697348, 347697351], '3(00)',
[347954319, 347954322], '3(00)',
[348162775, 348162778], '3(00)',
[349210702, 349210705], '(00)3',
[349212913, 349212916], '3(00)',
[349248650, 349248653], '(00)3',
[349913500, 349913503], '3(00)',
[350891529, 350891532], '3(00)',
[351089323, 351089326], '3(00)',
[351826158, 351826161], '3(00)',
[352228580, 352228583], '(00)3',
[352376244, 352376247], '3(00)',
[352853758, 352853761], '(00)3',
[355110439, 355110442], '(00)3',
[355808090, 355808094], '(00)40',
[355941556, 355941559], '3(00)',
[356360231, 356360234], '(00)3',
[356586657, 356586660], '3(00)',
[356892926, 356892929], '(00)3',
[356908232, 356908235], '3(00)',
[357912730, 357912733], '3(00)',
[358120344, 358120347], '3(00)',
[359044096, 359044099], '(00)3',
[360819357, 360819360], '3(00)',
[361399662, 361399666], '(010)3',
[362361315, 362361318], '(00)3',
[363610112, 363610115], '(00)3',
[363964804, 363964807], '3(00)',
[364527375, 364527378], '(00)3',
[365090327, 365090330], '(00)3',
[365414539, 365414542], '3(00)',
[366738474, 366738477], '3(00)',
[368714778, 368714783], '04(010)',
[368831545, 368831548], '(00)3',
[368902387, 368902390], '(00)3',
[370109769, 370109772], '3(00)',
[370963333, 370963336], '3(00)',
[372541136, 372541140], '3(010)',
[372681562, 372681565], '(00)3',
[373009410, 373009413], '(00)3',
[373458970, 373458973], '3(00)',
[375648658, 375648661], '3(00)',
[376834728, 376834731], '3(00)',
[377119945, 377119948], '(00)3',
[377335703, 377335706], '(00)3',
[378091745, 378091748], '3(00)',
[379139522, 379139525], '3(00)',
[380279160, 380279163], '(00)3',
[380619442, 380619445], '3(00)',
[381244231, 381244234], '3(00)',
[382327446, 382327450], '(010)3',
[382357073, 382357076], '3(00)',
[383545479, 383545482], '3(00)',
[384363766, 384363769], '(00)3',
[384401786, 384401790], '22(00)',
[385198212, 385198215], '3(00)',
[385824476, 385824479], '(00)3',
[385908194, 385908197], '3(00)',
[386946806, 386946809], '3(00)',
[387592175, 387592179], '22(00)',
[388329293, 388329296], '(00)3',
[388679566, 388679569], '3(00)',
[388832142, 388832145], '3(00)',
[390087103, 390087106], '(00)3',
[390190926, 390190930], '(00)22',
[390331207, 390331210], '3(00)',
[391674495, 391674498], '3(00)',
[391937831, 391937834], '3(00)',
[391951632, 391951636], '(00)22',
[392963986, 392963989], '(00)3',
[393007921, 393007924], '3(00)',
[393373210, 393373213], '3(00)',
[393759572, 393759575], '(00)3',
[394036662, 394036665], '(00)3',
[395813866, 395813869], '(00)3',
[395956690, 395956693], '3(00)',
[396031670, 396031673], '3(00)',
[397076433, 397076436], '3(00)',
[397470601, 397470604], '3(00)',
[398289458, 398289461], '3(00)',
#
[368714778, 368714783], '04(010)',
[437953499, 437953504], '04(010)',
[526196233, 526196238], '032(00)',
[744719566, 744719571], '(010)40',
[750375857, 750375862], '032(00)',
[958241932, 958241937], '04(010)',
[983377342, 983377347], '(00)410',
[1003780080, 1003780085], '04(010)',
[1070232754, 1070232759], '(00)230',
[1209834865, 1209834870], '032(00)',
[1257209100, 1257209105], '(00)410',
[1368002233, 1368002238], '(00)230'
]<|MERGE_RESOLUTION|>--- conflicted
+++ resolved
@@ -121,11 +121,7 @@
                 f = lambda x: ctx.rs_z(x,derivative=1)
                 t0=T[kMax-1]
                 t1 = T[kMax]
-<<<<<<< HEAD
-                t=ctx.findroot(f,  (t0,t1), solver ='anderson',verify=False, verbose=False)
-=======
-                t=ctx.findroot(f, (t0,t1), solver ='illinois')
->>>>>>> 1c4bf6db
+                t=ctx.findroot(f, (t0,t1), solver ='anderson')
                 v = ctx.siegelz(t)
                 if (t0<t) and (t<t1) and (v*V[kMax]<0):
                     T.insert(kMax,t)
@@ -163,11 +159,7 @@
         index +=1
         precs = [precs[0] // 2 +3+2*index] + precs
     ctx.prec = precs[0] + guard
-<<<<<<< HEAD
-    r = ctx.findroot(ctx.siegelz, (t0,t1), solver ='anderson', verbose=False)
-=======
-    r = ctx.findroot(ctx.siegelz, (t0,t1), solver ='illinois')
->>>>>>> 1c4bf6db
+    r = ctx.findroot(ctx.siegelz, (t0,t1), solver ='anderson')
     #print "first step at", ctx.dps, "digits"
     z=ctx.mpc(0.5,r)
     for prec in precs[1:]:
