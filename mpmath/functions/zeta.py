--- conflicted
+++ resolved
@@ -285,24 +285,15 @@
 
 @defun_wrapped
 def bernpoly(ctx, n, z):
-<<<<<<< HEAD
-    # Slow implementation:
-    #return sum(ctx.binomial(n,k)*ctx.bernoulli(k)*(-1)**k*z**(n-k) for k in range(0,n+1))
-=======
->>>>>>> 79f6d11c
     n = int(n)
     if n < 0:
         raise ValueError("Bernoulli polynomials only defined for n >= 0")
     if n <= 3:
-        if n == 0: return ctx.one
+        if n == 0: return z ** 0
         if n == 1: return z - 0.5
         if n == 2: return (6*z*(z-1)+1)/6
         if n == 3: return z*(z*(z-1.5)+0.5)
-<<<<<<< HEAD
-    if z == 1 or z == 0:
-=======
     if z == 0 or z == 1:
->>>>>>> 79f6d11c
         return ctx.bernoulli(n)
     if z == 0.5:
         return (ctx.ldexp(1,1-n)-1)*ctx.bernoulli(n)
@@ -319,13 +310,8 @@
             yield -t/2
             k = 2
             while k <= n:
-<<<<<<< HEAD
-                t = t*(k-1-n)/k*r
-                if not (k > 2 and k & 1):
-=======
                 t = t*(n+1-k)/k*r
                 if not k & 1:
->>>>>>> 79f6d11c
                     yield t*ctx.bernoulli(k)
                 k += 1
         return ctx.sum_accurately(terms) * z**n
@@ -334,26 +320,17 @@
             yield ctx.bernoulli(n)
             t = ctx.one
             k = 1
-<<<<<<< HEAD
-            while k <= n:
-                t = t*(k-1-n)/k*z
-=======
             while k < n - 1:
                 t = t*(n+1-k)/k * z
->>>>>>> 79f6d11c
                 m = n-k
                 if not m & 1:
                     yield t*ctx.bernoulli(m)
                 k += 1
-<<<<<<< HEAD
-        return ctx.sum_accurately(terms) * (-1)**n
-=======
             t = t*2/(n-1)*z
             yield -t/2
             t = t/n*z
             yield t
         return ctx.sum_accurately(terms)
->>>>>>> 79f6d11c
 
 @defun_wrapped
 def eulerpoly(ctx, n, z):
@@ -361,7 +338,7 @@
     if n < 0:
         raise ValueError("Euler polynomials only defined for n >= 0")
     if n <= 2:
-        if n == 0: return ctx.one
+        if n == 0: return z ** 0
         if n == 1: return z - 0.5
         if n == 2: return z*(z-1)
     if ctx.isinf(z):
@@ -381,7 +358,7 @@
             return ctx.ldexp(ctx._eulernum(n), -n)
     # http://functions.wolfram.com/Polynomials/EulerE2/06/01/02/01/0002/
     def terms():
-        t = -ctx.one
+        t = ctx.one
         k = 0
         w = ctx.ldexp(1,n+2)
         while 1:
@@ -389,20 +366,12 @@
             if not v & 1:
                 yield (2-w)*ctx.bernoulli(v)*t
             k += 1
-<<<<<<< HEAD
-            if k > n:
-                break
-            t = t*z*(k-2-n)/k
-            w *= 0.5
-    return ctx.sum_accurately(terms) / m * (-1)**n
-=======
             t = t*z*(n-k+2)/k
             w *= 0.5
             if k >= n:
                 break
         yield -(2-w)*t/2
     return ctx.sum_accurately(terms) / m
->>>>>>> 79f6d11c
 
 @defun
 def eulernum(ctx, n, exact=False):
