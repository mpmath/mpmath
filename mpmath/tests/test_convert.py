import decimal
import random
from decimal import Decimal
from fractions import Fraction

import pytest

from mpmath import inf, isnan, iv, mp, mpc, mpf, mpi, mpmathify, sqrt
from mpmath.libmp import (MPZ, fhalf, from_float, from_rational, from_str,
                          round_ceiling, round_floor, round_nearest,
                          to_rational, to_str)


def test_basic_string():
    """
    Test basic string conversion
    """
    assert mpf('3') == mpf('3.0') == mpf('0003.') == mpf('0.03e2') == mpf(3.0)
    assert mpf('30') == mpf('30.0') == mpf('00030.') == mpf(30.0)
    for i in range(10):
        for j in range(10):
            assert mpf('%ie%i' % (i,j)) == i * 10**j
    assert str(mpf('25000.0')) == '25000.0'
    assert str(mpf('2500.0')) == '2500.0'
    assert str(mpf('250.0')) == '250.0'
    assert str(mpf('25.0')) == '25.0'
    assert str(mpf('2.5')) == '2.5'
    assert str(mpf('0.25')) == '0.25'
    assert str(mpf('0.025')) == '0.025'
    assert str(mpf('0.0025')) == '0.0025'
    assert str(mpf('0.00025')) == '0.00025'
    assert str(mpf('0.000025')) == '2.5e-5'
    assert str(mpf(0)) == '0.0'
    assert str(mpf('2.5e1000000000000000000000')) == '2.5e+1000000000000000000000'
    assert str(mpf('2.6e-1000000000000000000000')) == '2.6e-1000000000000000000000'
    assert str(mpf(1.23402834e-15)) == '1.23402834e-15'
    assert str(mpf(-1.23402834e-15)) == '-1.23402834e-15'
    assert str(mpf(-1.2344e-15)) == '-1.2344e-15'
    assert repr(mpf(-1.2344e-15)) == "mpf('-1.2343999999999999e-15')"
    assert str(mpf("2163048125L")) == '2163048125.0'
    assert str(mpf("-2163048125l")) == '-2163048125.0'
    assert str(mpf("-2163048125L/1088391168")) == '-1.98738118113799'
    assert str(mpf("2163048125/1088391168l")) == '1.98738118113799'
<<<<<<< HEAD
    assert str(mpf('inf')) == '+inf'
    assert str(mpf('-0.0')) == '-0.0'
    assert str(mpf('nan')) == 'nan'
    pytest.raises(ValueError, lambda: str(mpf((1, MPZ(0), -666, -666))))
=======
    assert str(mpf('inf')) == 'inf'
>>>>>>> 7afe9ac7

    # issue 613
    assert str(mpf('2_5_0_0.0')) == '2500.0'
    # issue 377
    assert to_str(from_str('1_234.567891', 80), 24) == '1234.567891'
    assert to_str(from_str('1_234.567_891', 80), 24) == '1234.567891'
    assert to_str(from_str('1_234.567_8_9_1', 80), 24) == '1234.567891'
    assert to_str(from_str('1.0_0', 80), 24) == '1.0'
    assert to_str(from_str('.000', 80), 24) == '0.0'

def test_from_str():
    assert mpf(from_str('ABC.ABC', base=16)) == mpf(float.fromhex('ABC.ABC'))
    assert mpf(from_str('0xABC.ABC')) == mpf(float.fromhex('ABC.ABC'))
    assert mpf(from_str('0x3.a7p10')) == mpf(float.fromhex('0x3.a7p10'))
    assert mpf(from_str('0x1.4ace478p+33')) == mpf(float.fromhex('0x1.4ace478p+33'))
    assert mpf(from_str('0x1.4ace478@+33')) == mpf('7.0354608312666732e+39')
    assert mpf(from_str('0b1101.100101')) == mpf('13.578125')
    assert mpf(from_str('0o1101.100101')) == mpf('577.12524795532227')
    assert mpf(from_str('1.99999999', prec=0)) == mpf('1.9999999901046976')

def test_eps_repr():
    mp.dps = 24
    assert repr(mp.eps) == '<epsilon of working precision: 2.06795e-25~>'

def test_to_str():
    assert to_str(from_str('ABC.ABC', base=16), 6, base=16) == '0xabc.abc'
    assert to_str(from_str('0x3.a7p10', base=16), 3, base=16) == '0xe9c.0'
    assert to_str(from_str('0x1.4ace478p+33'), 7, base=16) == '0x2.959c8f@+8'
    assert to_str(from_str('0o1101.100101'), 8, base=8) == '0o1101.1001'
    assert to_str(from_str('0b1101.100101'), 10, base=2) == '0b1101.100101'
    assert to_str(from_str('0x1.4ace478p+33'), 8, base=16, binary_exp=True) == '0x1.4ace478p+33'
    assert to_str(from_str('0x1.4ace478p+33'), 7, base=16, binary_exp=True) == '0x1.4ace48p+33'
    assert to_str(from_str('0x1.4ace478p+33'), 5, base=16, binary_exp=True) == '0x1.4acep+33'
    assert to_str(from_str('1', base=16), 6, base=16, binary_exp=True) == '0x1.0'
    x = mpf('1234.567891')._mpf_
    pytest.raises(ValueError, lambda: to_str(x, 6, binary_exp=True))
    pytest.raises(ValueError, lambda: to_str(x, 6, rounding='Y'))
    assert to_str(x, 5, rounding='n') == '1234.6'
    assert to_str(x, 5, rounding='d') == '1234.5'
    assert to_str(x, 5, rounding='u') == '1234.6'

def test_pretty():
    mp.pretty = True
    assert repr(mpf(2.5)) == '2.5'
    assert repr(mpc(2.5,3.5)) == '(2.5 + 3.5j)'
    iv.pretty = True
    assert repr(mpi(2.5,3.5)) == '[2.5, 3.5]'

def test_str_whitespace():
    assert mpf('1.26 ') == 1.26

def test_str_format():
    assert to_str(from_float(0.1),15,strip_zeros=False) == '0.100000000000000'
    assert to_str(from_float(0.0),15,show_zero_exponent=True) == '0.0e+0'
    assert to_str(from_float(0.0),0,show_zero_exponent=True) == '.0e+0'
    assert to_str(from_float(0.0),0,show_zero_exponent=False) == '.0'
    assert to_str(from_float(0.0),1,show_zero_exponent=True) == '0.0e+0'
    assert to_str(from_float(0.0),1,show_zero_exponent=False) == '0.0'
    assert to_str(from_float(1.23),3,show_zero_exponent=True) == '1.23e+0'
    assert to_str(from_float(1.23456789000000e-2),15,strip_zeros=False,min_fixed=0,max_fixed=0) == '1.23456789000000e-2'
    assert to_str(from_float(1.23456789000000e+2),15,strip_zeros=False,min_fixed=0,max_fixed=0) == '1.23456789000000e+2'
    assert to_str(from_float(2.1287e14), 15, max_fixed=1000) == '212870000000000.0'
    assert to_str(from_float(2.1287e15), 15, max_fixed=1000) == '2128700000000000.0'
    assert to_str(from_float(2.1287e16), 15, max_fixed=1000) == '21287000000000000.0'
    assert to_str(from_float(2.1287e30), 15, max_fixed=1000) == '2128700000000000000000000000000.0'
    assert to_str(from_float(-0.0), 2) == '-0.0'
    assert to_str(from_float(-0.0), 0) == '-.0'
    assert to_str(from_float(-0.0), 2, strip_zeros=False) == '-0.0'
    assert to_str(from_float(-0.0), 2, show_zero_exponent=True) == '-0.0e+0'

def test_tight_string_conversion():
    # In an old version, '0.5' wasn't recognized as representing
    # an exact binary number and was erroneously rounded up or down
    assert from_str('0.5', 10, round_floor) == fhalf
    assert from_str('0.5', 10, round_ceiling) == fhalf

def test_eval_repr_invariant():
    """Test that eval(repr(x)) == x"""
    random.seed(123)
    for dps in [10, 15, 20, 50, 100]:
        mp.dps = dps
        for i in range(1000):
            a = mpf(random.random())**0.5 * 10**random.randint(-100, 100)
            assert eval(repr(a)) == a

def test_str_bugs():
    # Decimal rounding used to give the wrong exponent in some cases
    assert str(mpf('1e600')) == '1.0e+600'
    assert str(mpf('1e10000')) == '1.0e+10000'

def test_str_prec0():
    assert to_str(from_float(1.234), 0) == '.0e+0'
    assert to_str(from_float(1e-15), 0) == '.0e-15'
    assert to_str(from_float(1e+15), 0) == '.0e+15'
    assert to_str(from_float(-1e-15), 0) == '-.0e-15'
    assert to_str(from_float(-1e+15), 0) == '-.0e+15'

def test_convert_rational():
    assert from_rational(30, 5, 53, round_nearest) == (0, 3, 1, 2)
    assert from_rational(-7, 4, 53, round_nearest) == (1, 7, -2, 3)
    assert to_rational((0, 1, -1, 1)) == (1, 2)
    assert to_rational((0, 1, 0, 1)) == (1, 1)
    pytest.raises(ValueError, lambda: to_rational(mpf('nan')._mpf_))
    pytest.raises(OverflowError, lambda: to_rational(mpf('inf')._mpf_))
    pytest.raises(OverflowError, lambda: to_rational(mpf('-inf')._mpf_))

def test_custom_class():
    class mympf:
        @property
        def _mpf_(self):
            return mpf(3.5)._mpf_
    class mympc:
        @property
        def _mpc_(self):
            return mpf(3.5)._mpf_, mpf(2.5)._mpf_
    assert mpf(2) + mympf() == 5.5
    assert mympf() + mpf(2) == 5.5
    assert mpf(mympf()) == 3.5
    assert mympc() + mpc(2) == mpc(5.5, 2.5)
    assert mpc(2) + mympc() == mpc(5.5, 2.5)
    assert mpc(mympc()) == (3.5+2.5j)
    assert mpmathify(mympf()) == mpf(3.5)
    assert mpmathify(mympc()) == mpc(3.5, 2.5)

def test_conversion_methods():
    class SomethingRandom:
        pass
    class SomethingReal:
        def _mpmath_(self, prec, rounding):
            return mp.make_mpf(from_str('1.3', prec, rounding))
    class SomethingComplex:
        def _mpmath_(self, prec, rounding):
            return mp.make_mpc((from_str('1.3', prec, rounding), \
                from_str('1.7', prec, rounding)))
    x = mpf(3)
    z = mpc(3)
    a = SomethingRandom()
    y = SomethingReal()
    w = SomethingComplex()
    for d in [15, 45]:
        mp.dps = d
        assert (x+y).ae(mpf('4.3'))
        assert (y+x).ae(mpf('4.3'))
        assert (x+w).ae(mpc('4.3', '1.7'))
        assert (w+x).ae(mpc('4.3', '1.7'))
        assert (z+y).ae(mpc('4.3'))
        assert (y+z).ae(mpc('4.3'))
        assert (z+w).ae(mpc('4.3', '1.7'))
        assert (w+z).ae(mpc('4.3', '1.7'))
        x-y; y-x; x-w; w-x; z-y; y-z; z-w; w-z
        x*y; y*x; x*w; w*x; z*y; y*z; z*w; w*z
        x/y; y/x; x/w; w/x; z/y; y/z; z/w; w/z
        x**y; y**x; x**w; w**x; z**y; y**z; z**w; w**z
        x==y; y==x; x==w; w==x; z==y; y==z; z==w; w==z
    mp.dps = 15
    assert x.__add__(a) is NotImplemented
    assert x.__radd__(a) is NotImplemented
    assert x.__lt__(a) is NotImplemented
    assert x.__gt__(a) is NotImplemented
    assert x.__le__(a) is NotImplemented
    assert x.__ge__(a) is NotImplemented
    assert x.__eq__(a) is NotImplemented
    assert x.__ne__(a) is NotImplemented
    assert x.__sub__(a) is NotImplemented
    assert x.__rsub__(a) is NotImplemented
    assert x.__mul__(a) is NotImplemented
    assert x.__rmul__(a) is NotImplemented
    assert x.__truediv__(a) is NotImplemented
    assert x.__rtruediv__(a) is NotImplemented
    assert x.__mod__(a) is NotImplemented
    assert x.__rmod__(a) is NotImplemented
    assert x.__pow__(a) is NotImplemented
    assert x.__rpow__(a) is NotImplemented
    assert z.__add__(a) is NotImplemented
    assert z.__radd__(a) is NotImplemented
    assert z.__eq__(a) is NotImplemented
    assert z.__ne__(a) is NotImplemented
    assert z.__sub__(a) is NotImplemented
    assert z.__rsub__(a) is NotImplemented
    assert z.__mul__(a) is NotImplemented
    assert z.__rmul__(a) is NotImplemented
    assert z.__truediv__(a) is NotImplemented
    assert z.__rtruediv__(a) is NotImplemented
    assert z.__pow__(a) is NotImplemented
    assert z.__rpow__(a) is NotImplemented

def test_mpmathify():
    assert mpmathify('1/2') == 0.5
    assert mpmathify('(1.0+1.0j)') == mpc(1, 1)
    assert mpmathify('(1.2e-10 - 3.4e5j)') == mpc('1.2e-10', '-3.4e5')
    assert mpmathify('1j') == mpc(1j)
    assert mpmathify('oo') == mpf('inf')
    assert mpmathify('+oo') == mpf('inf')
    assert mpmathify('-oo') == mpf('-inf')
    assert mpmathify('2+3*I') == mpc(2, 3)
    assert mpmathify('2+3I') == mpc(2, 3)
    assert mpmathify('2/3 + 4/5j') == mpc(2/3, 4/5)

def test_issue548():
    try:
        # This expression is invalid, but may trigger the ReDOS vulnerability
        # in the regular expression for parsing complex numbers.
        mpmathify('(' + '1' * 5000 + '!j')
    except:
        return
    # The expression is invalid and should raise an exception.
    assert False

def test_compatibility():
    from packaging.version import Version, parse
    np = pytest.importorskip("numpy")
    if parse(np.__version__) < Version('2.0.0b1'):
        npcore = np.core
    else:
        npcore = np._core
    # numpy types
    for nptype in npcore.numerictypes.typeDict.values():
        if issubclass(nptype, np.complexfloating):
            x = nptype(complex(0.5, -0.5))
        elif issubclass(nptype, np.floating):
            x = nptype(0.5)
        elif issubclass(nptype, np.integer):
            x = nptype(2)
        # Handle the weird types
        try: diff = np.abs(type(np.sqrt(x))(sqrt(x)) - np.sqrt(x))
        except: continue
        assert diff < np.float64(2.0**-53)
    assert mpf(np.float64('inf')) == inf
    assert isnan(mp.npconvert(np.float64('nan')))
    if hasattr(np, "float128"):
        mp.prec = 64
        assert (mp.npconvert(np.float128('0.841470984807896506652502321630298954')) ==
                mpf('0.841470984807896506653'))
    mp.prec = 53
    # issues 382 and 539
    assert mp.sqrt(np.int64(1)) == mpf('1.0')
    assert mpf(np.int64(1)) == mpf('1.0')
    #Fraction and Decimal
    oldprec = mp.prec
    mp.prec = 1000
    decimal.getcontext().prec = mp.dps
    assert sqrt(Fraction(2, 3)).ae(sqrt(mpf('2/3')))
    assert sqrt(Decimal(2)/Decimal(3)).ae(sqrt(mpf('2/3')))
    mp.prec = oldprec
    assert mpmathify(np.array(123)) == mpf(123)
    assert mpmathify(np.array(1.25)) == mpf(1.25)
    assert mpmathify(np.array(0.5+1j)) == mpc(0.5+1j)
    pytest.raises(TypeError, lambda: mpmathify(np.array([1])))

def test_issue465():
    assert mpf(Fraction(1, 3)) == mpf('0.33333333333333331')<|MERGE_RESOLUTION|>--- conflicted
+++ resolved
@@ -41,14 +41,10 @@
     assert str(mpf("-2163048125l")) == '-2163048125.0'
     assert str(mpf("-2163048125L/1088391168")) == '-1.98738118113799'
     assert str(mpf("2163048125/1088391168l")) == '1.98738118113799'
-<<<<<<< HEAD
-    assert str(mpf('inf')) == '+inf'
+    assert str(mpf('inf')) == 'inf'
     assert str(mpf('-0.0')) == '-0.0'
     assert str(mpf('nan')) == 'nan'
     pytest.raises(ValueError, lambda: str(mpf((1, MPZ(0), -666, -666))))
-=======
-    assert str(mpf('inf')) == 'inf'
->>>>>>> 7afe9ac7
 
     # issue 613
     assert str(mpf('2_5_0_0.0')) == '2500.0'
