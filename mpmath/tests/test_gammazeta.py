--- conflicted
+++ resolved
@@ -6,12 +6,8 @@
                     fraction, gamma, gammaprod, harmonic, hyperfac, inf, isnan,
                     j, log, loggamma, mp, mpc, mpf, mpmathify, nan, pi,
                     polyexp, polylog, primezeta, psi, rf, rgamma, sech,
-<<<<<<< HEAD
-                    siegelz, sinc, sqrt, stieltjes, superfac, zeta)
+                    secondzeta, siegelz, sinc, sqrt, stieltjes, superfac, zeta)
 from mpmath.ctx_mp_python import mpc as mpc_type
-=======
-                    secondzeta, siegelz, sinc, sqrt, stieltjes, superfac, zeta)
->>>>>>> 8a2bed58
 from mpmath.libmp import from_float, mpf_zeta_int, round_up
 
 
