<<<<<<< HEAD
import pytest

from mpmath import *
=======
from mpmath import inf, iv, mp, mpf, mpi, pi, sqrt

>>>>>>> 25c60dd9

from hypothesis import given, settings, Verbosity
from hypothesis.strategies import composite, floats, one_of


@composite
def bounds_strat(draw):
    low = draw(floats(allow_nan=False, allow_infinity=True))
    high = draw(floats(min_value=low, allow_nan=False, allow_infinity=True))

    return low, high


@composite
def bounds_invalue_strat(draw):
    low = draw(floats(allow_nan=False, allow_infinity=True))
    high = draw(floats(min_value=low, allow_nan=False, allow_infinity=True))
    value = draw(floats(min_value=low, max_value=high, allow_nan=False))
    return low, high, value


@composite
def bounds_outvalue_strat(draw):
    low = draw(floats(allow_nan=False, allow_infinity=True))
    high = draw(floats(min_value=low, allow_nan=False, allow_infinity=True))
    value = draw(one_of(floats(min_value=high, allow_nan=False, allow_infinity=True, exclude_min=True)),
                 one_of(floats(max_value=low, allow_nan=False, allow_infinity=True, exclude_max=True)))
    return low, high, value


@given(bounds_strat())
@settings(verbosity=Verbosity.verbose)
def test_interval_identity_properties(bounds):
    iv.dps = 15
    assert mpi(bounds[0]) == mpi(bounds[0], bounds[0])
    assert mpi(bounds[0]) != mpi(-bounds[0], bounds[0])
    assert not mpi(bounds[0]) != mpi(bounds[0], bounds[0])

    assert mpi(bounds[0], bounds[1]) == mpi(bounds[0], bounds[1]) == mpi(bounds)


@given(bounds_n_val=bounds_invalue_strat())
@settings(verbosity=Verbosity.verbose)
def test_float_in(bounds_n_val):

    low, high, value = bounds_n_val

    i = mpi(low, high)
    assert value in i


@given(bounds_n_val=bounds_outvalue_strat())
@settings(verbosity=Verbosity.verbose)
def test_not_float_in(bounds_n_val):

    low, high, value = bounds_n_val

    i = mpi(low, high)
    with pytest.raises(AssertionError):
        assert value in i


@given(bounds_n_val=bounds_outvalue_strat())
@settings(verbosity=Verbosity.verbose)
def test_float_not_in(bounds_n_val):
    low, high, value = bounds_n_val

    i = mpi(low, high)
    assert value not in i


@given(bounds_n_val=bounds_invalue_strat())
@settings(verbosity=Verbosity.verbose)
def test_not_float_not_in(bounds_n_val):
    low, high, value = bounds_n_val

    i = mpi(low, high)
    with pytest.raises(AssertionError):
        assert value not in i


def test_interval_identity():
    assert mpi(2) == mpi(2, 2)
    assert mpi(2) != mpi(-2, 2)
    assert not (mpi(2) != mpi(2, 2))
    assert mpi(-1, 1) == mpi(-1, 1)
    assert str(mpi('0.1')) == "[0.099999999999999991673, 0.10000000000000000555]"
    assert repr(mpi('0.1')) == "mpi('0.099999999999999992', '0.10000000000000001')"
    u = mpi(-1, 3)
    assert -1 in u
    assert 2 in u
    assert 3 in u
    assert -1.1 not in u
    assert 3.1 not in u
    assert mpi(-1, 3) in u
    assert mpi(0, 1) in u
    assert mpi(-1.1, 2) not in u
    assert mpi(2.5, 3.1) not in u
    w = mpi(-inf, inf)
    assert mpi(-5, 5) in w
    assert mpi(2, inf) in w
    assert mpi(0, 2) in mpi(0, 10)
    assert 3 not in mpi(-inf, 0)

def test_interval_hash():
    assert hash(mpi(3)) == hash(3)
    assert hash(mpi(3.25)) == hash(3.25)
    assert hash(mpi(3,4)) == hash(mpi(3,4))
    assert hash(iv.mpc(3)) == hash(3)
    assert hash(iv.mpc(3,4)) == hash(3+4j)
    assert hash(iv.mpc((1,3),(2,4))) == hash(iv.mpc((1,3),(2,4)))

def test_interval_arithmetic():
    assert mpi(2) + mpi(3,4) == mpi(5,6)
    assert mpi(1, 2)**2 == mpi(1, 4)
    assert mpi(1) + mpi(0, 1e-50) == mpi(1, mpf('1.0000000000000002'))
    x = 1 / (1 / mpi(3))
    assert x.a < 3 < x.b
    x = mpi(2) ** mpi(0.5)
    iv.dps += 5
    sq = iv.sqrt(2)
    iv.dps -= 5
    assert x.a < sq < x.b
    assert mpi(1) / mpi(1, inf)
    assert mpi(2, 3) / inf == mpi(0, 0)
    assert mpi(0) / inf == 0
    assert mpi(0) / 0 == mpi(-inf, inf)
    assert mpi(inf) / 0 == mpi(-inf, inf)
    assert mpi(0) * inf == mpi(-inf, inf)
    assert 1 / mpi(2, inf) == mpi(0, 0.5)
    assert str((mpi(50, 50) * mpi(-10, -10)) / 3) == \
        '[-166.66666666666668561, -166.66666666666665719]'
    assert mpi(0, 4) ** 3 == mpi(0, 64)
    assert mpi(2,4).mid == 3
    iv.dps = 30
    a = mpi(iv.pi)
    iv.dps = 15
    b = +a
    assert b.a < a.a
    assert b.b > a.b
    a = mpi(iv.pi)
    assert a == +a
    assert abs(mpi(-1,2)) == mpi(0,2)
    assert abs(mpi(0.5,2)) == mpi(0.5,2)
    assert abs(mpi(-3,2)) == mpi(0,3)
    assert abs(mpi(-3,-0.5)) == mpi(0.5,3)
    assert mpi(0) * mpi(2,3) == mpi(0)
    assert mpi(2,3) * mpi(0) == mpi(0)
    assert mpi(1,3).delta == 2
    assert mpi(1,2) - mpi(3,4) == mpi(-3,-1)
    assert mpi(-inf,0) - mpi(0,inf) == mpi(-inf,0)
    assert mpi(-inf,0) - mpi(-inf,inf) == mpi(-inf,inf)
    assert mpi(0,inf) - mpi(-inf,1) == mpi(-1,inf)

def test_interval_mul():
    assert mpi(-1, 0) * inf == mpi(-inf, 0)
    assert mpi(-1, 0) * -inf == mpi(0, inf)
    assert mpi(0, 1) * inf == mpi(0, inf)
    assert mpi(0, 1) * mpi(0, inf) == mpi(0, inf)
    assert mpi(-1, 1) * inf == mpi(-inf, inf)
    assert mpi(-1, 1) * mpi(0, inf) == mpi(-inf, inf)
    assert mpi(-1, 1) * mpi(-inf, inf) == mpi(-inf, inf)
    assert mpi(-inf, 0) * mpi(0, 1) == mpi(-inf, 0)
    assert mpi(-inf, 0) * mpi(0, 0) * mpi(-inf, 0)
    assert mpi(-inf, 0) * mpi(-inf, inf) == mpi(-inf, inf)
    assert mpi(-5,0)*mpi(-32,28) == mpi(-140,160)
    assert mpi(2,3) * mpi(-1,2) == mpi(-3,6)
    # Should be undefined?
    assert mpi(inf, inf) * 0 == mpi(-inf, inf)
    assert mpi(-inf, -inf) * 0 == mpi(-inf, inf)
    assert mpi(0) * mpi(-inf,2) == mpi(-inf,inf)
    assert mpi(0) * mpi(-2,inf) == mpi(-inf,inf)
    assert mpi(-2,inf) * mpi(0) == mpi(-inf,inf)
    assert mpi(-inf,2) * mpi(0) == mpi(-inf,inf)

def test_interval_pow():
    assert mpi(3)**2 == mpi(9, 9)
    assert mpi(-3)**2 == mpi(9, 9)
    assert mpi(-3, 1)**2 == mpi(0, 9)
    assert mpi(-3, -1)**2 == mpi(1, 9)
    assert mpi(-3, -1)**3 == mpi(-27, -1)
    assert mpi(-3, 1)**3 == mpi(-27, 1)
    assert mpi(-2, 3)**2 == mpi(0, 9)
    assert mpi(-3, 2)**2 == mpi(0, 9)
    assert mpi(4) ** -1 == mpi(0.25, 0.25)
    assert mpi(-4) ** -1 == mpi(-0.25, -0.25)
    assert mpi(4) ** -2 == mpi(0.0625, 0.0625)
    assert mpi(-4) ** -2 == mpi(0.0625, 0.0625)
    assert mpi(0, 1) ** inf == mpi(0, 1)
    assert mpi(0, 1) ** -inf == mpi(1, inf)
    assert mpi(0, inf) ** inf == mpi(0, inf)
    assert mpi(0, inf) ** -inf == mpi(0, inf)
    assert mpi(1, inf) ** inf == mpi(1, inf)
    assert mpi(1, inf) ** -inf == mpi(0, 1)
    assert mpi(2, 3) ** 1 == mpi(2, 3)
    assert mpi(2, 3) ** 0 == 1
    assert mpi(1,3) ** mpi(2) == mpi(1,9)

def test_interval_sqrt():
    assert mpi(4) ** 0.5 == mpi(2)

def test_interval_div():
    assert mpi(0.5, 1) / mpi(-1, 0) == mpi(-inf, -0.5)
    assert mpi(0, 1) / mpi(0, 1) == mpi(0, inf)
    assert mpi(inf, inf) / mpi(inf, inf) == mpi(0, inf)
    assert mpi(inf, inf) / mpi(2, inf) == mpi(0, inf)
    assert mpi(inf, inf) / mpi(2, 2) == mpi(inf, inf)
    assert mpi(0, inf) / mpi(2, inf) == mpi(0, inf)
    assert mpi(0, inf) / mpi(2, 2) == mpi(0, inf)
    assert mpi(2, inf) / mpi(2, 2) == mpi(1, inf)
    assert mpi(2, inf) / mpi(2, inf) == mpi(0, inf)
    assert mpi(-4, 8) / mpi(1, inf) == mpi(-4, 8)
    assert mpi(-4, 8) / mpi(0.5, inf) == mpi(-8, 16)
    assert mpi(-inf, 8) / mpi(0.5, inf) == mpi(-inf, 16)
    assert mpi(-inf, inf) / mpi(0.5, inf) == mpi(-inf, inf)
    assert mpi(8, inf) / mpi(0.5, inf) == mpi(0, inf)
    assert mpi(-8, inf) / mpi(0.5, inf) == mpi(-16, inf)
    assert mpi(-4, 8) / mpi(inf, inf) == mpi(0, 0)
    assert mpi(0, 8) / mpi(inf, inf) == mpi(0, 0)
    assert mpi(0, 0) / mpi(inf, inf) == mpi(0, 0)
    assert mpi(-inf, 0) / mpi(inf, inf) == mpi(-inf, 0)
    assert mpi(-inf, 8) / mpi(inf, inf) == mpi(-inf, 0)
    assert mpi(-inf, inf) / mpi(inf, inf) == mpi(-inf, inf)
    assert mpi(-8, inf) / mpi(inf, inf) == mpi(0, inf)
    assert mpi(0, inf) / mpi(inf, inf) == mpi(0, inf)
    assert mpi(8, inf) / mpi(inf, inf) == mpi(0, inf)
    assert mpi(inf, inf) / mpi(inf, inf) == mpi(0, inf)
    assert mpi(-1, 2) / mpi(0, 1) == mpi(-inf, +inf)
    assert mpi(0, 1) / mpi(0, 1) == mpi(0.0, +inf)
    assert mpi(-1, 0) / mpi(0, 1) == mpi(-inf, 0.0)
    assert mpi(-0.5, -0.25) / mpi(0, 1) == mpi(-inf, -0.25)
    assert mpi(0.5, 1) / mpi(0, 1) == mpi(0.5, +inf)
    assert mpi(0.5, 4) / mpi(0, 1) == mpi(0.5, +inf)
    assert mpi(-1, -0.5) / mpi(0, 1) == mpi(-inf, -0.5)
    assert mpi(-4, -0.5) / mpi(0, 1) == mpi(-inf, -0.5)
    assert mpi(-1, 2) / mpi(-2, 0.5) == mpi(-inf, +inf)
    assert mpi(0, 1) / mpi(-2, 0.5) == mpi(-inf, +inf)
    assert mpi(-1, 0) / mpi(-2, 0.5) == mpi(-inf, +inf)
    assert mpi(-0.5, -0.25) / mpi(-2, 0.5) == mpi(-inf, +inf)
    assert mpi(0.5, 1) / mpi(-2, 0.5) == mpi(-inf, +inf)
    assert mpi(0.5, 4) / mpi(-2, 0.5) == mpi(-inf, +inf)
    assert mpi(-1, -0.5) / mpi(-2, 0.5) == mpi(-inf, +inf)
    assert mpi(-4, -0.5) / mpi(-2, 0.5) == mpi(-inf, +inf)
    assert mpi(-1, 2) / mpi(-1, 0) == mpi(-inf, +inf)
    assert mpi(0, 1) / mpi(-1, 0) == mpi(-inf, 0.0)
    assert mpi(-1, 0) / mpi(-1, 0) == mpi(0.0, +inf)
    assert mpi(-0.5, -0.25) / mpi(-1, 0) == mpi(0.25, +inf)
    assert mpi(0.5, 1) / mpi(-1, 0) == mpi(-inf, -0.5)
    assert mpi(0.5, 4) / mpi(-1, 0) == mpi(-inf, -0.5)
    assert mpi(-1, -0.5) / mpi(-1, 0) == mpi(0.5, +inf)
    assert mpi(-4, -0.5) / mpi(-1, 0) == mpi(0.5, +inf)
    assert mpi(-1, 2) / mpi(0.5, 1) == mpi(-2.0, 4.0)
    assert mpi(0, 1) / mpi(0.5, 1) == mpi(0.0, 2.0)
    assert mpi(-1, 0) / mpi(0.5, 1) == mpi(-2.0, 0.0)
    assert mpi(-0.5, -0.25) / mpi(0.5, 1) == mpi(-1.0, -0.25)
    assert mpi(0.5, 1) / mpi(0.5, 1) == mpi(0.5, 2.0)
    assert mpi(0.5, 4) / mpi(0.5, 1) == mpi(0.5, 8.0)
    assert mpi(-1, -0.5) / mpi(0.5, 1) == mpi(-2.0, -0.5)
    assert mpi(-4, -0.5) / mpi(0.5, 1) == mpi(-8.0, -0.5)
    assert mpi(-1, 2) / mpi(-2, -0.5) == mpi(-4.0, 2.0)
    assert mpi(0, 1) / mpi(-2, -0.5) == mpi(-2.0, 0.0)
    assert mpi(-1, 0) / mpi(-2, -0.5) == mpi(0.0, 2.0)
    assert mpi(-0.5, -0.25) / mpi(-2, -0.5) == mpi(0.125, 1.0)
    assert mpi(0.5, 1) / mpi(-2, -0.5) == mpi(-2.0, -0.25)
    assert mpi(0.5, 4) / mpi(-2, -0.5) == mpi(-8.0, -0.25)
    assert mpi(-1, -0.5) / mpi(-2, -0.5) == mpi(0.25, 2.0)
    assert mpi(-4, -0.5) / mpi(-2, -0.5) == mpi(0.25, 8.0)
    # Should be undefined?
    assert mpi(0, 0) / mpi(0, 0) == mpi(-inf, inf)
    assert mpi(0, 0) / mpi(0, 1) == mpi(-inf, inf)

def test_interval_cos_sin():
    cos = iv.cos
    sin = iv.sin
    tan = iv.tan
    pi = iv.pi
    # Around 0
    assert cos(mpi(0)) == 1
    assert sin(mpi(0)) == 0
    assert cos(mpi(0,1)) == mpi(0.54030230586813965399, 1.0)
    assert sin(mpi(0,1)) == mpi(0, 0.8414709848078966159)
    assert cos(mpi(1,2)) == mpi(-0.4161468365471424069, 0.54030230586813976501)
    assert sin(mpi(1,2)) == mpi(0.84147098480789650488, 1.0)
    assert sin(mpi(1,2.5)) == mpi(0.59847214410395643824, 1.0)
    assert cos(mpi(-1, 1)) == mpi(0.54030230586813965399, 1.0)
    assert cos(mpi(-1, 0.5)) == mpi(0.54030230586813965399, 1.0)
    assert cos(mpi(-1, 1.5)) == mpi(0.070737201667702906405, 1.0)
    assert sin(mpi(-1,1)) == mpi(-0.8414709848078966159, 0.8414709848078966159)
    assert sin(mpi(-1,0.5)) == mpi(-0.8414709848078966159, 0.47942553860420300538)
    assert mpi(-0.8414709848078966159, 1.00000000000000002e-100) in sin(mpi(-1,1e-100))
    assert mpi(-2.00000000000000004e-100, 1.00000000000000002e-100) in sin(mpi(-2e-100,1e-100))
    # Same interval
    assert cos(mpi(2, 2.5))
    assert cos(mpi(3.5, 4)) == mpi(-0.93645668729079634129, -0.65364362086361182946)
    assert cos(mpi(5, 5.5)) == mpi(0.28366218546322624627, 0.70866977429126010168)
    assert mpi(0.59847214410395654927, 0.90929742682568170942) in sin(mpi(2, 2.5))
    assert sin(mpi(3.5, 4)) == mpi(-0.75680249530792831347, -0.35078322768961983646)
    assert sin(mpi(5, 5.5)) == mpi(-0.95892427466313856499, -0.70554032557039181306)
    # Higher roots
    iv.dps = 55
    w = 4*10**50 + mpi(0.5)
    for p in [15, 40, 80]:
        iv.dps = p
        assert 0 in sin(4*mpi(pi))
        assert 0 in sin(4*10**50*mpi(pi))
        assert 0 in cos((4+0.5)*mpi(pi))
        assert 0 in cos(w*mpi(pi))
        assert 1 in cos(4*mpi(pi))
        assert 1 in cos(4*10**50*mpi(pi))
    iv.dps = 15
    assert cos(mpi(2,inf)) == mpi(-1,1)
    assert sin(mpi(2,inf)) == mpi(-1,1)
    assert cos(mpi(-inf,2)) == mpi(-1,1)
    assert sin(mpi(-inf,2)) == mpi(-1,1)
    u = tan(mpi(0.5,1))
    assert mpf(u.a).ae(mp.tan(0.5))
    assert mpf(u.b).ae(mp.tan(1))
    v = iv.cot(mpi(0.5,1))
    assert mpf(v.a).ae(mp.cot(1))
    assert mpf(v.b).ae(mp.cot(0.5))
    # Sanity check of evaluation at n*pi and (n+1/2)*pi
    for n in range(-5,7,2):
        x = iv.cos(n*iv.pi)
        assert -1 in x
        assert x >= -1
        assert x != -1
        x = iv.sin((n+0.5)*iv.pi)
        assert -1 in x
        assert x >= -1
        assert x != -1
    for n in range(-6,8,2):
        x = iv.cos(n*iv.pi)
        assert 1 in x
        assert x <= 1
        if n:
            assert x != 1
        x = iv.sin((n+0.5)*iv.pi)
        assert 1 in x
        assert x <= 1
        assert x != 1
    for n in range(-6,7):
        x = iv.cos((n+0.5)*iv.pi)
        assert x.a < 0 < x.b
        x = iv.sin(n*iv.pi)
        if n:
            assert x.a < 0 < x.b

def test_interval_complex():
    # TODO: many more tests
    assert iv.mpc(2,3) == 2+3j
    assert iv.mpc(2,3) != 2+4j
    assert iv.mpc(2,3) != 1+3j
    assert 1+3j in iv.mpc([1,2],[3,4])
    assert 2+5j not in iv.mpc([1,2],[3,4])
    assert iv.mpc(1,2) + 1j == 1+3j
    assert iv.mpc([1,2],[2,3]) + 2+3j == iv.mpc([3,4],[5,6])
    assert iv.mpc([2,4],[4,8]) / 2 == iv.mpc([1,2],[2,4])
    assert iv.mpc([1,2],[2,4]) * 2j == iv.mpc([-8,-4],[2,4])
    assert iv.mpc([2,4],[4,8]) / 2j == iv.mpc([2,4],[-2,-1])
    assert iv.exp(2+3j).ae(mp.exp(2+3j))
    assert iv.log(2+3j).ae(mp.log(2+3j))
    assert (iv.mpc(2,3) ** iv.mpc(0.5,2)).ae(mp.mpc(2,3) ** mp.mpc(0.5,2))
    assert 1j in (iv.mpf(-1) ** 0.5)
    assert 1j in (iv.mpc(-1) ** 0.5)
    assert abs(iv.mpc(0)) == 0
    assert abs(iv.mpc(inf)) == inf
    assert abs(iv.mpc(3,4)) == 5
    assert abs(iv.mpc(4)) == 4
    assert abs(iv.mpc(0,4)) == 4
    assert abs(iv.mpc(0,[2,3])) == iv.mpf([2,3])
    assert abs(iv.mpc(0,[-3,2])) == iv.mpf([0,3])
    assert abs(iv.mpc([3,5],[4,12])) == iv.mpf([5,13])
    assert abs(iv.mpc([3,5],[-4,12])) == iv.mpf([3,13])
    assert iv.mpc(2,3) ** 0 == 1
    assert iv.mpc(2,3) ** 1 == (2+3j)
    assert iv.mpc(2,3) ** 2 == (2+3j)**2
    assert iv.mpc(2,3) ** 3 == (2+3j)**3
    assert iv.mpc(2,3) ** 4 == (2+3j)**4
    assert iv.mpc(2,3) ** 5 == (2+3j)**5
    assert iv.mpc(2,2) ** (-1) == (2+2j) ** (-1)
    assert iv.mpc(2,2) ** (-2) == (2+2j) ** (-2)
    assert iv.cos(2).ae(mp.cos(2))
    assert iv.sin(2).ae(mp.sin(2))
    assert iv.cos(2+3j).ae(mp.cos(2+3j))
    assert iv.sin(2+3j).ae(mp.sin(2+3j))

def test_interval_complex_arg():
    assert iv.arg(3) == 0
    assert iv.arg(0) == 0
    assert iv.arg([0,3]) == 0
    assert iv.arg(-3).ae(pi)
    assert iv.arg(2+3j).ae(iv.arg(2+3j))
    z = iv.mpc([-2,-1],[3,4])
    t = iv.arg(z)
    assert t.a.ae(mp.arg(-1+4j))
    assert t.b.ae(mp.arg(-2+3j))
    z = iv.mpc([-2,1],[3,4])
    t = iv.arg(z)
    assert t.a.ae(mp.arg(1+3j))
    assert t.b.ae(mp.arg(-2+3j))
    z = iv.mpc([1,2],[3,4])
    t = iv.arg(z)
    assert t.a.ae(mp.arg(2+3j))
    assert t.b.ae(mp.arg(1+4j))
    z = iv.mpc([1,2],[-2,3])
    t = iv.arg(z)
    assert t.a.ae(mp.arg(1-2j))
    assert t.b.ae(mp.arg(1+3j))
    z = iv.mpc([1,2],[-4,-3])
    t = iv.arg(z)
    assert t.a.ae(mp.arg(1-4j))
    assert t.b.ae(mp.arg(2-3j))
    z = iv.mpc([-1,2],[-4,-3])
    t = iv.arg(z)
    assert t.a.ae(mp.arg(-1-3j))
    assert t.b.ae(mp.arg(2-3j))
    z = iv.mpc([-2,-1],[-4,-3])
    t = iv.arg(z)
    assert t.a.ae(mp.arg(-2-3j))
    assert t.b.ae(mp.arg(-1-4j))
    z = iv.mpc([-2,-1],[-3,3])
    t = iv.arg(z)
    assert t.a.ae(-mp.pi)
    assert t.b.ae(mp.pi)
    z = iv.mpc([-2,2],[-3,3])
    t = iv.arg(z)
    assert t.a.ae(-mp.pi)
    assert t.b.ae(mp.pi)

def test_interval_ae():
    x = iv.mpf([1,2])
    assert x.ae(1) is None
    assert x.ae(1.5) is None
    assert x.ae(2) is None
    assert x.ae(2.01) is False
    assert x.ae(0.99) is False
    x = iv.mpf(3.5)
    assert x.ae(3.5) is True
    assert x.ae(3.5+1e-15) is True
    assert x.ae(3.5-1e-15) is True
    assert x.ae(3.501) is False
    assert x.ae(3.499) is False
    assert x.ae(iv.mpf([3.5,3.501])) is None
    assert x.ae(iv.mpf([3.5,4.5+1e-15])) is None

def test_interval_nstr():
    iv.dps = n = 30
    x = mpi(1, 2)
    # FIXME: error_dps should not be necessary
    assert iv.nstr(x, n, mode='plusminus', error_dps=6) == '1.5 +- 0.5'
    assert iv.nstr(x, n, mode='plusminus', use_spaces=False, error_dps=6) == '1.5+-0.5'
    assert iv.nstr(x, n, mode='percent') == '1.5 (33.33%)'
    assert iv.nstr(x, n, mode='brackets', use_spaces=False) == '[1.0,2.0]'
    assert iv.nstr(x, n, mode='brackets' , brackets=('<', '>')) == '<1.0, 2.0>'
    x = mpi('5.2582327113062393041', '5.2582327113062749951')
    assert iv.nstr(x, n, mode='diff') == '5.2582327113062[393041, 749951]'
    assert iv.nstr(iv.cos(mpi(1)), n, mode='diff', use_spaces=False) == '0.54030230586813971740093660744[2955,3053]'
    assert iv.nstr(mpi('1e123', '1e129'), n, mode='diff') == '[1.0e+123, 1.0e+129]'
    exp = iv.exp
    assert iv.nstr(iv.exp(mpi('5000.1')), n, mode='diff') == '3.2797365856787867069110487[0926, 1191]e+2171'

def test_mpi_from_str():
    assert iv.convert('1.5 +- 0.5') == mpi(mpf('1.0'), mpf('2.0'))
    assert mpi(1, 2) in iv.convert('1.5 (33.33333333333333333333333333333%)')
    assert iv.convert('[1, 2]') == mpi(1, 2)
    assert iv.convert('1[2, 3]') == mpi(12, 13)
    assert iv.convert('1.[23,46]e-8') == mpi('1.23e-8', '1.46e-8')
    assert iv.convert('12[3.4,5.9]e4') == mpi('123.4e+4', '125.9e4')

def test_interval_gamma():
    # TODO: need many more tests
    assert iv.rgamma(0) == 0
    assert iv.fac(0) == 1
    assert iv.fac(1) == 1
    assert iv.fac(2) == 2
    assert iv.fac(3) == 6
    assert iv.gamma(0) == [-inf,inf]
    assert iv.gamma(1) == 1
    assert iv.gamma(2) == 1
    assert iv.gamma(3) == 2
    assert -3.5449077018110320546 in iv.gamma(-0.5)
    assert iv.loggamma(1) == 0
    assert iv.loggamma(2) == 0
    assert 0.69314718055994530942 in iv.loggamma(3)
    # Test tight log-gamma endpoints based on monotonicity
    xs = [iv.mpc([2,3],[1,4]),
          iv.mpc([2,3],[-4,-1]),
          iv.mpc([2,3],[-1,4]),
          iv.mpc([2,3],[-4,1]),
          iv.mpc([2,3],[-4,4]),
          iv.mpc([-3,-2],[2,4]),
          iv.mpc([-3,-2],[-4,-2])]
    for x in xs:
        ys = [mp.loggamma(mp.mpc(x.a,x.c)),
              mp.loggamma(mp.mpc(x.b,x.c)),
              mp.loggamma(mp.mpc(x.a,x.d)),
              mp.loggamma(mp.mpc(x.b,x.d))]
        if 0 in x.imag:
            ys += [mp.loggamma(x.a), mp.loggamma(x.b)]
        min_real = min([y.real for y in ys])
        max_real = max([y.real for y in ys])
        min_imag = min([y.imag for y in ys])
        max_imag = max([y.imag for y in ys])
        z = iv.loggamma(x)
        assert z.a.ae(min_real)
        assert z.b.ae(max_real)
        assert z.c.ae(min_imag)
        assert z.d.ae(max_imag)

def test_interval_conversions():
    for a, b in ((-0.0, 0), (0.0, 0.5), (1.0, 1), \
                 ('-inf', 20.5), ('-inf', float(sqrt(2)))):
        r = mpi(a, b)
        assert int(r.b) == int(b)
        assert float(r.a) == float(a)
        assert float(r.b) == float(b)
        assert complex(r.a) == complex(a)
        assert complex(r.b) == complex(b)<|MERGE_RESOLUTION|>--- conflicted
+++ resolved
@@ -1,14 +1,8 @@
-<<<<<<< HEAD
 import pytest
-
-from mpmath import *
-=======
-from mpmath import inf, iv, mp, mpf, mpi, pi, sqrt
-
->>>>>>> 25c60dd9
-
 from hypothesis import given, settings, Verbosity
 from hypothesis.strategies import composite, floats, one_of
+
+from mpmath import inf, iv, mp, mpf, mpi, pi, sqrt
 
 
 @composite
