--- conflicted
+++ resolved
@@ -254,7 +254,6 @@
     # the following caused an error before the bug was fixed
     assert iv.matrix(mp.eye(2)) * (iv.ones(2) + mpi(1, 2)) == iv.matrix([[mpi(2, 3), mpi(2, 3)], [mpi(2, 3), mpi(2, 3)]])
 
-<<<<<<< HEAD
 def test_matrix_kron():
     a = matrix(
         [[1, 2], 
@@ -309,8 +308,7 @@
     assert kron(ones(10, 9), ones(8, 7)) == ones(10 * 8, 9 * 7)
     assert kron(eye(4), eye(4), eye(4)) == eye(4 * 4 * 4)
     assert kron(zeros(5), d) == zeros(15, 5)
-=======
+
 def test_issue_156():
     with pytest.deprecated_call():
-        matrix([[1, 2], [3, 4]], force_type=float)
->>>>>>> afb829b4
+        matrix([[1, 2], [3, 4]], force_type=float)