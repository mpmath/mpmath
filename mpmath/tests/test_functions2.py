import pytest

from mpmath import (agm, airyai, airybi, appellf1, bei, ber, besseli, besselj,
                    besseljzero, besselk, bessely, besselyzero, betainc,
                    chebyt, chebyu, chi, ci, convert, coulombg, e, e1, ei,
                    ellipe, ellipk, eps, erf, erfc, erfi, erfinv, exp, expint,
                    fadd, fmul, fp, fraction, fresnelc, fresnels, fsub, fsum,
                    gamma, gammainc, gegenbauer, hankel1, hankel2, hermite,
                    hyp0f1, hyp1f1, hyp1f2, hyp2f0, hyp2f1, hyp2f2, hyp2f3,
                    hyper, hypercomb, hyperu, inf, isnan, j, j0, j1, jacobi,
                    kei, ker, laguerre, lambertw, ldexp, legendre, legenp,
                    legenq, lerchphi, li, log, lower_gamma, meijerg, mp, mpc,
                    mpf, nan, ncdf, npdf, nthroot, pi, qp, quadts, shi, si,
<<<<<<< HEAD
                    spherharm, sqrt, struveh, struvel, upper_gamma, whitm,
                    whitw, zeta)
from mpmath.ctx_mp_python import mpc as mpc_type
from mpmath.ctx_mp_python import mpf as mpf_type
=======
                    spherharm, spherical_jn, spherical_yn, sqrt, struveh,
                    struvel, upper_gamma, whitm, whitw, zeta)
>>>>>>> 8a2bed58
from mpmath.libmp import BACKEND, NoConvergence


def test_bessel():
    assert j0(1).ae(0.765197686557966551)
    assert j0(pi).ae(-0.304242177644093864)
    assert j0(1000).ae(0.0247866861524201746)
    assert j0(-25).ae(0.0962667832759581162)
    assert j1(1).ae(0.440050585744933516)
    assert j1(pi).ae(0.284615343179752757)
    assert j1(1000).ae(0.00472831190708952392)
    assert j1(-25).ae(0.125350249580289905)
    assert besselj(5,1).ae(0.000249757730211234431)
    assert besselj(5+0j,1).ae(0.000249757730211234431)
    assert besselj(5,pi).ae(0.0521411843671184747)
    assert besselj(5,1000).ae(0.00502540694523318607)
    assert besselj(5,-25).ae(0.0660079953984229934)
    assert besselj(-3,2).ae(-0.128943249474402051)
    assert besselj(-4,2).ae(0.0339957198075684341)
    assert besselj(3,3+2j).ae(0.424718794929639595942 + 0.625665327745785804812j)
    assert besselj(0.25,4).ae(-0.374760630804249715)
    assert besselj(1+2j,3+4j).ae(0.319247428741872131 - 0.669557748880365678j)
    assert (besselj(3, 10**10) * 10**5).ae(0.76765081748139204023)
    assert bessely(-0.5, 0) == 0
    assert bessely(0.5, 0) == -inf
    assert bessely(1.5, 0) == -inf
    assert bessely(0,0) == -inf
    assert bessely(-0.4, 0) == -inf
    assert bessely(-0.6, 0) == inf
    assert bessely(-1, 0) == inf
    assert bessely(-1.4, 0) == inf
    assert bessely(-1.6, 0) == -inf
    assert bessely(-1, 0) == inf
    assert bessely(-2, 0) == -inf
    assert bessely(-3, 0) == inf
    assert bessely(0.5, 0) == -inf
    assert bessely(1, 0) == -inf
    assert bessely(1.5, 0) == -inf
    assert bessely(2, 0) == -inf
    assert bessely(2.5, 0) == -inf
    assert bessely(3, 0) == -inf
    assert bessely(0,0.5).ae(-0.44451873350670655715)
    assert bessely(1,0.5).ae(-1.4714723926702430692)
    assert bessely(-1,0.5).ae(1.4714723926702430692)
    assert bessely(3.5,0.5).ae(-138.86400867242488443)
    assert bessely(0,3+4j).ae(4.6047596915010138655-8.8110771408232264208j)
    assert bessely(0,j).ae(-0.26803248203398854876+1.26606587775200833560j)
    assert (bessely(3, 10**10) * 10**5).ae(0.21755917537013204058)
    assert besseli(0,0) == 1
    assert besseli(1,0) == 0
    assert besseli(2,0) == 0
    assert besseli(-1,0) == 0
    assert besseli(-2,0) == 0
    assert besseli(0,0.5).ae(1.0634833707413235193)
    assert besseli(1,0.5).ae(0.25789430539089631636)
    assert besseli(-1,0.5).ae(0.25789430539089631636)
    assert besseli(3.5,0.5).ae(0.00068103597085793815863)
    assert besseli(0,3+4j).ae(-3.3924877882755196097-1.3239458916287264815j)
    assert besseli(0,j).ae(besselj(0,1))
    assert (besseli(3, 10**10) * mpf(10)**(-4342944813)).ae(4.2996028505491271875)
    assert besselk(0,0) == inf
    assert besselk(1,0) == inf
    assert besselk(2,0) == inf
    assert besselk(-1,0) == inf
    assert besselk(-2,0) == inf
    assert besselk(0,0.5).ae(0.92441907122766586178)
    assert besselk(1,0.5).ae(1.6564411200033008937)
    assert besselk(-1,0.5).ae(1.6564411200033008937)
    assert besselk(3.5,0.5).ae(207.48418747548460607)
    assert besselk(0,3+4j).ae(-0.007239051213570155013+0.026510418350267677215j)
    assert besselk(0,j).ae(-0.13863371520405399968-1.20196971531720649914j)
    assert (besselk(3, 10**10) * mpf(10)**4342944824).ae(1.1628981033356187851)
    assert besselk(1,inf) == 0
    assert spherical_jn(0, 1).ae(0.841470984807896)
    assert spherical_yn(0, 1).ae(-0.54030230586814)
    # test for issue 331, bug reported by Michael Hartmann
    for n in range(10,100,10):
        mp.dps = n
        assert besseli(91.5,24.7708).ae("4.00830632138673963619656140653537080438462342928377020695738635559218797348548092636896796324190271316137982810144874264e-41")

def test_issue_877():
    mp.dps = 64
    r = besseli(-127, 2)
    assert besseli(127, 2) == r
    assert r.ae("3.345358761443415013354345973251886375421555647081543375756063117036e-214")

def test_bessel_zeros():
    assert besseljzero(0,1).ae(2.40482555769577276869)
    assert besseljzero(2,1).ae(5.1356223018406825563)
    assert besseljzero(1,50).ae(157.86265540193029781)
    assert besseljzero(10,1).ae(14.475500686554541220)
    assert besseljzero(0.5,3).ae(9.4247779607693797153)
    assert besseljzero(2,1,1).ae(3.0542369282271403228)
    assert besselyzero(0,1).ae(0.89357696627916752158)
    assert besselyzero(2,1).ae(3.3842417671495934727)
    assert besselyzero(1,50).ae(156.29183520147840108)
    assert besselyzero(10,1).ae(12.128927704415439387)
    assert besselyzero(0.5,3).ae(7.8539816339744830962)
    assert besselyzero(2,1,1).ae(5.0025829314460639452)

def test_hankel():
    assert hankel1(0,0.5).ae(0.93846980724081290423-0.44451873350670655715j)
    assert hankel1(1,0.5).ae(0.2422684576748738864-1.4714723926702430692j)
    assert hankel1(-1,0.5).ae(-0.2422684576748738864+1.4714723926702430692j)
    assert hankel1(1.5,0.5).ae(0.0917016996256513026-2.5214655504213378514j)
    assert hankel1(1.5,3+4j).ae(0.0066806866476728165382-0.0036684231610839127106j)
    assert hankel2(0,0.5).ae(0.93846980724081290423+0.44451873350670655715j)
    assert hankel2(1,0.5).ae(0.2422684576748738864+1.4714723926702430692j)
    assert hankel2(-1,0.5).ae(-0.2422684576748738864-1.4714723926702430692j)
    assert hankel2(1.5,0.5).ae(0.0917016996256513026+2.5214655504213378514j)
    assert hankel2(1.5,3+4j).ae(14.783528526098567526-7.397390270853446512j)

def test_struve():
    assert struveh(2,3).ae(0.74238666967748318564)
    assert struveh(-2.5,3).ae(0.41271003220971599344)
    assert struvel(2,3).ae(1.7476573277362782744)
    assert struvel(-2.5,3).ae(1.5153394466819651377)

def test_whittaker():
    assert whitm(2,3,4).ae(49.753745589025246591)
    assert whitw(2,3,4).ae(14.111656223052932215)

def test_kelvin():
    assert ber(2,3).ae(0.80836846563726819091)
    assert ber(3,4).ae(-0.28262680167242600233)
    assert ber(-3,2).ae(-0.085611448496796363669)
    assert bei(2,3).ae(-0.89102236377977331571)
    assert bei(-3,2).ae(-0.14420994155731828415)
    assert ker(2,3).ae(0.12839126695733458928)
    assert ker(-3,2).ae(-0.29802153400559142783)
    assert ker(0.5,3).ae(-0.085662378535217097524)
    assert kei(2,3).ae(0.036804426134164634000)
    assert kei(-3,2).ae(0.88682069845786731114)
    assert kei(0.5,3).ae(0.013633041571314302948)

def test_hyper_misc():
    assert hyp0f1(1,0) == 1
    assert hyp1f1(1,2,0) == 1
    assert hyp1f2(1,2,3,0) == 1
    assert hyp2f1(1,2,3,0) == 1
    assert hyp2f2(1,2,3,4,0) == 1
    assert hyp2f3(1,2,3,4,5,0) == 1
    # Degenerate case: 0F0
    assert hyper([],[],0) == 1
    assert hyper([],[],-2).ae(exp(-2))
    # Degenerate case: 1F0
    assert hyper([2],[],1.5) == 4
    #
    assert hyp2f1((1,3),(2,3),(5,6),mpf(27)/32).ae(1.6)
    assert hyp2f1((1,4),(1,2),(3,4),mpf(80)/81).ae(1.8)
    assert hyp2f1((2,3),(1,1),(3,2),(2+j)/3).ae(1.327531603558679093+0.439585080092769253j)
    mp.dps = 25
    v = mpc('1.2282306665029814734863026', '-0.1225033830118305184672133')
    assert hyper([(3,4),2+j,1],[1,5,j/3],mpf(1)/5+j/8).ae(v)
    pytest.raises(ZeroDivisionError, lambda: mp.hyper([1, 2, -2], [-1, 3], 1.1))
    pytest.raises(ZeroDivisionError, lambda: fp.hyper([1, 2, -2], [-1, 3], 1.1))

def test_elliptic_integrals():
    assert ellipk(0).ae(pi/2)
    assert ellipk(0.5).ae(gamma(0.25)**2/(4*sqrt(pi)))
    assert ellipk(1) == inf
    assert ellipk(1+0j) == inf
    assert ellipk(-1).ae('1.3110287771460599052')
    assert ellipk(-2).ae('1.1714200841467698589')
    assert isinstance(ellipk(-2), mpf_type)
    assert isinstance(ellipe(-2), mpf_type)
    assert ellipk(-50).ae('0.47103424540873331679')
    mp.dps = 30
    n1 = +fraction(99999,100000)
    n2 = +fraction(100001,100000)
    mp.dps = 15
    assert ellipk(n1).ae('7.1427724505817781901')
    assert ellipk(n2).ae(mpc('7.1427417367963090109', '-1.5707923998261688019'))
    assert ellipe(n1).ae('1.0000332138990829170')
    v = ellipe(n2)
    assert v.real.ae('0.999966786328145474069137')
    assert (v.imag*10**6).ae('7.853952181727432')
    assert ellipk(2).ae(mpc('1.3110287771460599052', '-1.3110287771460599052'))
    assert ellipk(50).ae(mpc('0.22326753950210985451', '-0.47434723226254522087'))
    assert ellipk(3+4j).ae(mpc('0.91119556380496500866', '0.63133428324134524388'))
    assert ellipk(3-4j).ae(mpc('0.91119556380496500866', '-0.63133428324134524388'))
    assert ellipk(-3+4j).ae(mpc('0.95357894880405122483', '0.23093044503746114444'))
    assert ellipk(-3-4j).ae(mpc('0.95357894880405122483', '-0.23093044503746114444'))
    assert isnan(ellipk(nan))
    assert isnan(ellipe(nan))
    assert ellipk(inf) == 0
    assert isinstance(ellipk(inf), mpc_type)
    assert ellipk(-inf) == 0
    assert ellipk(1+0j) == inf
    assert ellipe(0).ae(pi/2)
    assert ellipe(0.5).ae(pi**(mpf(3)/2)/gamma(0.25)**2 +gamma(0.25)**2/(8*sqrt(pi)))
    assert ellipe(1) == 1
    assert ellipe(1+0j) == 1
    assert ellipe(inf) == mpc(0,inf)
    assert ellipe(-inf) == inf
    assert ellipe(3+4j).ae(1.4995535209333469543-1.5778790079127582745j)
    assert ellipe(3-4j).ae(1.4995535209333469543+1.5778790079127582745j)
    assert ellipe(-3+4j).ae(2.5804237855343377803-0.8306096791000413778j)
    assert ellipe(-3-4j).ae(2.5804237855343377803+0.8306096791000413778j)
    assert ellipe(2).ae(0.59907011736779610372+0.59907011736779610372j)
    assert ellipe('1e-1000000000').ae(pi/2)
    assert ellipk('1e-1000000000').ae(pi/2)
    assert ellipe(-pi).ae(2.4535865983838923)
    mp.dps = 50
    assert ellipk(1/pi).ae('1.724756270009501831744438120951614673874904182624739673')
    assert ellipe(1/pi).ae('1.437129808135123030101542922290970050337425479058225712')
    assert ellipk(-10*pi).ae('0.5519067523886233967683646782286965823151896970015484512')
    assert ellipe(-10*pi).ae('5.926192483740483797854383268707108012328213431657645509')
    v = ellipk(pi)
    assert v.real.ae('0.973089521698042334840454592642137667227167622330325225')
    assert v.imag.ae('-1.156151296372835303836814390793087600271609993858798016')
    v = ellipe(pi)
    assert v.real.ae('0.4632848917264710404078033487934663562998345622611263332')
    assert v.imag.ae('1.0637961621753130852473300451583414489944099504180510966')

def test_exp_integrals():
    x = +e
    z = e + sqrt(3)*j
    assert ei(x).ae(8.21168165538361560)
    assert li(x).ae(1.89511781635593676)
    assert si(x).ae(1.82104026914756705)
    assert ci(x).ae(0.213958001340379779)
    assert shi(x).ae(4.11520706247846193)
    assert chi(x).ae(4.09647459290515367)
    assert fresnels(x).ae(0.437189718149787643)
    assert fresnelc(x).ae(0.401777759590243012)
    assert airyai(x).ae(0.0108502401568586681)
    assert airybi(x).ae(8.98245748585468627)
    assert ei(z).ae(3.72597969491314951 + 7.34213212314224421j)
    assert li(z).ae(2.28662658112562502 + 1.50427225297269364j)
    assert si(z).ae(2.48122029237669054 + 0.12684703275254834j)
    assert ci(z).ae(0.169255590269456633 - 0.892020751420780353j)
    assert shi(z).ae(1.85810366559344468 + 3.66435842914920263j)
    assert chi(z).ae(1.86787602931970484 + 3.67777369399304159j)
    assert fresnels(z/3).ae(0.034534397197008182 + 0.754859844188218737j)
    assert fresnelc(z/3).ae(1.261581645990027372 + 0.417949198775061893j)
    assert airyai(z).ae(-0.0162552579839056062 - 0.0018045715700210556j)
    assert airybi(z).ae(-4.98856113282883371 + 2.08558537872180623j)
    assert li(0) == 0.0
    assert li(1) == -inf
    assert li(inf) == inf
    assert isinstance(li(0.7), mpf_type)
    assert si(inf).ae(pi/2)
    assert si(-inf).ae(-pi/2)
    assert ci(inf) == 0
    assert ci(0) == -inf
    assert isinstance(ei(-0.7), mpf_type)
    assert airyai(inf) == 0
    assert airybi(inf) == inf
    assert airyai(-inf) == 0
    assert airybi(-inf) == 0
    assert fresnels(inf) == 0.5
    assert fresnelc(inf) == 0.5
    assert fresnels(-inf) == -0.5
    assert fresnelc(-inf) == -0.5
    assert shi(0) == 0
    assert shi(inf) == inf
    assert shi(-inf) == -inf
    assert chi(0) == -inf
    assert chi(inf) == inf

def test_ei():
    assert ei(0) == -inf
    assert ei(inf) == inf
    assert ei(-inf) == -0.0
    assert ei(20+70j).ae(6.1041351911152984397e6 - 2.7324109310519928872e6j)
    # tests for the asymptotic expansion
    # values checked with Mathematica ExpIntegralEi
    mp.dps = 50
    r = ei(20000)
    s = '3.8781962825045010930273870085501819470698476975019e+8681'
    assert str(r) == s
    r = ei(-200)
    s = '-6.8852261063076355977108174824557929738368086933303e-90'
    assert str(r) == s
    r =ei(20000 + 10*j)
    sre = '-3.255138234032069402493850638874410725961401274106e+8681'
    sim = '-2.1081929993474403520785942429469187647767369645423e+8681'
    assert str(r.real) == sre and str(r.imag) == sim
    mp.dps = 15
    # More asymptotic expansions
    assert chi(-10**6+100j).ae('1.3077239389562548386e+434288 + 7.6808956999707408158e+434287j')
    assert shi(-10**6+100j).ae('-1.3077239389562548386e+434288 - 7.6808956999707408158e+434287j')
    assert ei(10j).ae(-0.0454564330044553726+3.2291439210137706686j)
    assert ei(100j).ae(-0.0051488251426104921+3.1330217936839529126j)
    u = ei(fmul(10**20, j, exact=True))
    assert u.real.ae(-6.4525128526578084421345e-21, abs_eps=0, rel_eps=8*eps)
    assert u.imag.ae(pi)
    assert ei(-10j).ae(-0.0454564330044553726-3.2291439210137706686j)
    assert ei(-100j).ae(-0.0051488251426104921-3.1330217936839529126j)
    u = ei(fmul(-10**20, j, exact=True))
    assert u.real.ae(-6.4525128526578084421345e-21, abs_eps=0, rel_eps=8*eps)
    assert u.imag.ae(-pi)
    assert ei(10+10j).ae(-1576.1504265768517448+436.9192317011328140j)
    u = ei(-10+10j)
    assert u.real.ae(7.6698978415553488362543e-7, abs_eps=0, rel_eps=8*eps)
    assert u.imag.ae(3.141595611735621062025)

def test_e1():
    assert e1(0) == inf
    assert e1(inf) == 0
    assert e1(-inf) == mpc(-inf, -pi)
    assert e1(10j).ae(0.045456433004455372635 + 0.087551267423977430100j)
    assert e1(100j).ae(0.0051488251426104921444 - 0.0085708599058403258790j)
    assert e1(fmul(10**20, j, exact=True)).ae(6.4525128526578084421e-21 - 7.6397040444172830039e-21j, abs_eps=0, rel_eps=8*eps)
    assert e1(-10j).ae(0.045456433004455372635 - 0.087551267423977430100j)
    assert e1(-100j).ae(0.0051488251426104921444 + 0.0085708599058403258790j)
    assert e1(fmul(-10**20, j, exact=True)).ae(6.4525128526578084421e-21 + 7.6397040444172830039e-21j, abs_eps=0, rel_eps=8*eps)

def test_expint():
    assert expint(0,0) == inf
    assert expint(0,1).ae(1/e)
    assert expint(0,1.5).ae(2/exp(1.5)/3)
    assert expint(1,1).ae(-ei(-1))
    assert expint(2,0).ae(1)
    assert expint(3,0).ae(1/2.)
    assert expint(4,0).ae(1/3.)
    assert expint(-2, 0.5).ae(26/sqrt(e))
    assert expint(-1,-1) == 0
    assert expint(-2,-1).ae(-e)
    assert expint(5.5, 0).ae(2/9.)
    assert expint(2.00000001,0).ae(100000000./100000001)
    assert expint(2+3j,4-j).ae(0.0023461179581675065414+0.0020395540604713669262j)
    assert expint('1.01', '1e-1000').ae(99.9999999899412802)
    assert expint('1.000000000001', 3.5).ae(0.00697013985754701819446)
    assert expint(2,3).ae(3*ei(-3)+exp(-3))
    assert (expint(10,20)*10**10).ae(0.694439055541231353)
    assert expint(3,inf) == 0
    assert expint(3.2,inf) == 0
    assert expint(3.2+2j,inf) == 0
    assert expint(1,3j).ae(-0.11962978600800032763 + 0.27785620120457163717j)
    assert expint(1,3).ae(0.013048381094197037413)
    assert expint(1,-3).ae(-ei(3)-pi*j)
    #assert expint(3) == expint(1,3)
    assert expint(1,-20).ae(-25615652.66405658882 - 3.1415926535897932385j)
    assert expint(1000000,0).ae(1./999999)
    assert expint(0,2+3j).ae(-0.025019798357114678171 + 0.027980439405104419040j)
    assert expint(-1,2+3j).ae(-0.022411973626262070419 + 0.038058922011377716932j)
    assert expint(-1.5,0) == inf

def test_trig_integrals():
    mp.dps = 30
    assert si(mpf(1)/1000000).ae('0.000000999999999999944444444444446111')
    assert ci(mpf(1)/1000000).ae('-13.2382948930629912435014366276')
    assert si(10**10).ae('1.5707963267075846569685111517747537')
    assert ci(10**10).ae('-4.87506025174822653785729773959e-11')
    assert si(10**100).ae(pi/2)
    assert (ci(10**100)*10**100).ae('-0.372376123661276688262086695553')
    assert si(-3) == -si(3)
    assert ci(-3).ae(ci(3) + pi*j)
    # Test complex structure
    mp.dps = 15
    assert mp.ci(50).ae(-0.0056283863241163054402)
    assert mp.ci(50+2j).ae(-0.018378282946133067149+0.070352808023688336193j)
    assert mp.ci(20j).ae(1.28078263320282943611e7+1.5707963267949j)
    assert mp.ci(-2+20j).ae(-4.050116856873293505e6+1.207476188206989909e7j)
    assert mp.ci(-50+2j).ae(-0.0183782829461330671+3.0712398455661049023j)
    assert mp.ci(-50).ae(-0.0056283863241163054+3.1415926535897932385j)
    assert mp.ci(-50-2j).ae(-0.0183782829461330671-3.0712398455661049023j)
    assert mp.ci(-2-20j).ae(-4.050116856873293505e6-1.207476188206989909e7j)
    assert mp.ci(-20j).ae(1.28078263320282943611e7-1.5707963267949j)
    assert mp.ci(50-2j).ae(-0.018378282946133067149-0.070352808023688336193j)
    assert mp.si(50).ae(1.5516170724859358947)
    assert mp.si(50+2j).ae(1.497884414277228461-0.017515007378437448j)
    assert mp.si(20j).ae(1.2807826332028294459e7j)
    assert mp.si(-2+20j).ae(-1.20747603112735722103e7-4.050116856873293554e6j)
    assert mp.si(-50+2j).ae(-1.497884414277228461-0.017515007378437448j)
    assert mp.si(-50).ae(-1.5516170724859358947)
    assert mp.si(-50-2j).ae(-1.497884414277228461+0.017515007378437448j)
    assert mp.si(-2-20j).ae(-1.20747603112735722103e7+4.050116856873293554e6j)
    assert mp.si(-20j).ae(-1.2807826332028294459e7j)
    assert mp.si(50-2j).ae(1.497884414277228461+0.017515007378437448j)
    assert mp.chi(50j).ae(-0.0056283863241163054+1.5707963267948966192j)
    assert mp.chi(-2+50j).ae(-0.0183782829461330671+1.6411491348185849554j)
    assert mp.chi(-20).ae(1.28078263320282943611e7+3.1415926535898j)
    assert mp.chi(-20-2j).ae(-4.050116856873293505e6+1.20747571696809187053e7j)
    assert mp.chi(-2-50j).ae(-0.0183782829461330671-1.6411491348185849554j)
    assert mp.chi(-50j).ae(-0.0056283863241163054-1.5707963267948966192j)
    assert mp.chi(2-50j).ae(-0.0183782829461330671-1.500443518771208283j)
    assert mp.chi(20-2j).ae(-4.050116856873293505e6-1.20747603112735722951e7j)
    assert mp.chi(20).ae(1.2807826332028294361e7)
    assert mp.chi(2+50j).ae(-0.0183782829461330671+1.500443518771208283j)
    assert mp.shi(50j).ae(1.5516170724859358947j)
    assert mp.shi(-2+50j).ae(0.017515007378437448+1.497884414277228461j)
    assert mp.shi(-20).ae(-1.2807826332028294459e7)
    assert mp.shi(-20-2j).ae(4.050116856873293554e6-1.20747603112735722103e7j)
    assert mp.shi(-2-50j).ae(0.017515007378437448-1.497884414277228461j)
    assert mp.shi(-50j).ae(-1.5516170724859358947j)
    assert mp.shi(2-50j).ae(-0.017515007378437448-1.497884414277228461j)
    assert mp.shi(20-2j).ae(-4.050116856873293554e6-1.20747603112735722103e7j)
    assert mp.shi(20).ae(1.2807826332028294459e7)
    assert mp.shi(2+50j).ae(-0.017515007378437448+1.497884414277228461j)
    def ae(x,y,tol=1e-12):
        return abs(x-y) <= abs(y)*tol
    assert fp.ci(fp.inf) == 0
    assert ae(fp.ci(fp.ninf), fp.pi*1j)
    assert ae(fp.si(fp.inf), fp.pi/2)
    assert ae(fp.si(fp.ninf), -fp.pi/2)
    assert fp.si(0) == 0
    assert ae(fp.ci(50), -0.0056283863241163054402)
    assert ae(fp.ci(50+2j), -0.018378282946133067149+0.070352808023688336193j)
    assert ae(fp.ci(20j), 1.28078263320282943611e7+1.5707963267949j)
    assert ae(fp.ci(-2+20j), -4.050116856873293505e6+1.207476188206989909e7j)
    assert ae(fp.ci(-50+2j), -0.0183782829461330671+3.0712398455661049023j)
    assert ae(fp.ci(-50), -0.0056283863241163054+3.1415926535897932385j)
    assert ae(fp.ci(-50-2j), -0.0183782829461330671-3.0712398455661049023j)
    assert ae(fp.ci(-2-20j), -4.050116856873293505e6-1.207476188206989909e7j)
    assert ae(fp.ci(-20j), 1.28078263320282943611e7-1.5707963267949j)
    assert ae(fp.ci(50-2j), -0.018378282946133067149-0.070352808023688336193j)
    assert ae(fp.si(50), 1.5516170724859358947)
    assert ae(fp.si(50+2j), 1.497884414277228461-0.017515007378437448j)
    assert ae(fp.si(20j), 1.2807826332028294459e7j)
    assert ae(fp.si(-2+20j), -1.20747603112735722103e7-4.050116856873293554e6j)
    assert ae(fp.si(-50+2j), -1.497884414277228461-0.017515007378437448j)
    assert ae(fp.si(-50), -1.5516170724859358947)
    assert ae(fp.si(-50-2j), -1.497884414277228461+0.017515007378437448j)
    assert ae(fp.si(-2-20j), -1.20747603112735722103e7+4.050116856873293554e6j)
    assert ae(fp.si(-20j), -1.2807826332028294459e7j)
    assert ae(fp.si(50-2j), 1.497884414277228461+0.017515007378437448j)
    assert ae(fp.chi(50j), -0.0056283863241163054+1.5707963267948966192j)
    assert ae(fp.chi(-2+50j), -0.0183782829461330671+1.6411491348185849554j)
    assert ae(fp.chi(-20), 1.28078263320282943611e7+3.1415926535898j)
    assert ae(fp.chi(-20-2j), -4.050116856873293505e6+1.20747571696809187053e7j)
    assert ae(fp.chi(-2-50j), -0.0183782829461330671-1.6411491348185849554j)
    assert ae(fp.chi(-50j), -0.0056283863241163054-1.5707963267948966192j)
    assert ae(fp.chi(2-50j), -0.0183782829461330671-1.500443518771208283j)
    assert ae(fp.chi(20-2j), -4.050116856873293505e6-1.20747603112735722951e7j)
    assert ae(fp.chi(20), 1.2807826332028294361e7)
    assert ae(fp.chi(2+50j), -0.0183782829461330671+1.500443518771208283j)
    assert ae(fp.shi(50j), 1.5516170724859358947j)
    assert ae(fp.shi(-2+50j), 0.017515007378437448+1.497884414277228461j)
    assert ae(fp.shi(-20), -1.2807826332028294459e7)
    assert ae(fp.shi(-20-2j), 4.050116856873293554e6-1.20747603112735722103e7j)
    assert ae(fp.shi(-2-50j), 0.017515007378437448-1.497884414277228461j)
    assert ae(fp.shi(-50j), -1.5516170724859358947j)
    assert ae(fp.shi(2-50j), -0.017515007378437448-1.497884414277228461j)
    assert ae(fp.shi(20-2j), -4.050116856873293554e6-1.20747603112735722103e7j)
    assert ae(fp.shi(20), 1.2807826332028294459e7)
    assert ae(fp.shi(2+50j), -0.017515007378437448+1.497884414277228461j)

def test_airy():
    assert (airyai(10)*10**10).ae(1.1047532552898687)
    assert (airybi(10)/10**9).ae(0.45564115354822515)
    assert (airyai(1000)*10**9158).ae(9.306933063179556004)
    assert (airybi(1000)/10**9154).ae(5.4077118391949465477)
    assert airyai(-1000).ae(0.055971895773019918842)
    assert airybi(-1000).ae(-0.083264574117080633012)
    assert (airyai(100+100j)*10**188).ae(2.9099582462207032076 + 2.353013591706178756j)
    assert (airybi(100+100j)/10**185).ae(1.7086751714463652039 - 3.1416590020830804578j)

def test_hyper_0f1():
    v = 8.63911136507950465
    assert hyper([],[(1,3)],1.5).ae(v)
    assert hyper([],[1/3.],1.5).ae(v)
    assert hyp0f1(1/3.,1.5).ae(v)
    assert hyp0f1((1,3),1.5).ae(v)
    # Asymptotic expansion
    assert hyp0f1(3,1e9).ae('4.9679055380347771271e+27455')
    assert hyp0f1(3,1e9j).ae('-2.1222788784457702157e+19410 + 5.0840597555401854116e+19410j')

def test_hyper_1f1():
    v = 1.2917526488617656673
    assert hyper([(1,2)],[(3,2)],0.7).ae(v)
    assert hyper([(1,2)],[(3,2)],0.7+0j).ae(v)
    assert hyper([0.5],[(3,2)],0.7).ae(v)
    assert hyper([0.5],[1.5],0.7).ae(v)
    assert hyper([0.5],[(3,2)],0.7+0j).ae(v)
    assert hyper([0.5],[1.5],0.7+0j).ae(v)
    assert hyper([(1,2)],[1.5+0j],0.7).ae(v)
    assert hyper([0.5+0j],[1.5],0.7).ae(v)
    assert hyper([0.5+0j],[1.5+0j],0.7+0j).ae(v)
    assert hyp1f1(0.5,1.5,0.7).ae(v)
    assert hyp1f1((1,2),1.5,0.7).ae(v)
    # Asymptotic expansion
    assert hyp1f1(2,3,1e10).ae('2.1555012157015796988e+4342944809')
    assert (hyp1f1(2,3,1e10j)*10**10).ae(-0.97501205020039745852 - 1.7462392454512132074j)
    # Shouldn't use asymptotic expansion
    assert hyp1f1(-2, 1, 10000).ae(49980001)
    # Bug
    assert hyp1f1(1j,fraction(1,3),0.415-69.739j).ae(25.857588206024346592 + 15.738060264515292063j)
    # issue 522
    assert hyp1f1(0, 1, +inf) == 1
    assert hyp1f1(0, 1, -inf) == 1
    assert hyp1f1(1, 2, -inf) == 0
    assert hyp1f1(2, 2, -inf) == 0
    assert hyp1f1(1, 5, -inf) == 0

def test_hyper_2f1():
    v = 1.0652207633823291032
    assert hyper([(1,2), (3,4)], [2], 0.3).ae(v)
    assert hyper([(1,2), 0.75], [2], 0.3).ae(v)
    assert hyper([0.5, 0.75], [2.0], 0.3).ae(v)
    assert hyper([0.5, 0.75], [2.0], 0.3+0j).ae(v)
    assert hyper([0.5+0j, (3,4)], [2.0], 0.3+0j).ae(v)
    assert hyper([0.5+0j, (3,4)], [2.0], 0.3).ae(v)
    assert hyper([0.5, (3,4)], [2.0+0j], 0.3).ae(v)
    assert hyper([0.5+0j, 0.75+0j], [2.0+0j], 0.3+0j).ae(v)
    v = 1.09234681096223231717 + 0.18104859169479360380j
    assert hyper([(1,2),0.75+j], [2], 0.5).ae(v)
    assert hyper([0.5,0.75+j], [2.0], 0.5).ae(v)
    assert hyper([0.5,0.75+j], [2.0], 0.5+0j).ae(v)
    assert hyper([0.5,0.75+j], [2.0+0j], 0.5+0j).ae(v)
    v = 0.9625 - 0.125j
    assert hyper([(3,2),-1],[4], 0.1+j/3).ae(v)
    assert hyper([1.5,-1.0],[4], 0.1+j/3).ae(v)
    assert hyper([1.5,-1.0],[4+0j], 0.1+j/3).ae(v)
    assert hyper([1.5+0j,-1.0+0j],[4+0j], 0.1+j/3).ae(v)
    v = 1.02111069501693445001 - 0.50402252613466859521j
    assert hyper([(2,10),(3,10)],[(4,10)],1.5).ae(v)
    assert hyper([0.2,(3,10)],[0.4+0j],1.5).ae(v)
    assert hyper([0.2,(3,10)],[0.4+0j],1.5+0j).ae(v)
    v = 0.76922501362865848528 + 0.32640579593235886194j
    assert hyper([(2,10),(3,10)],[(4,10)],4+2j).ae(v)
    assert hyper([0.2,(3,10)],[0.4+0j],4+2j).ae(v)
    assert hyper([0.2,(3,10)],[(4,10)],4+2j).ae(v)

def test_hyper_2f1_hard():
    # Singular cases
    assert hyp2f1(2,-1,-1,3).ae(7)
    pytest.raises(NotImplementedError, lambda: fp.hyp2f1(2,-1,-1,3))
    assert hyp2f1(2,-1,-1,3,eliminate_all=True).ae(0.25)
    assert hyp2f1(2,-2,-2,3).ae(34)
    assert hyp2f1(2,-2,-2,3,eliminate_all=True).ae(0.25)
    assert hyp2f1(2,-2,-3,3) == 14
    assert hyp2f1(2,-3,-2,3) == inf
    assert hyp2f1(2,-1.5,-1.5,3) == 0.25
    assert hyp2f1(1,2,3,0) == 1
    assert hyp2f1(0,1,0,0) == 1
    assert hyp2f1(0,0,0,0) == 1
    assert isnan(hyp2f1(1,1,0,0))
    assert hyp2f1(2,-1,-5, 0.25+0.25j).ae(1.1+0.1j)
    assert hyp2f1(2,-5,-5, 0.25+0.25j, eliminate=False).ae(163./128 + 125./128*j)
    assert hyp2f1(0.7235, -1, -5, 0.3).ae(1.04341)
    assert hyp2f1(0.7235, -5, -5, 0.3, eliminate=False).ae(1.2939225017815903812)
    assert hyp2f1(-1,-2,4,1) == 1.5
    assert hyp2f1(1,2,-3,1) == inf
    assert hyp2f1(-2,-2,1,1) == 6
    assert hyp2f1(1,-2,-4,1).ae(5./3)
    assert hyp2f1(0,-6,-4,1) == 1
    assert hyp2f1(0,-3,-4,1) == 1
    assert hyp2f1(0,0,0,1) == 1
    assert hyp2f1(1,0,0,1,eliminate=False) == 1
    assert hyp2f1(1,1,0,1) == inf
    assert hyp2f1(1,-6,-4,1) == inf
    assert hyp2f1(-7.2,-0.5,-4.5,1) == 0
    assert hyp2f1(-7.2,-1,-2,1).ae(-2.6)
    assert hyp2f1(1,-0.5,-4.5, 1) == inf
    assert hyp2f1(1,0.5,-4.5, 1) == -inf
    # Check evaluation on / close to unit circle
    z = exp(j*pi/3)
    w = (nthroot(2,3)+1)*exp(j*pi/12)/nthroot(3,4)**3
    assert hyp2f1('1/2','1/6','1/3', z).ae(w)
    assert hyp2f1('1/2','1/6','1/3', z.conjugate()).ae(w.conjugate())
    assert hyp2f1(0.25, (1,3), 2, '0.999').ae(1.06826449496030635)
    assert hyp2f1(0.25, (1,3), 2, '1.001').ae(1.06867299254830309446-0.00001446586793975874j)
    assert hyp2f1(0.25, (1,3), 2, -1).ae(0.96656584492524351673)
    assert hyp2f1(0.25, (1,3), 2, j).ae(0.99041766248982072266+0.03777135604180735522j)
    assert hyp2f1(2,3,5,'0.99').ae(27.699347904322690602)
    assert hyp2f1((3,2),-0.5,3,'0.99').ae(0.68403036843911661388)
    assert hyp2f1(2,3,5,1j).ae(0.37290667145974386127+0.59210004902748285917j)
    assert fsum([hyp2f1((7,10),(2,3),(-1,2), 0.95*exp(j*k)) for k in range(1,15)]).ae(52.851400204289452922+6.244285013912953225j)
    assert fsum([hyp2f1((7,10),(2,3),(-1,2), 1.05*exp(j*k)) for k in range(1,15)]).ae(54.506013786220655330-3.000118813413217097j)
    assert fsum([hyp2f1((7,10),(2,3),(-1,2), exp(j*k)) for k in range(1,15)]).ae(55.792077935955314887+1.731986485778500241j)
    assert hyp2f1(2,2.5,-3.25,0.999).ae(218373932801217082543180041.33)
    # Branches
    assert hyp2f1(1,1,2,1.01).ae(4.5595744415723676911-3.1104877758314784539j)
    assert hyp2f1(1,1,2,1.01+0.1j).ae(2.4149427480552782484+1.4148224796836938829j)
    assert hyp2f1(1,1,2,3+4j).ae(0.14576709331407297807+0.48379185417980360773j)
    assert hyp2f1(1,1,2,4).ae(-0.27465307216702742285 - 0.78539816339744830962j)
    assert hyp2f1(1,1,2,-4).ae(0.40235947810852509365)
    # Other:
    # Cancellation with a large parameter involved (bug reported on sage-devel)
    assert hyp2f1(112, (51,10), (-9,10), -0.99999).ae(-1.6241361047970862961e-24, abs_eps=0, rel_eps=eps*16)

def test_hyper_3f2_etc():
    assert hyper([1,2,3],[1.5,8],-1).ae(0.67108992351533333030)
    assert hyper([1,2,3,4],[5,6,7], -1).ae(0.90232988035425506008)
    assert hyper([1,2,3],[1.25,5], 1).ae(28.924181329701905701)
    assert hyper([1,2,3,4],[5,6,7],5).ae(1.5192307344006649499-1.1529845225075537461j)
    assert hyper([1,2,3,4,5],[6,7,8,9],-1).ae(0.96288759462882357253)
    assert hyper([1,2,3,4,5],[6,7,8,9],1).ae(1.0428697385885855841)
    assert hyper([1,2,3,4,5],[6,7,8,9],5).ae(1.33980653631074769423-0.07143405251029226699j)
    assert hyper([1,2.79,3.08,4.37],[5.2,6.1,7.3],5).ae(1.0996321464692607231-1.7748052293979985001j)
    assert hyper([1,1,1],[1,2],1) == inf
    assert hyper([1,1,1],[2,(101,100)],1).ae(100.01621213528313220)
    # slow -- covered by doctests
    #assert hyper([1,1,1],[2,3],0.9999).ae(1.2897972005319693905)

def test_hyper_u():
    assert hyperu(2,-3,0).ae(0.05)
    assert hyperu(2,-3.5,0).ae(4./99)
    assert hyperu(2,0,0) == 0.5
    assert hyperu(-5,1,0) == -120
    assert hyperu(-5,2,0) == inf
    assert hyperu(-5,-2,0) == 0
    assert hyperu(7,7,3).ae(0.00014681269365593503986)  #exp(3)*upper_gamma(-6,3)
    assert hyperu(2,-3,4).ae(0.011836478100271995559)
    assert hyperu(3,4,5).ae(1./125)
    assert hyperu(2,3,0.0625) == 256
    assert hyperu(-1,2,0.25+0.5j) == -1.75+0.5j
    assert hyperu(0.5,1.5,7.25).ae(2/sqrt(29))
    assert hyperu(2,6,pi).ae(0.55804439825913399130)
    assert (hyperu((3,2),8,100+201j)*10**4).ae(-0.3797318333856738798 - 2.9974928453561707782j)
    assert (hyperu((5,2),(-1,2),-5000)*10**10).ae(-5.6681877926881664678j)
    assert (hyperu((5,2),(-1,2),-500)*10**7).ae(-1.82526906001593252847j)

def test_hyper_2f0():
    assert hyper([1,2],[],3) == hyp2f0(1,2,3)
    assert hyp2f0(2,3,7).ae(0.0116108068639728714668 - 0.0073727413865865802130j)
    assert hyp2f0(2,3,0) == 1
    assert hyp2f0(0,0,0) == 1
    assert hyp2f0(-1,-1,1).ae(2)
    assert hyp2f0(-4,1,1.5).ae(62.5)
    assert hyp2f0(-4,1,50).ae(147029801)
    assert hyp2f0(-4,1,0.0001).ae(0.99960011997600240000)
    assert hyp2f0(0.5,0.25,0.001).ae(1.0001251174078538115)
    assert hyp2f0(0.5,0.25,3+4j).ae(0.85548875824755163518 + 0.21636041283392292973j)
    # Important: cancellation check
    assert hyp2f0((1,6),(5,6),-0.02371708245126284498).ae(0.996785723120804309)
    # Should be exact; polynomial case
    assert hyp2f0(-2,1,0.5+0.5j,zeroprec=200) == 0
    assert hyp2f0(1,-2,0.5+0.5j,zeroprec=200) == 0
    # There used to be a bug in thresholds that made one of the following hang
    for d in [15, 50, 80]:
        mp.dps = d
        assert hyp2f0(1.5, 0.5, 0.009).ae('1.006867007239309717945323585695344927904000945829843527398772456281301440034218290443367270629519483 +'
                                          ' 1.238277162240704919639384945859073461954721356062919829456053965502443570466701567100438048602352623e-46j')

def test_hyper_1f2():
    assert hyper([1],[2,3],4) == hyp1f2(1,2,3,4)
    a1,b1,b2 = (1,10),(2,3),1./16
    assert hyp1f2(a1,b1,b2,10).ae(298.7482725554557568)
    assert hyp1f2(a1,b1,b2,100).ae(224128961.48602947604)
    assert hyp1f2(a1,b1,b2,1000).ae(1.1669528298622675109e+27)
    assert hyp1f2(a1,b1,b2,10000).ae(2.4780514622487212192e+86)
    assert hyp1f2(a1,b1,b2,100000).ae(1.3885391458871523997e+274)
    assert hyp1f2(a1,b1,b2,1000000).ae('9.8851796978960318255e+867')
    assert hyp1f2(a1,b1,b2,10**7).ae('1.1505659189516303646e+2746')
    assert hyp1f2(a1,b1,b2,10**8).ae('1.4672005404314334081e+8685')
    assert hyp1f2(a1,b1,b2,10**20).ae('3.6888217332150976493e+8685889636')
    assert hyp1f2(a1,b1,b2,10*j).ae(-16.163252524618572878 - 44.321567896480184312j)
    assert hyp1f2(a1,b1,b2,100*j).ae(61938.155294517848171 + 637349.45215942348739j)
    assert hyp1f2(a1,b1,b2,1000*j).ae(8455057657257695958.7 + 6261969266997571510.6j)
    assert hyp1f2(a1,b1,b2,10000*j).ae(-8.9771211184008593089e+60 + 4.6550528111731631456e+59j)
    assert hyp1f2(a1,b1,b2,100000*j).ae(2.6398091437239324225e+193 + 4.1658080666870618332e+193j)
    assert hyp1f2(a1,b1,b2,1000000*j).ae('3.5999042951925965458e+613 + 1.5026014707128947992e+613j')
    assert hyp1f2(a1,b1,b2,10**7*j).ae('-8.3208715051623234801e+1939 - 3.6752883490851869429e+1941j')
    assert hyp1f2(a1,b1,b2,10**8*j).ae('2.0724195707891484454e+6140 - 1.3276619482724266387e+6141j')
    assert hyp1f2(a1,b1,b2,10**20*j).ae('-1.1734497974795488504e+6141851462 + 1.1498106965385471542e+6141851462j')

def test_hyper_2f3():
    assert hyper([1,2],[3,4,5],6) == hyp2f3(1,2,3,4,5,6)
    a1,a2,b1,b2,b3 = (1,10),(2,3),(3,10), 2, 1./16
    # Check asymptotic expansion
    assert hyp2f3(a1,a2,b1,b2,b3,10).ae(128.98207160698659976)
    assert hyp2f3(a1,a2,b1,b2,b3,1000).ae(6.6309632883131273141e25)
    assert hyp2f3(a1,a2,b1,b2,b3,10000).ae(4.6863639362713340539e84)
    assert hyp2f3(a1,a2,b1,b2,b3,100000).ae(8.6632451236103084119e271)
    assert hyp2f3(a1,a2,b1,b2,b3,10**6).ae('2.0291718386574980641e865')
    assert hyp2f3(a1,a2,b1,b2,b3,10**7).ae('7.7639836665710030977e2742')
    assert hyp2f3(a1,a2,b1,b2,b3,10**8).ae('3.2537462584071268759e8681')
    assert hyp2f3(a1,a2,b1,b2,b3,10**20).ae('1.2966030542911614163e+8685889627')
    assert hyp2f3(a1,a2,b1,b2,b3,10*j).ae(-18.551602185587547854 - 13.348031097874113552j)
    assert hyp2f3(a1,a2,b1,b2,b3,100*j).ae(78634.359124504488695 + 74459.535945281973996j)
    assert hyp2f3(a1,a2,b1,b2,b3,1000*j).ae(597682550276527901.59 - 65136194809352613.078j)
    assert hyp2f3(a1,a2,b1,b2,b3,10000*j).ae(-1.1779696326238582496e+59 + 1.2297607505213133872e+59j)
    assert hyp2f3(a1,a2,b1,b2,b3,100000*j).ae(2.9844228969804380301e+191 + 7.5587163231490273296e+190j)
    assert hyp2f3(a1,a2,b1,b2,b3,1000000*j).ae('7.4859161049322370311e+610 - 2.8467477015940090189e+610j')
    assert hyp2f3(a1,a2,b1,b2,b3,10**7*j).ae('-1.7477645579418800826e+1938 - 1.7606522995808116405e+1938j')
    assert hyp2f3(a1,a2,b1,b2,b3,10**8*j).ae('-1.6932731942958401784e+6137 - 2.4521909113114629368e+6137j')
    assert hyp2f3(a1,a2,b1,b2,b3,10**20*j).ae('-2.0988815677627225449e+6141851451 + 5.7708223542739208681e+6141851452j')

def test_hyper_2f2():
    assert hyper([1,2],[3,4],5) == hyp2f2(1,2,3,4,5)
    a1,a2,b1,b2 = (3,10),4,(1,2),1./16
    assert hyp2f2(a1,a2,b1,b2,10).ae(448225936.3377556696)
    assert hyp2f2(a1,a2,b1,b2,10000).ae('1.2012553712966636711e+4358')
    assert hyp2f2(a1,a2,b1,b2,-20000).ae(-0.04182343755661214626)
    assert hyp2f2(a1,a2,b1,b2,10**20).ae('1.1148680024303263661e+43429448190325182840')

def test_orthpoly():
    assert jacobi(-4,2,3,0.7).ae(22800./4913)
    assert jacobi(3,2,4,5.5) == 4133.125
    assert jacobi(1.5,5/6.,4,0).ae(-1.0851951434075508417)
    assert jacobi(-2, 1, 2, 4).ae(-0.16)
    assert jacobi(2, -1, 2.5, 4).ae(34.59375)
    #assert jacobi(2, -1, 2, 4) == 28.5
    assert legendre(5, 7) == 129367
    assert legendre(0.5,0).ae(0.53935260118837935667)
    assert legendre(-1,-1) == 1
    assert legendre(0,-1) == 1
    assert legendre(0, 1) == 1
    assert legendre(1, -1) == -1
    assert legendre(7, 1) == 1
    assert legendre(7, -1) == -1
    assert legendre(8,1.5).ae(15457523./32768)
    assert legendre(j,-j).ae(2.4448182735671431011 + 0.6928881737669934843j)
    assert chebyu(5,1) == 6
    assert chebyt(3,2) == 26
    assert chebyu(5,inf) == inf  # issue 469
    assert chebyt(5,inf) == inf
    assert chebyt(10**3, 1j, force_series=False) == chebyt(10**3, 1j)
    pytest.raises(NoConvergence, lambda: chebyt(10**6, 1j))  # issue 852
    assert chebyu(10**3, 1j, force_series=False) == chebyu(10**3, 1j)
    assert legendre(3.5,-1) == inf
    assert legendre(4.5,-1) == -inf
    assert legendre(3.5+1j,-1) == mpc(inf,inf)
    assert legendre(4.5+1j,-1) == mpc(-inf,-inf)
    assert laguerre(4, -2, 3).ae(-1.125)
    assert laguerre(3, 1+j, 0.5).ae(0.2291666666666666667 + 2.5416666666666666667j)

def test_hermite():
    assert hermite(-2, 0).ae(0.5)
    assert hermite(-1, 0).ae(0.88622692545275801365)
    assert hermite(0, 0).ae(1)
    assert hermite(1, 0) == 0
    assert hermite(2, 0).ae(-2)
    assert hermite(0, 2).ae(1)
    assert hermite(1, 2).ae(4)
    assert hermite(1, -2).ae(-4)
    assert hermite(2, -2).ae(14)
    assert hermite(0.5, 0).ae(0.69136733903629335053)
    assert hermite(9, 0) == 0
    assert hermite(4,4).ae(3340)
    assert hermite(3,4).ae(464)
    assert hermite(-4,4).ae(0.00018623860287512396181)
    assert hermite(-3,4).ae(0.0016540169879668766270)
    assert hermite(9, 2.5j).ae(13638725j)
    assert hermite(9, -2.5j).ae(-13638725j)
    assert hermite(9, 100).ae(511078883759363024000)
    assert hermite(9, -100).ae(-511078883759363024000)
    assert hermite(9, 100j).ae(512922083920643024000j)
    assert hermite(9, -100j).ae(-512922083920643024000j)
    assert hermite(-9.5, 2.5j).ae(-2.9004951258126778174e-6 + 1.7601372934039951100e-6j)
    assert hermite(-9.5, -2.5j).ae(-2.9004951258126778174e-6 - 1.7601372934039951100e-6j)
    assert hermite(-9.5, 100).ae(1.3776300722767084162e-22, abs_eps=0, rel_eps=eps)
    assert hermite(-9.5, -100).ae('1.3106082028470671626e4355')
    assert hermite(-9.5, 100j).ae(-9.7900218581864768430e-23 - 9.7900218581864768430e-23j, abs_eps=0, rel_eps=eps)
    assert hermite(-9.5, -100j).ae(-9.7900218581864768430e-23 + 9.7900218581864768430e-23j, abs_eps=0, rel_eps=eps)
    assert hermite(2+3j, -1-j).ae(851.3677063883687676 - 1496.4373467871007997j)

def test_gegenbauer():
    assert gegenbauer(1,2,3).ae(12)
    assert gegenbauer(2,3,4).ae(381)
    assert gegenbauer(0,0,0) == 0
    assert gegenbauer(2,-1,3) == 0
    assert gegenbauer(-7, 0.5, 3).ae(8989)
    assert gegenbauer(1, -0.5, 3).ae(-3)
    assert gegenbauer(1, -1.5, 3).ae(-9)
    assert gegenbauer(1, -0.5, 3).ae(-3)
    assert gegenbauer(-0.5, -0.5, 3).ae(-2.6383553159023906245)
    assert gegenbauer(2+3j, 1-j, 3+4j).ae(14.880536623203696780 + 20.022029711598032898j)
    #assert gegenbauer(-2, -0.5, 3).ae(-12)
    assert gegenbauer(0, 0, 2.2) == 0  # issue 494
    assert gegenbauer(0, 1, 2.2) == 1
    assert gegenbauer(0, 4, 2.2) == 1
    assert gegenbauer(0, 0, 1.8) == 0
    assert gegenbauer(0, 1, 1.8) == 1
    mp.dps = 200
    assert gegenbauer(2,-1.0, 27397079.00297188) == 0  # issue 461

def test_legenp():
    assert legenp(2,0,4) == legendre(2,4)
    assert legenp(-2, -1, 0.5).ae(0.43301270189221932338)
    assert legenp(-2, -1, 0.5, type=3).ae(0.43301270189221932338j)
    assert legenp(-2, 1, 0.5).ae(-0.86602540378443864676)
    assert legenp(2+j, 3+4j, -j).ae(134742.98773236786148 + 429782.72924463851745j)
    assert legenp(2+j, 3+4j, -j, type=3).ae(802.59463394152268507 - 251.62481308942906447j)
    assert legenp(2,4,3).ae(0)
    assert legenp(2,4,3,type=3).ae(0)
    assert legenp(2,1,0.5).ae(-1.2990381056766579701)
    assert legenp(2,1,0.5,type=3).ae(1.2990381056766579701j)
    assert legenp(3,2,3).ae(-360)
    assert legenp(3,3,3).ae(240j*2**0.5)
    assert legenp(3,4,3).ae(0)
    assert legenp(0,0.5,2).ae(0.52503756790433198939 - 0.52503756790433198939j)
    assert legenp(-1,-0.5,2).ae(0.60626116232846498110 + 0.60626116232846498110j)
    assert legenp(-2,0.5,2).ae(1.5751127037129959682 - 1.5751127037129959682j)
    assert legenp(-2,0.5,-0.5).ae(-0.85738275810499171286)

def test_legenq():
    f = legenq
    # Evaluation at poles
    assert isnan(f(3,2,1))
    assert isnan(f(3,2,-1))
    assert isnan(f(3,2,1,type=3))
    assert isnan(f(3,2,-1,type=3))
    # Evaluation at 0
    assert f(0,1,0,type=2).ae(-1)
    assert f(-2,2,0,type=2,zeroprec=200).ae(0)
    assert f(1.5,3,0,type=2).ae(-2.2239343475841951023)
    assert f(0,1,0,type=3).ae(j)
    assert f(-2,2,0,type=3,zeroprec=200).ae(0)
    assert f(1.5,3,0,type=3).ae(2.2239343475841951022*(1-1j))
    # Standard case, degree 0
    assert f(0,0,-1.5).ae(-0.8047189562170501873 + 1.5707963267948966192j)
    assert f(0,0,-0.5).ae(-0.54930614433405484570)
    assert f(0,0,0,zeroprec=200).ae(0)
    assert f(0,0,0.5).ae(0.54930614433405484570)
    assert f(0,0,1.5).ae(0.8047189562170501873 - 1.5707963267948966192j)
    assert f(0,0,-1.5,type=3).ae(-0.80471895621705018730)
    assert f(0,0,-0.5,type=3).ae(-0.5493061443340548457 - 1.5707963267948966192j)
    assert f(0,0,0,type=3).ae(-1.5707963267948966192j)
    assert f(0,0,0.5,type=3).ae(0.5493061443340548457 - 1.5707963267948966192j)
    assert f(0,0,1.5,type=3).ae(0.80471895621705018730)
    # Standard case, degree 1
    assert f(1,0,-1.5).ae(0.2070784343255752810 - 2.3561944901923449288j)
    assert f(1,0,-0.5).ae(-0.72534692783297257715)
    assert f(1,0,0).ae(-1)
    assert f(1,0,0.5).ae(-0.72534692783297257715)
    assert f(1,0,1.5).ae(0.2070784343255752810 - 2.3561944901923449288j)
    # Standard case, degree 2
    assert f(2,0,-1.5).ae(-0.0635669991240192885 + 4.5160394395353277803j)
    assert f(2,0,-0.5).ae(0.81866326804175685571)
    assert f(2,0,0,zeroprec=200).ae(0)
    assert f(2,0,0.5).ae(-0.81866326804175685571)
    assert f(2,0,1.5).ae(0.0635669991240192885 - 4.5160394395353277803j)
    # Misc orders and degrees
    assert f(2,3,1.5,type=2).ae(-5.7243340223994616228j)
    assert f(2,3,1.5,type=3).ae(-5.7243340223994616228)
    assert f(2,3,0.5,type=2).ae(-12.316805742712016310)
    assert f(2,3,0.5,type=3).ae(-12.316805742712016310j)
    assert f(2,3,-1.5,type=2).ae(-5.7243340223994616228j)
    assert f(2,3,-1.5,type=3).ae(5.7243340223994616228)
    assert f(2,3,-0.5,type=2).ae(-12.316805742712016310)
    assert f(2,3,-0.5,type=3).ae(-12.316805742712016310j)
    assert f(2+3j, 3+4j, 0.5, type=3).ae(0.0016119404873235186807 - 0.0005885900510718119836j)
    assert f(2+3j, 3+4j, -1.5, type=3).ae(0.008451400254138808670 + 0.020645193304593235298j)
    assert f(-2.5,1,-1.5).ae(3.9553395527435335749j)
    assert f(-2.5,1,-0.5).ae(1.9290561746445456908)
    assert f(-2.5,1,0).ae(1.2708196271909686299)
    assert f(-2.5,1,0.5).ae(-0.31584812990742202869)
    assert f(-2.5,1,1.5).ae(-3.9553395527435335742 + 0.2993235655044701706j)
    assert f(-2.5,1,-1.5,type=3).ae(0.29932356550447017254j)
    assert f(-2.5,1,-0.5,type=3).ae(-0.3158481299074220287 - 1.9290561746445456908j)
    assert f(-2.5,1,0,type=3).ae(1.2708196271909686292 - 1.2708196271909686299j)
    assert f(-2.5,1,0.5,type=3).ae(1.9290561746445456907 + 0.3158481299074220287j)
    assert f(-2.5,1,1.5,type=3).ae(-0.29932356550447017254)

def test_agm():
    assert agm(0,0) == 0
    assert agm(0,1) == 0
    assert agm(1,1) == 1
    assert agm(7,7) == 7
    assert agm(j,j) == j
    assert (1/agm(1,sqrt(2))).ae(0.834626841674073186)
    assert agm(1,2).ae(1.4567910310469068692)
    assert agm(1,3).ae(1.8636167832448965424)
    assert agm(1,j).ae(0.599070117367796104+0.599070117367796104j)
    assert agm(2) == agm(1,2)
    assert agm(-3,4).ae(0.63468509766550907+1.3443087080896272j)

def test_gammainc():
    assert upper_gamma(2,5).ae(6*exp(-5))
    assert lower_gamma(2,5).ae(1-6*exp(-5))
    assert gammainc(2,3,5).ae(-6*exp(-5)+4*exp(-3))
    assert upper_gamma(-2.5,-0.5).ae(-0.9453087204829418812-5.3164237738936178621j)
    assert gammainc(0,2,4).ae(0.045121158298212213088)
    assert upper_gamma(0,3).ae(0.013048381094197037413)
    assert gammainc(0,2+j,1-j).ae(0.00910653685850304839-0.22378752918074432574j)
    assert upper_gamma(0,1-j).ae(0.00028162445198141833+0.17932453503935894015j)
    assert gammainc(3,4,5,True).ae(0.11345128607046320253)
    assert gammainc(3.5,0).ae(gamma(3.5))
    assert upper_gamma(-150.5,500).ae('6.9825435345798951153e-627')
    assert upper_gamma(-150.5,800).ae('4.6885137549474089431e-788')
    assert upper_gamma(-3.5,-20.5).ae(0.27008820585226911 - 1310.31447140574997636j)
    assert upper_gamma(-3.5,-200.5).ae(0.27008820585226911 - 5.3264597096208368435e76j) # XXX real part
    assert lower_gamma(0,2) == inf
    assert gammainc(1,b=1).ae(0.6321205588285576784)
    assert gammainc(3,2,2) == 0
    assert gammainc(2,3+j,3-j).ae(-0.28135485191849314194j)
    assert upper_gamma(4+0j,1).ae(5.8860710587430771455)
    # GH issue #301
    assert upper_gamma(-1,-1).ae(-0.8231640121031084799 + 3.1415926535897932385j)
    assert upper_gamma(-2,-1).ae(1.7707229202810768576 - 1.5707963267948966192j)
    assert upper_gamma(-3,-1).ae(-1.4963349162467073643 + 0.5235987755982988731j)
    assert upper_gamma(-4,-1).ae(1.05365418617643814992 - 0.13089969389957471827j)
    # Regularized upper gamma
    assert isnan(gammainc(0, 0, regularized=True))
    assert gammainc(-1, 0, regularized=True) == inf
    assert gammainc(1, 0, regularized=True) == 1
    assert upper_gamma(0,5, regularized=True) == 0
    assert upper_gamma(0,2+3j, regularized=True) == 0
    assert upper_gamma(0,5000, regularized=True) == 0
    assert gammainc(0, 10**30, regularized=True) == 0
    assert gammainc(-1, 5, regularized=True) == 0
    assert gammainc(-1, 5000, regularized=True) == 0
    assert gammainc(-1, 10**30, regularized=True) == 0
    assert gammainc(-1, -5, regularized=True) == 0
    assert gammainc(-1, -5000, regularized=True) == 0
    assert gammainc(-1, -10**30, regularized=True) == 0
    assert gammainc(-1, 3+4j, regularized=True) == 0
    assert upper_gamma(1,5, regularized=True).ae(exp(-5))
    assert upper_gamma(1,5000, regularized=True).ae(exp(-5000))
    assert gammainc(1, 10**30, regularized=True).ae(exp(-10**30))
    assert upper_gamma(1,3+4j, regularized=True).ae(exp(-3-4j))
    assert upper_gamma(-1000000,2).ae('1.3669297209397347754e-301037', abs_eps=0, rel_eps=8*eps)
    assert gammainc(-1000000,2,regularized=True) == 0
    assert upper_gamma(-1000000,3+4j).ae('-1.322575609404222361e-698979 - 4.9274570591854533273e-698978j', abs_eps=0, rel_eps=8*eps)
    assert gammainc(-1000000,3+4j,regularized=True) == 0
    assert upper_gamma(2+3j,4+5j, regularized=True).ae(0.085422013530993285774-0.052595379150390078503j)
    assert upper_gamma(1000j,1000j, regularized=True).ae(0.49702647628921131761 + 0.00297355675013575341j)
    # Generalized
    assert gammainc(3,4,2) == -gammainc(3,2,4)
    assert gammainc(4, 2, 3).ae(1.2593494302978947396)
    assert gammainc(4, 2, 3, regularized=True).ae(0.20989157171631578993)
    assert gammainc(0, 2, 3).ae(0.035852129613864082155)
    assert gammainc(0, 2, 3, regularized=True) == 0
    assert gammainc(-1, 2, 3).ae(0.015219822548487616132)
    assert gammainc(-1, 2, 3, regularized=True) == 0
    assert gammainc(0, 2, 3).ae(0.035852129613864082155)
    assert gammainc(0, 2, 3, regularized=True) == 0
    # Should use upper gammas
    assert gammainc(5, 10000, 12000).ae('1.1359381951461801687e-4327', abs_eps=0, rel_eps=8*eps)
    # Should use lower gammas
    assert gammainc(10000, 2, 3).ae('8.1244514125995785934e4765')
    # GH issue 306
    assert upper_gamma(3,-1-1j) == 0
    assert upper_gamma(3,-1+1j) == 0
    assert upper_gamma(2,-1) == 0
    assert upper_gamma(2,-1+0j) == 0
    assert upper_gamma(2+0j,-1) == 0

def test_gammainc_expint_n():
    # These tests are intended to check all cases of the low-level code
    # for upper gamma and expint with small integer index.
    # Need to cover positive/negative arguments; small/large/huge arguments
    # for both positive and negative indices, as well as indices 0 and 1
    # which may be special-cased
    assert expint(-3,3.5).ae(0.021456366563296693987)
    assert expint(-2,3.5).ae(0.014966633183073309405)
    assert expint(-1,3.5).ae(0.011092916359219041088)
    assert expint(0,3.5).ae(0.0086278238349481430685)
    assert expint(1,3.5).ae(0.0069701398575483929193)
    assert expint(2,3.5).ae(0.0058018939208991255223)
    assert expint(3,3.5).ae(0.0049453773495857807058)
    assert expint(-3,-3.5).ae(-4.6618170604073311319)
    assert expint(-2,-3.5).ae(-5.5996974157555515963)
    assert expint(-1,-3.5).ae(-6.7582555017739415818)
    assert expint(0,-3.5).ae(-9.4615577024835182145)
    assert expint(1,-3.5).ae(-13.925353995152335292 - 3.1415926535897932385j)
    assert expint(2,-3.5).ae(-15.62328702434085977 - 10.995574287564276335j)
    assert expint(3,-3.5).ae(-10.783026313250347722 - 19.242255003237483586j)
    assert expint(-3,350).ae(2.8614825451252838069e-155, abs_eps=0, rel_eps=8*eps)
    assert expint(-2,350).ae(2.8532837224504675901e-155, abs_eps=0, rel_eps=8*eps)
    assert expint(-1,350).ae(2.8451316155828634555e-155, abs_eps=0, rel_eps=8*eps)
    assert expint(0,350).ae(2.8370258275042797989e-155, abs_eps=0, rel_eps=8*eps)
    assert expint(1,350).ae(2.8289659656701459404e-155, abs_eps=0, rel_eps=8*eps)
    assert expint(2,350).ae(2.8209516419468505006e-155, abs_eps=0, rel_eps=8*eps)
    assert expint(3,350).ae(2.8129824725501272171e-155, abs_eps=0, rel_eps=8*eps)
    assert expint(-3,-350).ae(-2.8528796154044839443e+149)
    assert expint(-2,-350).ae(-2.8610072121701264351e+149)
    assert expint(-1,-350).ae(-2.8691813842677537647e+149)
    assert expint(0,-350).ae(-2.8774025343659421709e+149)
    u = expint(1,-350)
    assert u.ae(-2.8856710698020863568e+149)
    assert u.imag.ae(-3.1415926535897932385)
    u = expint(2,-350)
    assert u.ae(-2.8939874026504650534e+149)
    assert u.imag.ae(-1099.5574287564276335)
    u = expint(3,-350)
    assert u.ae(-2.9023519497915044349e+149)
    assert u.imag.ae(-192422.55003237483586)
    assert expint(-3,350000000000000000000000).ae('2.1592908471792544286e-152003068666138139677919', abs_eps=0, rel_eps=8*eps)
    assert expint(-2,350000000000000000000000).ae('2.1592908471792544286e-152003068666138139677919', abs_eps=0, rel_eps=8*eps)
    assert expint(-1,350000000000000000000000).ae('2.1592908471792544286e-152003068666138139677919', abs_eps=0, rel_eps=8*eps)
    assert expint(0,350000000000000000000000).ae('2.1592908471792544286e-152003068666138139677919', abs_eps=0, rel_eps=8*eps)
    assert expint(1,350000000000000000000000).ae('2.1592908471792544286e-152003068666138139677919', abs_eps=0, rel_eps=8*eps)
    assert expint(2,350000000000000000000000).ae('2.1592908471792544286e-152003068666138139677919', abs_eps=0, rel_eps=8*eps)
    assert expint(3,350000000000000000000000).ae('2.1592908471792544286e-152003068666138139677919', abs_eps=0, rel_eps=8*eps)
    assert expint(-3,-350000000000000000000000).ae('-3.7805306852415755699e+152003068666138139677871')
    assert expint(-2,-350000000000000000000000).ae('-3.7805306852415755699e+152003068666138139677871')
    assert expint(-1,-350000000000000000000000).ae('-3.7805306852415755699e+152003068666138139677871')
    assert expint(0,-350000000000000000000000).ae('-3.7805306852415755699e+152003068666138139677871')
    u = expint(1,-350000000000000000000000)
    assert u.ae('-3.7805306852415755699e+152003068666138139677871')
    assert u.imag.ae(-3.1415926535897932385)
    u = expint(2,-350000000000000000000000)
    assert u.imag.ae(-1.0995574287564276335e+24)
    assert u.ae('-3.7805306852415755699e+152003068666138139677871')
    u = expint(3,-350000000000000000000000)
    assert u.imag.ae(-1.9242255003237483586e+47)
    assert u.ae('-3.7805306852415755699e+152003068666138139677871')
    # Small case; no branch cut
    assert upper_gamma(-3,3.5).ae(0.00010020262545203707109)
    assert upper_gamma(-2,3.5).ae(0.00040370427343557393517)
    assert upper_gamma(-1,3.5).ae(0.0016576839773997501492)
    assert upper_gamma(0,3.5).ae(0.0069701398575483929193)
    assert upper_gamma(1,3.5).ae(0.03019738342231850074)
    assert upper_gamma(2,3.5).ae(0.13588822540043325333)
    assert upper_gamma(3,3.5).ae(0.64169439772426814072)
    # Small case; with branch cut
    assert upper_gamma(-3,-3.5).ae(0.03595832954467563286 + 0.52359877559829887308j)
    assert upper_gamma(-2,-3.5).ae(-0.88024704597962022221 - 1.5707963267948966192j)
    assert upper_gamma(-1,-3.5).ae(4.4637962926688170771 + 3.1415926535897932385j)
    assert upper_gamma(0,-3.5).ae(-13.925353995152335292 - 3.1415926535897932385j)
    assert upper_gamma(1,-3.5).ae(33.115451958692313751)
    assert upper_gamma(2,-3.5).ae(-82.788629896730784377)
    assert upper_gamma(3,-3.5).ae(240.08702670051927469)
    # Asymptotic case; no branch cut
    assert upper_gamma(-3,350).ae(6.5424095113340358813e-163, abs_eps=0, rel_eps=8*eps)
    assert upper_gamma(-2,350).ae(2.296312222489899769e-160, abs_eps=0, rel_eps=8*eps)
    assert upper_gamma(-1,350).ae(8.059861834133858573e-158, abs_eps=0, rel_eps=8*eps)
    assert upper_gamma(0,350).ae(2.8289659656701459404e-155, abs_eps=0, rel_eps=8*eps)
    assert upper_gamma(1,350).ae(9.9295903962649792963e-153, abs_eps=0, rel_eps=8*eps)
    assert upper_gamma(2,350).ae(3.485286229089007733e-150, abs_eps=0, rel_eps=8*eps)
    assert upper_gamma(3,350).ae(1.2233453960006379793e-147, abs_eps=0, rel_eps=8*eps)
    # Asymptotic case; branch cut
    u = upper_gamma(-3,-350)
    assert u.ae(6.7889565783842895085e+141)
    assert u.imag.ae(0.52359877559829887308)
    u = upper_gamma(-2,-350)
    assert u.ae(-2.3692668977889832121e+144)
    assert u.imag.ae(-1.5707963267948966192)
    u = upper_gamma(-1,-350)
    assert u.ae(8.2685354361441858669e+146)
    assert u.imag.ae(3.1415926535897932385)
    u = upper_gamma(0,-350)
    assert u.ae(-2.8856710698020863568e+149)
    assert u.imag.ae(-3.1415926535897932385)
    u = upper_gamma(1,-350)
    assert u.ae(1.0070908870280797598e+152)
    assert u.imag == 0
    u = upper_gamma(2,-350)
    assert u.ae(-3.5147471957279983618e+154)
    assert u.imag == 0
    u = upper_gamma(3,-350)
    assert u.ae(1.2266568422179417091e+157)
    assert u.imag == 0
    # Extreme asymptotic case
    assert upper_gamma(-3,350000000000000000000000).ae('5.0362468738874738859e-152003068666138139677990', abs_eps=0, rel_eps=8*eps)
    assert upper_gamma(-2,350000000000000000000000).ae('1.7626864058606158601e-152003068666138139677966', abs_eps=0, rel_eps=8*eps)
    assert upper_gamma(-1,350000000000000000000000).ae('6.1694024205121555102e-152003068666138139677943', abs_eps=0, rel_eps=8*eps)
    assert upper_gamma(0,350000000000000000000000).ae('2.1592908471792544286e-152003068666138139677919', abs_eps=0, rel_eps=8*eps)
    assert upper_gamma(1,350000000000000000000000).ae('7.5575179651273905e-152003068666138139677896', abs_eps=0, rel_eps=8*eps)
    assert upper_gamma(2,350000000000000000000000).ae('2.645131287794586675e-152003068666138139677872', abs_eps=0, rel_eps=8*eps)
    assert upper_gamma(3,350000000000000000000000).ae('9.2579595072810533625e-152003068666138139677849', abs_eps=0, rel_eps=8*eps)
    u = upper_gamma(-3,-350000000000000000000000)
    assert u.ae('8.8175642804468234866e+152003068666138139677800')
    assert u.imag.ae(0.52359877559829887308)
    u = upper_gamma(-2,-350000000000000000000000)
    assert u.ae('-3.0861474981563882203e+152003068666138139677824')
    assert u.imag.ae(-1.5707963267948966192)
    u = upper_gamma(-1,-350000000000000000000000)
    assert u.ae('1.0801516243547358771e+152003068666138139677848')
    assert u.imag.ae(3.1415926535897932385)
    u = upper_gamma(0,-350000000000000000000000)
    assert u.ae('-3.7805306852415755699e+152003068666138139677871')
    assert u.imag.ae(-3.1415926535897932385)
    assert upper_gamma(1,-350000000000000000000000).ae('1.3231857398345514495e+152003068666138139677895')
    assert upper_gamma(2,-350000000000000000000000).ae('-4.6311500894209300731e+152003068666138139677918')
    assert upper_gamma(3,-350000000000000000000000).ae('1.6209025312973255256e+152003068666138139677942')

def test_incomplete_beta():
    assert betainc(-2,-3,0.5,0.75).ae(63.4305673311255413583969)
    assert betainc(4.5,0.5+2j,2.5,6).ae(0.2628801146130621387903065 + 0.5162565234467020592855378j)
    assert betainc(4,5,0,6).ae(90747.77142857142857142857)

def test_erf():
    assert erf(0) == 0
    assert erf(1).ae(0.84270079294971486934)
    assert erf(3+4j).ae(-120.186991395079444098 - 27.750337293623902498j)
    assert erf(-4-3j).ae(-0.99991066178539168236 + 0.00004972026054496604j)
    assert erf(pi).ae(0.99999112385363235839)
    assert erf(1j).ae(1.6504257587975428760j)
    assert erf(-1j).ae(-1.6504257587975428760j)
    assert isinstance(erf(1), mpf_type)
    assert isinstance(erf(-1), mpf_type)
    assert isinstance(erf(0), mpf_type)
    assert isinstance(erf(0j), mpc_type)
    assert erf(inf) == 1
    assert erf(-inf) == -1
    assert erfi(0) == 0
    assert erfi(1/pi).ae(0.371682698493894314)
    assert erfi(inf) == inf
    assert erfi(-inf) == -inf
    assert erf(1+0j) == erf(1)
    assert erfc(1+0j) == erfc(1)
    assert erf(0.2+0.5j).ae(1 - erfc(0.2+0.5j))
    assert erfc(0) == 1
    assert erfc(1).ae(1-erf(1))
    assert erfc(-1).ae(1-erf(-1))
    assert erfc(1/pi).ae(1-erf(1/pi))
    assert erfc(-10) == 2
    assert erfc(-1000000) == 2
    assert erfc(-inf) == 2
    assert erfc(inf) == 0
    assert isnan(erfc(nan))
    assert (erfc(10**4)*mpf(10)**43429453).ae('3.63998738656420')
    assert erf(8+9j).ae(-1072004.2525062051158 + 364149.91954310255423j)
    assert erfc(8+9j).ae(1072005.2525062051158 - 364149.91954310255423j)
    assert erfc(-8-9j).ae(-1072003.2525062051158 + 364149.91954310255423j)
    mp.dps = 50
    # This one does not use the asymptotic series
    assert (erfc(10)*10**45).ae('2.0884875837625447570007862949577886115608181193212')
    # This one does
    assert (erfc(50)*10**1088).ae('2.0709207788416560484484478751657887929322509209954')
    mp.dps = 15
    assert str(erfc(10**50)) == '3.66744826532555e-4342944819032518276511289189166050822943970058036665661144537831658646492088707747292249493384317534'
    assert erfinv(0) == 0
    assert erfinv(0.5).ae(0.47693627620446987338)
    assert erfinv(-0.5).ae(-0.47693627620446987338)
    assert erfinv(1) == inf
    assert erfinv(-1) == -inf
    assert erf(erfinv(0.95)).ae(0.95)
    assert erf(erfinv(0.999999999995)).ae(0.999999999995)
    assert erf(erfinv(-0.999999999995)).ae(-0.999999999995)
    mp.dps = 50
    assert erf(erfinv('0.99999999999999999999999999999995')).ae('0.99999999999999999999999999999995')
    assert erf(erfinv('0.999999999999999999999999999999995')).ae('0.999999999999999999999999999999995')
    assert erf(erfinv('-0.999999999999999999999999999999995')).ae('-0.999999999999999999999999999999995')
    mp.dps = 15
    # Complex asymptotic expansions
    v = erfc(50j)
    assert v.real == 1
    assert v.imag.ae('-6.1481820666053078736e+1083')
    assert erfc(-100+5j).ae(2)
    assert (erfc(100+5j)*10**4335).ae(2.3973567853824133572 - 3.9339259530609420597j)
    assert erfc(100+100j).ae(0.00065234366376857698698 - 0.0039357263629214118437j)

def test_pdf():
    assert npdf(-inf) == 0
    assert npdf(inf) == 0
    assert npdf(5,0,2).ae(npdf(5+4,4,2))
    assert quadts(lambda x: npdf(x,-0.5,0.8), [-inf, inf]) == 1
    assert ncdf(0) == 0.5
    assert ncdf(3,3) == 0.5
    assert ncdf(-inf) == 0
    assert ncdf(inf) == 1
    assert ncdf(10) == 1
    # Verify that this is computed accurately
    assert (ncdf(-10)*10**24).ae(7.619853024160526)

def test_lambertw():
    assert lambertw(0) == 0
    assert lambertw(0+0j) == 0
    assert lambertw(inf) == inf
    assert isnan(lambertw(nan))
    assert lambertw(inf,1).real == inf
    assert lambertw(inf,1).imag.ae(2*pi)
    assert lambertw(-inf,1).real == inf
    assert lambertw(-inf,1).imag.ae(3*pi)
    assert lambertw(0,-1) == -inf
    assert lambertw(0,1) == -inf
    assert lambertw(0,3) == -inf
    assert lambertw(e).ae(1)
    assert lambertw(1).ae(0.567143290409783873)
    assert lambertw(-pi/2).ae(j*pi/2)
    assert lambertw(-log(2)/2).ae(-log(2))
    assert lambertw(0.25).ae(0.203888354702240164)
    assert lambertw(-0.25).ae(-0.357402956181388903)
    assert lambertw(-1./10000,0).ae(-0.000100010001500266719)
    assert lambertw(-0.25,-1).ae(-2.15329236411034965)
    assert lambertw(0.25,-1).ae(-3.00899800997004620-4.07652978899159763j)
    assert lambertw(-0.25,-1).ae(-2.15329236411034965)
    assert lambertw(0.25,1).ae(-3.00899800997004620+4.07652978899159763j)
    assert lambertw(-0.25,1).ae(-3.48973228422959210+7.41405453009603664j)
    assert lambertw(-4).ae(0.67881197132094523+1.91195078174339937j)
    assert lambertw(-4,1).ae(-0.66743107129800988+7.76827456802783084j)
    assert lambertw(-4,-1).ae(0.67881197132094523-1.91195078174339937j)
    assert lambertw(1000).ae(5.24960285240159623)
    assert lambertw(1000,1).ae(4.91492239981054535+5.44652615979447070j)
    assert lambertw(1000,-1).ae(4.91492239981054535-5.44652615979447070j)
    assert lambertw(1000,5).ae(3.5010625305312892+29.9614548941181328j)
    assert lambertw(3+4j).ae(1.281561806123775878+0.533095222020971071j)
    assert lambertw(-0.4+0.4j).ae(-0.10396515323290657+0.61899273315171632j)
    assert lambertw(3+4j,1).ae(-0.11691092896595324+5.61888039871282334j)
    assert lambertw(3+4j,-1).ae(0.25856740686699742-3.85211668616143559j)
    assert lambertw(-0.5,-1).ae(-0.794023632344689368-0.770111750510379110j)
    assert lambertw(-1./10000,1).ae(-11.82350837248724344+6.80546081842002101j)
    assert lambertw(-1./10000,-1).ae(-11.6671145325663544)
    assert lambertw(-1./10000,-2).ae(-11.82350837248724344-6.80546081842002101j)
    assert lambertw(-1./100000,4).ae(-14.9186890769540539+26.1856750178782046j)
    assert lambertw(-1./100000,5).ae(-15.0931437726379218666+32.5525721210262290086j)
    assert lambertw((2+j)/10).ae(0.173704503762911669+0.071781336752835511j)
    assert lambertw((2+j)/10,1).ae(-3.21746028349820063+4.56175438896292539j)
    assert lambertw((2+j)/10,-1).ae(-3.03781405002993088-3.53946629633505737j)
    assert lambertw((2+j)/10,4).ae(-4.6878509692773249+23.8313630697683291j)
    assert lambertw(-(2+j)/10).ae(-0.226933772515757933-0.164986470020154580j)
    assert lambertw(-(2+j)/10,1).ae(-2.43569517046110001+0.76974067544756289j)
    assert lambertw(-(2+j)/10,-1).ae(-3.54858738151989450-6.91627921869943589j)
    assert lambertw(-(2+j)/10,4).ae(-4.5500846928118151+20.6672982215434637j)
    mp.dps = 50
    assert lambertw(pi).ae('1.073658194796149172092178407024821347547745350410314531')
    mp.dps = 15
    # Former bug in generated branch
    assert lambertw(-0.5+0.002j).ae(-0.78917138132659918344 + 0.76743539379990327749j)
    assert lambertw(-0.5-0.002j).ae(-0.78917138132659918344 - 0.76743539379990327749j)
    assert lambertw(-0.448+0.4j).ae(-0.11855133765652382241 + 0.66570534313583423116j)
    assert lambertw(-0.448-0.4j).ae(-0.11855133765652382241 - 0.66570534313583423116j)
    assert lambertw(-0.65475+0.0001j).ae(-0.61053421111385310898+1.0396534993944097723803j)
    # Huge branch index
    w = lambertw(1,10**20)
    assert w.real.ae(-47.889578926290259164)
    assert w.imag.ae(6.2831853071795864769e+20)

def test_lambertw_hard():
    def check(x,y):
        y = convert(y)
        type_ok = True
        if isinstance(y, mpf_type):
            type_ok = isinstance(x, mpf_type)
        real_ok = abs(x.real-y.real) <= abs(y.real)*8*eps
        imag_ok = abs(x.imag-y.imag) <= abs(y.imag)*8*eps
        #print x, y, abs(x.real-y.real), abs(x.imag-y.imag)
        return real_ok and imag_ok
    # Evaluation near 0
    mp.dps = 15
    assert check(lambertw(1e-10), 9.999999999000000000e-11)
    assert check(lambertw(-1e-10), -1.000000000100000000e-10)
    assert check(lambertw(1e-10j), 9.999999999999999999733e-21 + 9.99999999999999999985e-11j)
    assert check(lambertw(-1e-10j), 9.999999999999999999733e-21 - 9.99999999999999999985e-11j)
    assert check(lambertw(1e-10,1), -26.303186778379041559 + 3.265093911703828397j)
    assert check(lambertw(-1e-10,1), -26.326236166739163892 + 6.526183280686333315j)
    assert check(lambertw(1e-10j,1), -26.312931726911421551 + 4.896366881798013421j)
    assert check(lambertw(-1e-10j,1), -26.297238779529035066 + 1.632807161345576513j)
    assert check(lambertw(1e-10,-1), -26.303186778379041559 - 3.265093911703828397j)
    assert check(lambertw(-1e-10,-1), -26.295238819246925694)
    assert check(lambertw(1e-10j,-1), -26.297238779529035028 - 1.6328071613455765135j)
    assert check(lambertw(-1e-10j,-1), -26.312931726911421551 - 4.896366881798013421j)
    # Test evaluation very close to the branch point -1/e
    # on the -1, 0, and 1 branches
    add = lambda x, y: fadd(x,y,exact=True)
    sub = lambda x, y: fsub(x,y,exact=True)
    addj = lambda x, y: fadd(x,fmul(y,1j,exact=True),exact=True)
    subj = lambda x, y: fadd(x,fmul(y,-1j,exact=True),exact=True)
    mp.dps = 1500
    a = -1/e + 10*eps
    d3 = mpf('1e-3')
    d10 = mpf('1e-10')
    d20 = mpf('1e-20')
    d40 = mpf('1e-40')
    d80 = mpf('1e-80')
    d300 = mpf('1e-300')
    d1000 = mpf('1e-1000')
    mp.dps = 15
    # ---- Branch 0 ----
    # -1/e + eps
    assert check(lambertw(add(a,d3)), -0.92802015005456704876)
    assert check(lambertw(add(a,d10)), -0.99997668374140088071)
    assert check(lambertw(add(a,d20)), -0.99999999976683560186)
    assert lambertw(add(a,d40)) == -1
    assert lambertw(add(a,d80)) == -1
    assert lambertw(add(a,d300)) == -1
    assert lambertw(add(a,d1000)) == -1
    # -1/e - eps
    assert check(lambertw(sub(a,d3)), -0.99819016149860989001+0.07367191188934638577j)
    assert check(lambertw(sub(a,d10)), -0.9999999998187812114595992+0.0000233164398140346109194j)
    assert check(lambertw(sub(a,d20)), -0.99999999999999999998187+2.331643981597124203344e-10j)
    assert check(lambertw(sub(a,d40)), -1.0+2.33164398159712420336e-20j)
    assert check(lambertw(sub(a,d80)), -1.0+2.33164398159712420336e-40j)
    assert check(lambertw(sub(a,d300)), -1.0+2.33164398159712420336e-150j)
    assert check(lambertw(sub(a,d1000)), mpc(-1,'2.33164398159712420336e-500'))
    # -1/e + eps*j
    assert check(lambertw(addj(a,d3)), -0.94790387486938526634+0.05036819639190132490j)
    assert check(lambertw(addj(a,d10)), -0.9999835127872943680999899+0.0000164870314895821225256j)
    assert check(lambertw(addj(a,d20)), -0.999999999835127872929987+1.64872127051890935830e-10j)
    assert check(lambertw(addj(a,d40)), -0.9999999999999999999835+1.6487212707001281468305e-20j)
    assert check(lambertw(addj(a,d80)), -1.0 + 1.64872127070012814684865e-40j)
    assert check(lambertw(addj(a,d300)), -1.0 + 1.64872127070012814684865e-150j)
    assert check(lambertw(addj(a,d1000)), mpc(-1.0,'1.64872127070012814684865e-500'))
    # -1/e - eps*j
    assert check(lambertw(subj(a,d3)), -0.94790387486938526634-0.05036819639190132490j)
    assert check(lambertw(subj(a,d10)), -0.9999835127872943680999899-0.0000164870314895821225256j)
    assert check(lambertw(subj(a,d20)), -0.999999999835127872929987-1.64872127051890935830e-10j)
    assert check(lambertw(subj(a,d40)), -0.9999999999999999999835-1.6487212707001281468305e-20j)
    assert check(lambertw(subj(a,d80)), -1.0 - 1.64872127070012814684865e-40j)
    assert check(lambertw(subj(a,d300)), -1.0 - 1.64872127070012814684865e-150j)
    assert check(lambertw(subj(a,d1000)), mpc(-1.0,'-1.64872127070012814684865e-500'))
    # ---- Branch 1 ----
    assert check(lambertw(addj(a,d3),1), -3.088501303219933378005990 + 7.458676867597474813950098j)
    assert check(lambertw(addj(a,d80),1), -3.088843015613043855957087 + 7.461489285654254556906117j)
    assert check(lambertw(addj(a,d300),1), -3.088843015613043855957087 + 7.461489285654254556906117j)
    assert check(lambertw(addj(a,d1000),1), -3.088843015613043855957087 + 7.461489285654254556906117j)
    assert check(lambertw(subj(a,d3),1), -1.0520914180450129534365906 + 0.0539925638125450525673175j)
    assert check(lambertw(subj(a,d10),1), -1.0000164872127056318529390 + 0.000016487393927159250398333077j)
    assert check(lambertw(subj(a,d20),1), -1.0000000001648721270700128 + 1.64872127088134693542628e-10j)
    assert check(lambertw(subj(a,d40),1), -1.000000000000000000016487 + 1.64872127070012814686677e-20j)
    assert check(lambertw(subj(a,d80),1), -1.0 + 1.64872127070012814684865e-40j)
    assert check(lambertw(subj(a,d300),1), -1.0 + 1.64872127070012814684865e-150j)
    assert check(lambertw(subj(a,d1000),1), mpc(-1.0, '1.64872127070012814684865e-500'))
    # ---- Branch -1 ----
    # -1/e + eps
    assert check(lambertw(add(a,d3),-1), -1.075608941186624989414945)
    assert check(lambertw(add(a,d10),-1), -1.000023316621036696460620)
    assert check(lambertw(add(a,d20),-1), -1.000000000233164398177834)
    assert lambertw(add(a,d40),-1) == -1
    assert lambertw(add(a,d80),-1) == -1
    assert lambertw(add(a,d300),-1) == -1
    assert lambertw(add(a,d1000),-1) == -1
    # -1/e - eps
    assert check(lambertw(sub(a,d3),-1), -0.99819016149860989001-0.07367191188934638577j)
    assert check(lambertw(sub(a,d10),-1), -0.9999999998187812114595992-0.0000233164398140346109194j)
    assert check(lambertw(sub(a,d20),-1), -0.99999999999999999998187-2.331643981597124203344e-10j)
    assert check(lambertw(sub(a,d40),-1), -1.0-2.33164398159712420336e-20j)
    assert check(lambertw(sub(a,d80),-1), -1.0-2.33164398159712420336e-40j)
    assert check(lambertw(sub(a,d300),-1), -1.0-2.33164398159712420336e-150j)
    assert check(lambertw(sub(a,d1000),-1), mpc(-1,'-2.33164398159712420336e-500'))
    # -1/e + eps*j
    assert check(lambertw(addj(a,d3),-1), -1.0520914180450129534365906 - 0.0539925638125450525673175j)
    assert check(lambertw(addj(a,d10),-1), -1.0000164872127056318529390 - 0.0000164873939271592503983j)
    assert check(lambertw(addj(a,d20),-1), -1.0000000001648721270700 - 1.64872127088134693542628e-10j)
    assert check(lambertw(addj(a,d40),-1), -1.00000000000000000001648 - 1.6487212707001281468667726e-20j)
    assert check(lambertw(addj(a,d80),-1), -1.0 - 1.64872127070012814684865e-40j)
    assert check(lambertw(addj(a,d300),-1), -1.0 - 1.64872127070012814684865e-150j)
    assert check(lambertw(addj(a,d1000),-1), mpc(-1.0,'-1.64872127070012814684865e-500'))
    # -1/e - eps*j
    assert check(lambertw(subj(a,d3),-1), -3.088501303219933378005990-7.458676867597474813950098j)
    assert check(lambertw(subj(a,d10),-1), -3.088843015579260686911033-7.461489285372968780020716j)
    assert check(lambertw(subj(a,d20),-1), -3.088843015613043855953708-7.461489285654254556877988j)
    assert check(lambertw(subj(a,d40),-1), -3.088843015613043855957087-7.461489285654254556906117j)
    assert check(lambertw(subj(a,d80),-1), -3.088843015613043855957087 - 7.461489285654254556906117j)
    assert check(lambertw(subj(a,d300),-1), -3.088843015613043855957087 - 7.461489285654254556906117j)
    assert check(lambertw(subj(a,d1000),-1), -3.088843015613043855957087 - 7.461489285654254556906117j)
    # One more case, testing higher precision
    mp.dps = 500
    x = -1/e + mpf('1e-13')
    ans = "-0.99999926266961377166355784455394913638782494543377383"\
    "744978844374498153493943725364881490261187530235150668593869563"\
    "168276697689459394902153960200361935311512317183678882"
    mp.dps = 15
    assert lambertw(x).ae(ans)
    mp.dps = 50
    assert lambertw(x).ae(ans)
    mp.dps = 150
    assert lambertw(x).ae(ans)

def test_meijerg():
    assert meijerg([[2,3],[1]],[[0.5,2],[3,4]], 2.5).ae(4.2181028074787439386)
    assert meijerg([[],[1+j]],[[1],[1]], 3+4j).ae(271.46290321152464592 - 703.03330399954820169j)
    assert meijerg([[0.25],[1]],[[0.5],[2]],0) == 0
    assert meijerg([[0],[]],[[0,0,'1/3','2/3'], []], '2/27').ae(2.2019391389653314120)
    # Verify 1/z series being used
    assert meijerg([[-3],[-0.5]], [[-1],[-2.5]], -0.5).ae(-1.338096165935754898687431)
    assert meijerg([[1-(-1)],[1-(-2.5)]], [[1-(-3)],[1-(-0.5)]], -2.0).ae(-1.338096165935754898687431)
    assert meijerg([[-3],[-0.5]], [[-1],[-2.5]], -1).ae(-(pi+4)/(4*pi))
    a = 2.5
    b = 1.25
    for z in [mpf(0.25), mpf(2)]:
        x1 = hyp1f1(a,b,z)
        x2 = gamma(b)/gamma(a)*meijerg([[1-a],[]],[[0],[1-b]],-z)
        x3 = gamma(b)/gamma(a)*meijerg([[1-0],[1-(1-b)]],[[1-(1-a)],[]],-1/z)
        assert x1.ae(x2)
        assert x1.ae(x3)

def test_appellf1():
    assert appellf1(2,-2,1,1,2,3).ae(-1.75)
    assert appellf1(2,1,-2,1,2,3).ae(-8)
    assert appellf1(2,1,-2,1,0.5,0.25).ae(1.5)
    assert appellf1(-2,1,3,2,3,3).ae(19)
    assert appellf1(1,2,3,4,0.5,0.125).ae( 1.53843285792549786518)

def test_coulomb():
    # Note: most tests are doctests
    # Test for a bug:
    assert coulombg(mpc(-5,0),2,3).ae(20.087729487721430394)

def test_hyper_param_accuracy():
    As = [n+1e-10 for n in range(-5,-1)]
    Bs = [n+1e-10 for n in range(-12,-5)]
    assert hyper(As,Bs,10).ae(-381757055858.652671927)
    assert legenp(0.5, 100, 0.25).ae(-2.4124576567211311755e+144)
    assert (hyp1f1(1000,1,-100)*10**24).ae(5.2589445437370169113)
    assert (hyp2f1(10, -900, 10.5, 0.99)*10**24).ae(1.9185370579660768203)
    assert (hyp2f1(1000,1.5,-3.5,-1.5)*10**385).ae(-2.7367529051334000764)
    assert hyp2f1(-5, 10, 3, 0.5, zeroprec=500) == 0
    assert (hyp1f1(-10000, 1000, 100)*10**424).ae(-3.1046080515824859974)
    assert (hyp2f1(1000,1.5,-3.5,-0.75,maxterms=100000)*10**231).ae(-4.0534790813913998643)
    assert (hyp2f1(1000,1.5,-3.5,-0.75,maxterms=10000)*10**231).ae(-4.0534790813913998643)
    pytest.raises(mp.NoConvergence, lambda: mp.hyp2f1(1000,1.5,-3.5,-0.75,maxterms=10000,force_series=True))
    pytest.raises(fp.NoConvergence, lambda: fp.hyp2f1(1000,1.5,-3.5,-0.75,maxterms=10000,force_series=True))
    assert legenp(2, 3, 0.25) == 0
    pytest.raises(mp.NoConvergence, lambda: hypercomb(lambda a: [([],[],[],[],[a],[-a],0.5)], [3]))
    assert hypercomb(lambda a: [([],[],[],[],[a],[-a],0.5)], [3], infprec=200) == inf
    assert meijerg([[],[]],[[0,0,0,0],[]],0.1).ae(1.5680822343832351418)
    assert (besselk(400,400)*10**94).ae(1.4387057277018550583)
    mp.dps = 5
    (hyp1f1(-5000.5, 1500, 100)*10**185).ae(8.5185229673381935522)
    (hyp1f1(-5000, 1500, 100)*10**185).ae(9.1501213424563944311)
    mp.dps = 15
    (hyp1f1(-5000.5, 1500, 100)*10**185).ae(8.5185229673381935522)
    (hyp1f1(-5000, 1500, 100)*10**185).ae(9.1501213424563944311)
    assert hyp0f1(fadd(-20,'1e-100',exact=True), 0.25).ae(1.85014429040102783e+49)
    assert hyp0f1((-20*10**100+1, 10**100), 0.25).ae(1.85014429040102783e+49)

def test_hypercomb_zero_pow():
    # check that 0^0 = 1
    assert hypercomb(lambda a: (([0],[a],[],[],[],[],0),), [0]) == 1
    assert meijerg([[-1.5],[]],[[0],[-0.75]],0).ae(1.4464090846320771425)

def test_spherharm():
    t = 0.5; r = 0.25
    assert spherharm(0,0,t,r).ae(0.28209479177387814347)
    assert spherharm(1,-1,t,r).ae(0.16048941205971996369 - 0.04097967481096344271j)
    assert spherharm(1,0,t,r).ae(0.42878904414183579379)
    assert spherharm(1,1,t,r).ae(-0.16048941205971996369 - 0.04097967481096344271j)
    assert spherharm(2,-2,t,r).ae(0.077915886919031181734 - 0.042565643022253962264j)
    assert spherharm(2,-1,t,r).ae(0.31493387233497459884 - 0.08041582001959297689j)
    assert spherharm(2,0,t,r).ae(0.41330596756220761898)
    assert spherharm(2,1,t,r).ae(-0.31493387233497459884 - 0.08041582001959297689j)
    assert spherharm(2,2,t,r).ae(0.077915886919031181734 + 0.042565643022253962264j)
    assert spherharm(3,-3,t,r).ae(0.033640236589690881646 - 0.031339125318637082197j)
    assert spherharm(3,-2,t,r).ae(0.18091018743101461963 - 0.09883168583167010241j)
    assert spherharm(3,-1,t,r).ae(0.42796713930907320351 - 0.10927795157064962317j)
    assert spherharm(3,0,t,r).ae(0.27861659336351639787)
    assert spherharm(3,1,t,r).ae(-0.42796713930907320351 - 0.10927795157064962317j)
    assert spherharm(3,2,t,r).ae(0.18091018743101461963 + 0.09883168583167010241j)
    assert spherharm(3,3,t,r).ae(-0.033640236589690881646 - 0.031339125318637082197j)
    assert spherharm(0,-1,t,r) == 0
    assert spherharm(0,-2,t,r) == 0
    assert spherharm(0,1,t,r) == 0
    assert spherharm(0,2,t,r) == 0
    assert spherharm(1,2,t,r) == 0
    assert spherharm(1,3,t,r) == 0
    assert spherharm(1,-2,t,r) == 0
    assert spherharm(1,-3,t,r) == 0
    assert spherharm(2,3,t,r) == 0
    assert spherharm(2,4,t,r) == 0
    assert spherharm(2,-3,t,r) == 0
    assert spherharm(2,-4,t,r) == 0
    assert spherharm(3,4.5,0.5,0.25).ae(-22.831053442240790148 + 10.910526059510013757j)
    assert spherharm(2+3j, 1-j, 1+j, 3+4j).ae(-2.6582752037810116935 - 1.0909214905642160211j)
    assert spherharm(-6,2.5,t,r).ae(0.39383644983851448178 + 0.28414687085358299021j)
    assert spherharm(-3.5, 3, 0.5, 0.25).ae(0.014516852987544698924 - 0.015582769591477628495j)
    assert spherharm(-3, 3, 0.5, 0.25) == 0
    assert spherharm(-6, 3, 0.5, 0.25).ae(-0.16544349818782275459 - 0.15412657723253924562j)
    assert spherharm(-6, 1.5, 0.5, 0.25).ae(0.032208193499767402477 + 0.012678000924063664921j)
    assert spherharm(3,0,0,1).ae(0.74635266518023078283)
    assert spherharm(3,-2,0,1) == 0
    assert spherharm(3,-2,1,1).ae(-0.16270707338254028971 - 0.35552144137546777097j)

def test_qfunctions():
    assert qp(2,3,100).ae('2.7291482267247332183e2391')

def test_issue_239():
    mp.prec = 150
    x = ldexp(2476979795053773,-52)
    assert betainc(206, 385, 0, 0.55, 1).ae('0.99999999999999999999996570910644857895771110649954')
    mp.dps = 15
    pytest.raises(ValueError, lambda: hyp2f1(-5,5,0.5,0.5))

# Extra stress testing for Bessel functions
# Reference zeros generated with the aid of scipy.special
# jn_zero, jnp_zero, yn_zero, ynp_zero

V = 15
M = 15

jn_small_zeros = \
[[2.4048255576957728,
  5.5200781102863106,
  8.6537279129110122,
  11.791534439014282,
  14.930917708487786,
  18.071063967910923,
  21.211636629879259,
  24.352471530749303,
  27.493479132040255,
  30.634606468431975,
  33.775820213573569,
  36.917098353664044,
  40.058425764628239,
  43.19979171317673,
  46.341188371661814],
 [3.8317059702075123,
  7.0155866698156188,
  10.173468135062722,
  13.323691936314223,
  16.470630050877633,
  19.615858510468242,
  22.760084380592772,
  25.903672087618383,
  29.046828534916855,
  32.189679910974404,
  35.332307550083865,
  38.474766234771615,
  41.617094212814451,
  44.759318997652822,
  47.901460887185447],
 [5.1356223018406826,
  8.4172441403998649,
  11.619841172149059,
  14.795951782351261,
  17.959819494987826,
  21.116997053021846,
  24.270112313573103,
  27.420573549984557,
  30.569204495516397,
  33.7165195092227,
  36.86285651128381,
  40.008446733478192,
  43.153453778371463,
  46.297996677236919,
  49.442164110416873],
 [6.3801618959239835,
  9.7610231299816697,
  13.015200721698434,
  16.223466160318768,
  19.409415226435012,
  22.582729593104442,
  25.748166699294978,
  28.908350780921758,
  32.064852407097709,
  35.218670738610115,
  38.370472434756944,
  41.520719670406776,
  44.669743116617253,
  47.817785691533302,
  50.965029906205183],
 [7.5883424345038044,
  11.064709488501185,
  14.37253667161759,
  17.615966049804833,
  20.826932956962388,
  24.01901952477111,
  27.199087765981251,
  30.371007667117247,
  33.537137711819223,
  36.699001128744649,
  39.857627302180889,
  43.01373772335443,
  46.167853512924375,
  49.320360686390272,
  52.471551398458023],
 [8.771483815959954,
  12.338604197466944,
  15.700174079711671,
  18.980133875179921,
  22.217799896561268,
  25.430341154222704,
  28.626618307291138,
  31.811716724047763,
  34.988781294559295,
  38.159868561967132,
  41.326383254047406,
  44.489319123219673,
  47.649399806697054,
  50.80716520300633,
  53.963026558378149],
 [9.9361095242176849,
  13.589290170541217,
  17.003819667816014,
  20.320789213566506,
  23.58608443558139,
  26.820151983411405,
  30.033722386570469,
  33.233041762847123,
  36.422019668258457,
  39.603239416075404,
  42.778481613199507,
  45.949015998042603,
  49.11577372476426,
  52.279453903601052,
  55.440592068853149],
 [11.086370019245084,
  14.821268727013171,
  18.287582832481726,
  21.641541019848401,
  24.934927887673022,
  28.191188459483199,
  31.42279419226558,
  34.637089352069324,
  37.838717382853611,
  41.030773691585537,
  44.21540850526126,
  47.394165755570512,
  50.568184679795566,
  53.738325371963291,
  56.905249991978781],
 [12.225092264004655,
  16.037774190887709,
  19.554536430997055,
  22.94517313187462,
  26.266814641176644,
  29.54565967099855,
  32.795800037341462,
  36.025615063869571,
  39.240447995178135,
  42.443887743273558,
  45.638444182199141,
  48.825930381553857,
  52.007691456686903,
  55.184747939289049,
  58.357889025269694],
 [13.354300477435331,
  17.241220382489128,
  20.807047789264107,
  24.233885257750552,
  27.583748963573006,
  30.885378967696675,
  34.154377923855096,
  37.400099977156589,
  40.628553718964528,
  43.843801420337347,
  47.048700737654032,
  50.245326955305383,
  53.435227157042058,
  56.619580266508436,
  59.799301630960228],
 [14.475500686554541,
  18.433463666966583,
  22.046985364697802,
  25.509450554182826,
  28.887375063530457,
  32.211856199712731,
  35.499909205373851,
  38.761807017881651,
  42.004190236671805,
  45.231574103535045,
  48.447151387269394,
  51.653251668165858,
  54.851619075963349,
  58.043587928232478,
  61.230197977292681],
 [15.589847884455485,
  19.61596690396692,
  23.275853726263409,
  26.773322545509539,
  30.17906117878486,
  33.526364075588624,
  36.833571341894905,
  40.111823270954241,
  43.368360947521711,
  46.608132676274944,
  49.834653510396724,
  53.050498959135054,
  56.257604715114484,
  59.457456908388002,
  62.651217388202912],
 [16.698249933848246,
  20.789906360078443,
  24.494885043881354,
  28.026709949973129,
  31.45996003531804,
  34.829986990290238,
  38.156377504681354,
  41.451092307939681,
  44.721943543191147,
  47.974293531269048,
  51.211967004101068,
  54.437776928325074,
  57.653844811906946,
  60.8618046824805,
  64.062937824850136],
 [17.801435153282442,
  21.95624406783631,
  25.705103053924724,
  29.270630441874802,
  32.731053310978403,
  36.123657666448762,
  39.469206825243883,
  42.780439265447158,
  46.06571091157561,
  49.330780096443524,
  52.579769064383396,
  55.815719876305778,
  59.040934037249271,
  62.257189393731728,
  65.465883797232125],
 [18.899997953174024,
  23.115778347252756,
  26.907368976182104,
  30.505950163896036,
  33.993184984781542,
  37.408185128639695,
  40.772827853501868,
  44.100590565798301,
  47.400347780543231,
  50.678236946479898,
  53.93866620912693,
  57.184898598119301,
  60.419409852130297,
  63.644117508962281,
  66.860533012260103]]

jnp_small_zeros = \
[[0.0,
  3.8317059702075123,
  7.0155866698156188,
  10.173468135062722,
  13.323691936314223,
  16.470630050877633,
  19.615858510468242,
  22.760084380592772,
  25.903672087618383,
  29.046828534916855,
  32.189679910974404,
  35.332307550083865,
  38.474766234771615,
  41.617094212814451,
  44.759318997652822],
 [1.8411837813406593,
  5.3314427735250326,
  8.5363163663462858,
  11.706004902592064,
  14.863588633909033,
  18.015527862681804,
  21.16436985918879,
  24.311326857210776,
  27.457050571059246,
  30.601922972669094,
  33.746182898667383,
  36.889987409236811,
  40.033444053350675,
  43.176628965448822,
  46.319597561173912],
 [3.0542369282271403,
  6.7061331941584591,
  9.9694678230875958,
  13.170370856016123,
  16.347522318321783,
  19.512912782488205,
  22.671581772477426,
  25.826037141785263,
  28.977672772993679,
  32.127327020443474,
  35.275535050674691,
  38.422654817555906,
  41.568934936074314,
  44.714553532819734,
  47.859641607992093],
 [4.2011889412105285,
  8.0152365983759522,
  11.345924310743006,
  14.585848286167028,
  17.78874786606647,
  20.9724769365377,
  24.144897432909265,
  27.310057930204349,
  30.470268806290424,
  33.626949182796679,
  36.781020675464386,
  39.933108623659488,
  43.083652662375079,
  46.232971081836478,
  49.381300092370349],
 [5.3175531260839944,
  9.2823962852416123,
  12.681908442638891,
  15.964107037731551,
  19.196028800048905,
  22.401032267689004,
  25.589759681386733,
  28.767836217666503,
  31.938539340972783,
  35.103916677346764,
  38.265316987088158,
  41.423666498500732,
  44.579623137359257,
  47.733667523865744,
  50.886159153182682],
 [6.4156163757002403,
  10.519860873772308,
  13.9871886301403,
  17.312842487884625,
  20.575514521386888,
  23.803581476593863,
  27.01030789777772,
  30.20284907898166,
  33.385443901010121,
  36.560777686880356,
  39.730640230067416,
  42.896273163494417,
  46.058566273567043,
  49.218174614666636,
  52.375591529563596],
 [7.501266144684147,
  11.734935953042708,
  15.268181461097873,
  18.637443009666202,
  21.931715017802236,
  25.183925599499626,
  28.409776362510085,
  31.617875716105035,
  34.81339298429743,
  37.999640897715301,
  41.178849474321413,
  44.352579199070217,
  47.521956905768113,
  50.687817781723741,
  53.85079463676896],
 [8.5778364897140741,
  12.932386237089576,
  16.529365884366944,
  19.941853366527342,
  23.268052926457571,
  26.545032061823576,
  29.790748583196614,
  33.015178641375142,
  36.224380548787162,
  39.422274578939259,
  42.611522172286684,
  45.793999658055002,
  48.971070951900596,
  52.143752969301988,
  55.312820330403446],
 [9.6474216519972168,
  14.115518907894618,
  17.774012366915256,
  21.229062622853124,
  24.587197486317681,
  27.889269427955092,
  31.155326556188325,
  34.39662855427218,
  37.620078044197086,
  40.830178681822041,
  44.030010337966153,
  47.221758471887113,
  50.407020967034367,
  53.586995435398319,
  56.762598475105272],
 [10.711433970699945,
  15.28673766733295,
  19.004593537946053,
  22.501398726777283,
  25.891277276839136,
  29.218563499936081,
  32.505247352375523,
  35.763792928808799,
  39.001902811514218,
  42.224638430753279,
  45.435483097475542,
  48.636922645305525,
  51.830783925834728,
  55.01844255063594,
  58.200955824859509],
 [11.770876674955582,
  16.447852748486498,
  20.223031412681701,
  23.760715860327448,
  27.182021527190532,
  30.534504754007074,
  33.841965775135715,
  37.118000423665604,
  40.371068905333891,
  43.606764901379516,
  46.828959446564562,
  50.040428970943456,
  53.243223214220535,
  56.438892058982552,
  59.628631306921512],
 [12.826491228033465,
  17.600266557468326,
  21.430854238060294,
  25.008518704644261,
  28.460857279654847,
  31.838424458616998,
  35.166714427392629,
  38.460388720328256,
  41.728625562624312,
  44.977526250903469,
  48.211333836373288,
  51.433105171422278,
  54.645106240447105,
  57.849056857839799,
  61.046288512821078],
 [13.878843069697276,
  18.745090916814406,
  22.629300302835503,
  26.246047773946584,
  29.72897816891134,
  33.131449953571661,
  36.480548302231658,
  39.791940718940855,
  43.075486800191012,
  46.337772104541405,
  49.583396417633095,
  52.815686826850452,
  56.037118687012179,
  59.249577075517968,
  62.454525995970462],
 [14.928374492964716,
  19.88322436109951,
  23.81938909003628,
  27.474339750968247,
  30.987394331665278,
  34.414545662167183,
  37.784378506209499,
  41.113512376883377,
  44.412454519229281,
  47.688252845993366,
  50.945849245830813,
  54.188831071035124,
  57.419876154678179,
  60.641030026538746,
  63.853885828967512],
 [15.975438807484321,
  21.015404934568315,
  25.001971500138194,
  28.694271223110755,
  32.236969407878118,
  35.688544091185301,
  39.078998185245057,
  42.425854432866141,
  45.740236776624833,
  49.029635055514276,
  52.299319390331728,
  55.553127779547459,
  58.793933759028134,
  62.02393848337554,
  65.244860767043859]]

yn_small_zeros = \
[[0.89357696627916752,
  3.9576784193148579,
  7.0860510603017727,
  10.222345043496417,
  13.361097473872763,
  16.500922441528091,
  19.64130970088794,
  22.782028047291559,
  25.922957653180923,
  29.064030252728398,
  32.205204116493281,
  35.346452305214321,
  38.487756653081537,
  41.629104466213808,
  44.770486607221993],
 [2.197141326031017,
  5.4296810407941351,
  8.5960058683311689,
  11.749154830839881,
  14.897442128336725,
  18.043402276727856,
  21.188068934142213,
  24.331942571356912,
  27.475294980449224,
  30.618286491641115,
  33.761017796109326,
  36.90355531614295,
  40.045944640266876,
  43.188218097393211,
  46.330399250701687],
 [3.3842417671495935,
  6.7938075132682675,
  10.023477979360038,
  13.209986710206416,
  16.378966558947457,
  19.539039990286384,
  22.69395593890929,
  25.845613720902269,
  28.995080395650151,
  32.143002257627551,
  35.289793869635804,
  38.435733485446343,
  41.581014867297885,
  44.725777117640461,
  47.870122696676504],
 [4.5270246611496439,
  8.0975537628604907,
  11.396466739595867,
  14.623077742393873,
  17.81845523294552,
  20.997284754187761,
  24.166235758581828,
  27.328799850405162,
  30.486989604098659,
  33.642049384702463,
  36.794791029185579,
  39.945767226378749,
  43.095367507846703,
  46.2438744334407,
  49.391498015725107],
 [5.6451478942208959,
  9.3616206152445429,
  12.730144474090465,
  15.999627085382479,
  19.22442895931681,
  22.424810599698521,
  25.610267054939328,
  28.785893657666548,
  31.954686680031668,
  35.118529525584828,
  38.278668089521758,
  41.435960629910073,
  44.591018225353424,
  47.744288086361052,
  50.896105199722123],
 [6.7471838248710219,
  10.597176726782031,
  14.033804104911233,
  17.347086393228382,
  20.602899017175335,
  23.826536030287532,
  27.030134937138834,
  30.220335654231385,
  33.401105611047908,
  36.574972486670962,
  39.743627733020277,
  42.908248189569535,
  46.069679073215439,
  49.228543693445843,
  52.385312123112282],
 [7.8377378223268716,
  11.811037107609447,
  15.313615118517857,
  18.670704965906724,
  21.958290897126571,
  25.206207715021249,
  28.429037095235496,
  31.634879502950644,
  34.828638524084437,
  38.013473399691765,
  41.19151880917741,
  44.364272633271975,
  47.53281875312084,
  50.697961822183806,
  53.860312300118388],
 [8.919605734873789,
  13.007711435388313,
  16.573915129085334,
  19.974342312352426,
  23.293972585596648,
  26.5667563757203,
  29.809531451608321,
  33.031769327150685,
  36.239265816598239,
  39.435790312675323,
  42.623910919472727,
  45.805442883111651,
  48.981708325514764,
  52.153694518185572,
  55.322154420959698],
 [9.9946283820824834,
  14.190361295800141,
  17.817887841179873,
  21.26093227125945,
  24.612576377421522,
  27.910524883974868,
  31.173701563441602,
  34.412862242025045,
  37.634648706110989,
  40.843415321050884,
  44.04214994542435,
  47.232978012841169,
  50.417456447370186,
  53.596753874948731,
  56.771765754432457],
 [11.064090256031013,
  15.361301343575925,
  19.047949646361388,
  22.532765416313869,
  25.91620496332662,
  29.2394205079349,
  32.523270869465881,
  35.779715464475261,
  39.016196664616095,
  42.237627509803703,
  45.4474001519274,
  48.647941127433196,
  51.841036928216499,
  55.028034667184916,
  58.209970905250097],
 [12.128927704415439,
  16.522284394784426,
  20.265984501212254,
  23.791669719454272,
  27.206568881574774,
  30.555020011020762,
  33.859683872746356,
  37.133649760307504,
  40.385117593813002,
  43.619533085646856,
  46.840676630553575,
  50.051265851897857,
  53.253310556711732,
  56.448332488918971,
  59.637507005589829],
 [13.189846995683845,
  17.674674253171487,
  21.473493977824902,
  25.03913093040942,
  28.485081336558058,
  31.858644293774859,
  35.184165245422787,
  38.475796636190897,
  41.742455848758449,
  44.990096293791186,
  48.222870660068338,
  51.443777308699826,
  54.655042589416311,
  57.858358441436511,
  61.055036135780528],
 [14.247395665073945,
  18.819555894710682,
  22.671697117872794,
  26.276375544903892,
  29.752925495549038,
  33.151412708998983,
  36.497763772987645,
  39.807134090704376,
  43.089121522203808,
  46.350163579538652,
  49.594769786270069,
  52.82620892320143,
  56.046916910756961,
  59.258751140598783,
  62.463155567737854],
 [15.30200785858925,
  19.957808654258601,
  23.861599172945054,
  27.504429642227545,
  31.011103429019229,
  34.434283425782942,
  37.801385632318459,
  41.128514139788358,
  44.425913324440663,
  47.700482714581842,
  50.957073905278458,
  54.199216028087261,
  57.429547607017405,
  60.65008661807661,
  63.862406280068586],
 [16.354034360047551,
  21.090156519983806,
  25.044040298785627,
  28.724161640881914,
  32.260472459522644,
  35.708083982611664,
  39.095820003878235,
  42.440684315990936,
  45.75353669045622,
  49.041718113283529,
  52.310408280968073,
  55.56338698149062,
  58.803488508906895,
  62.032886550960831,
  65.253280088312461]]

ynp_small_zeros = \
[[2.197141326031017,
  5.4296810407941351,
  8.5960058683311689,
  11.749154830839881,
  14.897442128336725,
  18.043402276727856,
  21.188068934142213,
  24.331942571356912,
  27.475294980449224,
  30.618286491641115,
  33.761017796109326,
  36.90355531614295,
  40.045944640266876,
  43.188218097393211,
  46.330399250701687],
 [3.6830228565851777,
  6.9414999536541757,
  10.123404655436613,
  13.285758156782854,
  16.440058007293282,
  19.590241756629495,
  22.738034717396327,
  25.884314618788867,
  29.029575819372535,
  32.174118233366201,
  35.318134458192094,
  38.461753870997549,
  41.605066618873108,
  44.74813744908079,
  47.891014070791065],
 [5.0025829314460639,
  8.3507247014130795,
  11.574195465217647,
  14.760909306207676,
  17.931285939466855,
  21.092894504412739,
  24.249231678519058,
  27.402145837145258,
  30.552708880564553,
  33.70158627151572,
  36.849213419846257,
  39.995887376143356,
  43.141817835750686,
  46.287157097544201,
  49.432018469138281],
 [6.2536332084598136,
  9.6987879841487711,
  12.972409052292216,
  16.19044719506921,
  19.38238844973613,
  22.559791857764261,
  25.728213194724094,
  28.890678419054777,
  32.048984005266337,
  35.204266606440635,
  38.357281675961019,
  41.508551443818436,
  44.658448731963676,
  47.807246956681162,
  50.95515126455207],
 [7.4649217367571329,
  11.005169149809189,
  14.3317235192331,
  17.58443601710272,
  20.801062338411128,
  23.997004122902644,
  27.179886689853435,
  30.353960608554323,
  33.521797098666792,
  36.685048382072301,
  39.844826969405863,
  43.001910515625288,
  46.15685955107263,
  49.310088614282257,
  52.461911043685864],
 [8.6495562436971983,
  12.280868725807848,
  15.660799304540377,
  18.949739756016503,
  22.192841809428241,
  25.409072788867674,
  28.608039283077593,
  31.795195353138159,
  34.973890634255288,
  38.14630522169358,
  41.313923188794905,
  44.477791768537617,
  47.638672065035628,
  50.797131066967842,
  53.953600129601663],
 [9.8147970120105779,
  13.532811875789828,
  16.965526446046053,
  20.291285512443867,
  23.56186260680065,
  26.799499736027237,
  30.015665481543419,
  33.216968050039509,
  36.407516858984748,
  39.590015243560459,
  42.766320595957378,
  45.937754257017323,
  49.105283450953203,
  52.269633324547373,
  55.431358715604255],
 [10.965152105242974,
  14.765687379508912,
  18.250123150217555,
  21.612750053384621,
  24.911310600813573,
  28.171051927637585,
  31.40518108895689,
  34.621401012564177,
  37.824552065973114,
  41.017847386464902,
  44.203512240871601,
  47.3831408366063,
  50.557907466622796,
  53.728697478957026,
  56.896191727313342],
 [12.103641941939539,
  15.982840905145284,
  19.517731005559611,
  22.916962141504605,
  26.243700855690533,
  29.525960140695407,
  32.778568197561124,
  36.010261572392516,
  39.226578757802172,
  42.43122493258747,
  45.626783824134354,
  48.815117837929515,
  51.997606404328863,
  55.175294723956816,
  58.348990221754937],
 [13.232403808592215,
  17.186756572616758,
  20.770762917490496,
  24.206152448722253,
  27.561059462697153,
  30.866053571250639,
  34.137476603379774,
  37.385039772270268,
  40.614946085165892,
  43.831373184731238,
  47.037251786726299,
  50.234705848765229,
  53.425316228549359,
  56.610286079882087,
  59.790548623216652],
 [14.35301374369987,
  18.379337301642568,
  22.011118775283494,
  25.482116178696707,
  28.865046588695164,
  32.192853922166294,
  35.483296655830277,
  38.747005493021857,
  41.990815194320955,
  45.219355876831731,
  48.435892856078888,
  51.642803925173029,
  54.84186659475857,
  58.034439083840155,
  61.221578745109862],
 [15.466672066554263,
  19.562077985759503,
  23.240325531101082,
  26.746322986645901,
  30.157042415639891,
  33.507642948240263,
  36.817212798512775,
  40.097251300178642,
  43.355193847719752,
  46.596103410173672,
  49.823567279972794,
  53.040208868780832,
  56.247996968470062,
  59.448441365714251,
  62.642721301357187],
 [16.574317035530872,
  20.73617763753932,
  24.459631728238804,
  27.999993668839644,
  31.438208790267783,
  34.811512070805535,
  38.140243708611251,
  41.436725143893739,
  44.708963264433333,
  47.962435051891027,
  51.201037321915983,
  54.427630745992975,
  57.644369734615238,
  60.852911791989989,
  64.054555435720397],
 [17.676697936439624,
  21.9026148697762,
  25.670073356263225,
  29.244155124266438,
  32.709534477396028,
  36.105399554497548,
  39.453272918267025,
  42.766255701958017,
  46.052899215578358,
  49.319076602061401,
  52.568982147952547,
  55.805705507386287,
  59.031580956740466,
  62.248409689597653,
  65.457606670836759],
 [18.774423978290318,
  23.06220035979272,
  26.872520985976736,
  30.479680663499762,
  33.971869047372436,
  37.390118854896324,
  40.757072537673599,
  44.086572292170345,
  47.387688809191869,
  50.66667461073936,
  53.928009929563275,
  57.175005343085052,
  60.410169281219877,
  63.635442539153021,
  66.85235358587768]]

@pytest.mark.slow
def test_bessel_zeros_extra():
    for v in range(V):
        for m in range(1,M+1):
            print(v, m, "of", V, M)
            # Twice to test cache (if used)
            assert besseljzero(v,m).ae(jn_small_zeros[v][m-1])
            assert besseljzero(v,m).ae(jn_small_zeros[v][m-1])
            assert besseljzero(v,m,1).ae(jnp_small_zeros[v][m-1])
            assert besseljzero(v,m,1).ae(jnp_small_zeros[v][m-1])
            assert besselyzero(v,m).ae(yn_small_zeros[v][m-1])
            assert besselyzero(v,m).ae(yn_small_zeros[v][m-1])
            assert besselyzero(v,m,1).ae(ynp_small_zeros[v][m-1])
            assert besselyzero(v,m,1).ae(ynp_small_zeros[v][m-1])

def test_issue_569():
    r = betainc(1, 2, 1, 1)
    assert isinstance(r, mpf_type) and r == 0

@pytest.mark.skipif(BACKEND != 'gmpy', reason="gmpy isn't used")
def test_issue_274():
    with pytest.raises(ValueError):
        mp.fraction(1, 100).func(1000, 0xdead)

def test_issue_523():
    assert mp.hermite(0, inf) == 1.0

def test_issue_512():
    assert mp.hyperu(0, 1, inf) == 1.0
    assert mp.hyperu(0, 2, inf) == 1.0

def test_issue_251():
    assert lerchphi(1.0000000, 4.1+1j,
                    1.0).ae(1.0497861493928464 - 0.053190918836910267j)
    assert lerchphi(1.00000001, 4.1+1j,
                    1.0).ae(1.0497861498996701 - 0.053190919646660638j)
    assert zeta(4.1+1j, 1.0).ae(1.0497861493928464 - 0.053190918836910267j)

def test_issue_505():
    assert mp.isnan(mp.polylog(mp.inf, 2.2))
    assert mp.isnan(mp.polylog(mp.ninf, 2.2))
    assert mp.isnan(mp.polylog(mp.nan, 2.2))

def test_issue_653():
    pytest.raises(ValueError, lambda: zeta(2, -2))

def test_issue_511():
    assert mp.laguerre(1, 2, mp.inf) == -mp.inf
    assert mp.laguerre(1, 7.2, mp.inf) == -mp.inf
    assert fp.laguerre(1, 7.2, fp.inf) == -fp.inf

def test_issue_473():
    assert mp.polylog(1, -mp.inf) == -mp.inf
    assert mp.polylog(2, -mp.inf) == -mp.inf
    assert mp.polylog(3, -mp.inf) == -mp.inf
    assert mp.polylog(4, -mp.inf) == -mp.inf
    assert mp.polylog(5, -mp.inf) == -mp.inf

def test_issue_634():
    assert mp.polylog(1+1e-15, -2).ae(mp.mpf('-1.09861228866811'))

def test_issue_908():
    assert mp.besselj(-10+0j, 0+0j) == 0

def test_issue_637():
    assert hankel1(1, 1 + 30j).ae(-7.25495e-15 - 1.17346e-14j)
    assert hankel2(1, 1 - 30j).ae(-7.25495e-15 + 1.17346e-14j)<|MERGE_RESOLUTION|>--- conflicted
+++ resolved
@@ -11,15 +11,10 @@
                     kei, ker, laguerre, lambertw, ldexp, legendre, legenp,
                     legenq, lerchphi, li, log, lower_gamma, meijerg, mp, mpc,
                     mpf, nan, ncdf, npdf, nthroot, pi, qp, quadts, shi, si,
-<<<<<<< HEAD
-                    spherharm, sqrt, struveh, struvel, upper_gamma, whitm,
-                    whitw, zeta)
+                    spherharm, spherical_jn, spherical_yn, sqrt, struveh,
+                    struvel, upper_gamma, whitm, whitw, zeta)
 from mpmath.ctx_mp_python import mpc as mpc_type
 from mpmath.ctx_mp_python import mpf as mpf_type
-=======
-                    spherharm, spherical_jn, spherical_yn, sqrt, struveh,
-                    struvel, upper_gamma, whitm, whitw, zeta)
->>>>>>> 8a2bed58
 from mpmath.libmp import BACKEND, NoConvergence
 
 
