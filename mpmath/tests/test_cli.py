--- conflicted
+++ resolved
@@ -111,13 +111,9 @@
 
     assert c.expect_exact('>>> ') == 0
     assert c.send("10.9\r\n") == 6
-<<<<<<< HEAD
     assert c.expect_exact("10.899999999999999999999999999995\r\n>>> ") == 0
-=======
-    assert c.expect_exact("10.9\r\n>>> ") == 0
     assert c.send("def f():\r\n  x = ?\r\n\r\n") == 21
     assert c.expect('SyntaxError:') == 0
->>>>>>> 8c6f6603
 
 
 def test_mpmath_version():
