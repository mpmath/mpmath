import decimal
import math
import operator
import random

import pytest
from hypothesis import example, given, settings
from hypothesis import strategies as st

import mpmath
from mpmath import (ceil, fadd, fdiv, floor, fmul, fneg, fp, frac, fsub, inf,
                    isinf, isint, isnan, isnormal, iv, monitor, mp, mpc, mpf,
<<<<<<< HEAD
                    mpi, nan, ninf, nint, nint_distance, pi, workprec)
from mpmath.libmp import (MPQ, MPZ, finf, fnan, fninf, fnone, fone, from_float,
                          from_int, from_pickable, from_str, mpf_add, mpf_eq,
                          mpf_mul, mpf_sub, round_down, round_nearest,
                          round_up, to_int, to_man_exp, to_pickable)
=======
                    mpi, nan, ninf, nint, nint_distance, nstr, pi, workprec)
from mpmath.libmp import (MPQ, finf, fnan, fninf, fnone, fone, from_float,
                          from_int, from_pickable, from_str, mpf_add, mpf_mul,
                          mpf_sub, round_down, round_nearest, round_up, to_int,
                          to_man_exp, to_pickable)
>>>>>>> 21fed47e


def test_type_compare():
    assert mpf(2) == mpc(2,0)
    assert mpf(0) == mpc(0)
    assert mpf(2) != mpc(2, 0.00001)
    assert mpf(2) == 2.0
    assert mpf(2) != 3.0
    assert mpf(2) == 2
    assert mpf(2) != '2.0'
    assert mpc(2) != '2.0'

def test_add():
    assert mpf(2.5) + mpf(3) == 5.5
    assert mpf(2.5) + 3 == 5.5
    assert mpf(2.5) + 3.0 == 5.5
    assert 3 + mpf(2.5) == 5.5
    assert 3.0 + mpf(2.5) == 5.5
    assert (3+0j) + mpf(2.5) == 5.5
    assert mpc(2.5) + mpf(3) == 5.5
    assert mpc(2.5) + 3 == 5.5
    assert mpc(2.5) + 3.0 == 5.5
    assert mpc(2.5) + (3+0j) == 5.5
    assert 3 + mpc(2.5) == 5.5
    assert 3.0 + mpc(2.5) == 5.5
    assert (3+0j) + mpc(2.5) == 5.5

def test_sub():
    assert mpf(2.5) - mpf(3) == -0.5
    assert mpf(2.5) - 3 == -0.5
    assert mpf(2.5) - 3.0 == -0.5
    assert 3 - mpf(2.5) == 0.5
    assert 3.0 - mpf(2.5) == 0.5
    assert (3+0j) - mpf(2.5) == 0.5
    assert mpc(2.5) - mpf(3) == -0.5
    assert mpc(2.5) - 3 == -0.5
    assert mpc(2.5) - 3.0 == -0.5
    assert mpc(2.5) - (3+0j) == -0.5
    assert 3 - mpc(2.5) == 0.5
    assert 3.0 - mpc(2.5) == 0.5
    assert (3+0j) - mpc(2.5) == 0.5

def test_neg():
    assert isnan(-mpf('nan'))

def test_mul():
    assert mpf(2.5) * mpf(3) == 7.5
    assert mpf(2.5) * 3 == 7.5
    assert mpf(2.5) * 3.0 == 7.5
    assert 3 * mpf(2.5) == 7.5
    assert 3.0 * mpf(2.5) == 7.5
    assert (3+0j) * mpf(2.5) == 7.5
    assert mpc(2.5) * mpf(3) == 7.5
    assert mpc(2.5) * 3 == 7.5
    assert mpc(2.5) * 3.0 == 7.5
    assert mpc(2.5) * (3+0j) == 7.5
    assert 3 * mpc(2.5) == 7.5
    assert 3.0 * mpc(2.5) == 7.5
    assert (3+0j) * mpc(2.5) == 7.5

def test_div():
    assert mpf(6) / mpf(3) == 2.0
    assert mpf(6) / 3 == 2.0
    assert mpf(6) / 3.0 == 2.0
    assert 6 / mpf(3) == 2.0
    assert 6.0 / mpf(3) == 2.0
    assert (6+0j) / mpf(3.0) == 2.0
    assert mpc(6) / mpf(3) == 2.0
    assert mpc(6) / 3 == 2.0
    assert mpc(6) / 3.0 == 2.0
    assert mpc(6) / (3+0j) == 2.0
    assert 6 / mpc(3) == 2.0
    assert 6.0 / mpc(3) == 2.0
    assert (6+0j) / mpc(3) == 2.0
    assert isnan(mpf(0) / nan)

def test_mod():
    assert mpf(3.1) % decimal.Decimal(5.3) == mpf('3.1000000000000001')
    assert mpf(2.53) % inf == mpf(2.53)
    assert mpf(2.53) % ninf == mpf(2.53)

def test_pow():
    assert mpf(6) ** mpf(3) == 216.0
    assert mpf(6) ** 3 == 216.0
    assert mpf(6) ** 3.0 == 216.0
    assert 6 ** mpf(3) == 216.0
    assert 6.0 ** mpf(3) == 216.0
    assert (6+0j) ** mpf(3.0) == 216.0
    assert mpc(6) ** mpf(3) == 216.0
    assert mpc(6) ** 3 == 216.0
    assert mpc(6) ** 3.0 == 216.0
    assert mpc(6) ** (3+0j) == 216.0
    assert 6 ** mpc(3) == 216.0
    assert 6.0 ** mpc(3) == 216.0
    assert (6+0j) ** mpc(3) == 216.0
    assert inf ** mpf(0) == mpf(1)
    assert ninf ** mpf(0) == mpf(1)
    assert nan ** mpf(0) == mpf(1)

def test_mixed_misc():
    assert 1 + mpf(3) == mpf(3) + 1 == 4
    assert 1 - mpf(3) == -(mpf(3) - 1) == -2
    assert 3 * mpf(2) == mpf(2) * 3 == 6
    assert 6 / mpf(2) == mpf(6) / 2 == 3
    assert 1.0 + mpf(3) == mpf(3) + 1.0 == 4
    assert 1.0 - mpf(3) == -(mpf(3) - 1.0) == -2
    assert 3.0 * mpf(2) == mpf(2) * 3.0 == 6
    assert 6.0 / mpf(2) == mpf(6) / 2.0 == 3

def test_add_misc():
    assert mpf(4) + mpf(-70) == -66
    assert mpf(1) + mpf(1.1)/80 == 1 + 1.1/80
    assert mpf((1, 10000000000)) + mpf(3) == mpf((1, 10000000000))
    assert mpf(3) + mpf((1, 10000000000)) == mpf((1, 10000000000))
    assert mpf((1, -10000000000)) + mpf(3) == mpf(3)
    assert mpf(3) + mpf((1, -10000000000)) == mpf(3)
    assert mpf(1) + 1e-15 != 1
    assert mpf(1) + 1e-20 == 1
    assert mpf(1.07e-22) + 0 == mpf(1.07e-22)
    assert mpf(0) + mpf(1.07e-22) == mpf(1.07e-22)

def test_mpf_init():
    a1 = mpf(0.3, prec=20)
    a2 = mpf(0.3, dps=5)
    a3 = mpf(0.3)
    assert a1 == a2
    assert a1 != a3
    assert str(a1) == '0.300000190734863'
    assert str(a3) == '0.3'
    pytest.raises(ValueError, lambda: mpf((1, 2, 3)))
    pytest.raises(ValueError, lambda: mpf(mpi(1, 2)))
    pytest.raises(TypeError, lambda: mpf(object()))
    pytest.raises(TypeError, lambda: mpf(1 + 1j))
    class SomethingReal:
        def _mpmath_(self, prec, rounding):
            return mp.make_mpf(from_str('1.3', prec, rounding))
    class SomethingComplex:
        def _mpmath_(self, prec, rounding):
            return mp.make_mpc((from_str('1.3', prec, rounding), \
                from_str('1.7', prec, rounding)))
    class mympf:
        @property
        def _mpf_(self):
            return mpf(3.5)._mpf_
    assert mpf(SomethingReal(), prec=20) == mpf('1.3', prec=20)
    pytest.raises(TypeError, lambda: mpf(SomethingComplex()))
    assert mpf(mympf()) == mpf(3.5)
    assert mympf() - mpf(0.5) == mpf(3.0)
    assert mpf(decimal.Decimal('1.5')) == mpf('1.5')
    assert mpf(decimal.Decimal('+inf')) == +inf
    assert mpf(decimal.Decimal('-inf')) == -inf
    assert isnan(mpf(decimal.Decimal('nan')))
    assert mpf(decimal.Decimal(1).exp(), dps=5) == mpf('2.7182807922363281', dps=5)
    assert mpf(decimal.Decimal(1).exp(), prec=0) == mpf('2.718281828459045235360287471', prec=93)
    assert mpf('0x1.4ace478p+33') == mpf(11100000000.0)
    assert mpf('0x1.4ace478p+33', base=0) == mpf(11100000000.0)
    assert mpf('1.4ace478p+33', base=16) == mpf(11100000000.0)
    # signed zeros
    assert mpf('-0.0')._mpf_ == (1, MPZ(0), 0, 0)
    assert mpf('-.0')._mpf_ == (1, MPZ(0), 0, 0)
    assert mpf('-0')._mpf_ == (1, MPZ(0), 0, 0)
    assert mpf('-0b0')._mpf_ == (1, MPZ(0), 0, 0)
    assert mpf('-0x0')._mpf_ == (1, MPZ(0), 0, 0)
    assert mpf(-0.0)._mpf_ == (1, MPZ(0), 0, 0)
    assert mpf((1, MPZ(0), 0, 0))._mpf_ == (1, MPZ(0), 0, 0)

    assert mpf(float('+inf')) == +inf
    assert mpf(float('-inf')) == -inf
    assert isnan(mpf(float('nan')))

def test_mpc_init():
    class mympc:
        @property
        def _mpc_(self):
            return (mpf(7)._mpf_, mpf(-1)._mpf_)
    assert mpc(3+1j, 7-1j) == mpc(real='4.0', imag='8.0')
    assert mpc(3+1j, mympc()) == mpc(real='4.0', imag='8.0')
    assert mpc('(1+2j)') == mpc(real='1.0', imag='2.0')

def test_mpf_props():
    a = mpf(0.5)
    assert a.man_exp == (1, -1)
    pytest.raises(ValueError, lambda: inf.man_exp)
    pytest.raises(ValueError, lambda: nan.man_exp)
    assert a.man == 1
    assert a.exp == -1
    assert a.bc == 1

def test_mpf_methods():
    assert mpf(0.5).as_integer_ratio() == (1, 2)
    assert mpf('0.3').as_integer_ratio() == (5404319552844595,
                                             18014398509481984)

def test_mpf_magic():
    assert complex(mpf(0.5)) == complex(0.5)
    assert float(mpf(-0.0)) == 0.0
    assert math.copysign(1., float(mpf(-0.0))) == -1.
    assert math.isnan(float(mpf('nan')))

def test_complex_misc():
    # many more tests needed
    assert 1 + mpc(2) == 3
    assert not mpc(2).ae(2 + 1e-13)
    assert mpc(2+1e-15j).ae(2)

def test_complex_zeros():
    for a in [0,2]:
        for b in [0,3]:
            for c in [0,4]:
                for d in [0,5]:
                    assert mpc(a,b)*mpc(c,d) == complex(a,b)*complex(c,d)

def test_hash():
    for i in range(-256, 256):
        assert hash(mpf(i)) == hash(i)
    assert hash(mpf(0.5)) == hash(0.5)
    assert hash(mpc(2,3)) == hash(2+3j)
    # Check that this doesn't fail
    assert hash(inf)
    hash(nan)
    # Check that overflow doesn't assign equal hashes to large numbers
    assert hash(mpf('1e1000')) != hash('1e10000')
    assert hash(mpc(100,'1e1000')) != hash(mpc(200,'1e1000'))
    assert hash(MPQ(1,3))
    assert hash(MPQ(0,1)) == 0
    assert hash(MPQ(-1,1)) == hash(-1)
    assert hash(MPQ(1,1)) == hash(1)
    assert hash(MPQ(5,1)) == hash(5)
    assert hash(MPQ(1,2)) == hash(0.5)
    assert hash(mpf(1)*2**2000) == hash(2**2000)
    assert hash(mpf(1)/2**2000) == hash(MPQ(1,2**2000))

# Advanced rounding test
def test_add_rounding():
    a = from_float(1e-50)
    assert mpf_sub(mpf_add(fone, a, 53, round_up), fone, 53, round_up) == from_float(2.2204460492503131e-16)
    assert mpf_sub(fone, a, 53, round_up) == fone
    assert mpf_sub(fone, mpf_sub(fone, a, 53, round_down), 53, round_down) == from_float(1.1102230246251565e-16)
    assert mpf_add(fone, a, 53, round_down) == fone

def test_almost_equal():
    assert mpf(1.2).ae(mpf(1.20000001), 1e-7)
    assert not mpf(1.2).ae(mpf(1.20000001), 1e-9)
    assert not mpf(-0.7818314824680298).ae(mpf(-0.774695868667929))
    assert inf.ae(inf)
    assert not inf.ae(-inf)
    assert not mpf(1.2).ae(nan)
    assert not mpf(1.2).ae(inf)
    assert not nan.ae(nan)
    assert not nan.ae(inf)

def test_arithmetic_functions():
    ops = [(operator.add, fadd), (operator.sub, fsub), (operator.mul, fmul),
        (operator.truediv, fdiv)]
    a = mpf(0.27)
    b = mpf(1.13)
    c = mpc(0.51+2.16j)
    d = mpc(1.08-0.99j)
    for x in [a,b,c,d]:
        for y in [a,b,c,d]:
            for op, fop in ops:
                if fop is not fdiv:
                    mp.prec = 200
                    z0 = op(x,y)
                mp.prec = 60
                z1 = op(x,y)
                mp.prec = 53
                z2 = op(x,y)
                assert fop(x, y, prec=60) == z1
                assert fop(x, y) == z2
                if fop is not fdiv:
                    assert fop(x, y, prec=inf) == z0
                    assert fop(x, y, dps=inf) == z0
                    assert fop(x, y, exact=True) == z0
                assert fneg(fneg(z1, exact=True), prec=inf) == z1
                assert fneg(z1) == -(+z1)

def test_exact_integer_arithmetic():
    # XXX: re-fix this so that all operations are tested with all rounding modes
    random.seed(0)
    for prec in [6, 10, 25, 40, 100, 250, 725]:
        for rounding in ['d', 'u', 'f', 'c', 'n']:
            mp.dps = prec
            M = 10**(prec-2)
            M2 = 10**(prec//2-2)
            for i in range(10):
                a = random.randint(-M, M)
                b = random.randint(-M, M)
                assert mpf(a, rounding=rounding) == a
                assert int(mpf(a, rounding=rounding)) == a
                assert int(mpf(str(a), rounding=rounding)) == a
                assert mpf(a) + mpf(b) == a + b
                assert mpf(a) - mpf(b) == a - b
                assert -mpf(a) == -a
                a = random.randint(-M2, M2)
                b = random.randint(-M2, M2)
                assert mpf(a) * mpf(b) == a*b
                assert mpf_eq(mpf_mul(from_int(a), from_int(b), mp.prec, rounding), from_int(a*b))

def test_odd_int_bug():
    assert to_int(from_int(3), round_nearest) == 3

def test_str_1000_digits():
    mp.dps = 1001
    # last digit may be wrong
    assert str(mpf(2)**0.5)[-10:-1] == '9518488472'[:9]
    assert str(pi)[-10:-1] == '2164201989'[:9]

def test_str_10000_digits():
    mp.dps = 10001
    # last digit may be wrong
    assert str(mpf(2)**0.5)[-10:-1] == '5873258351'[:9]
    assert str(pi)[-10:-1] == '5256375678'[:9]

def test_monitor():
    f = lambda x: x**2
    a = []
    b = []
    g = monitor(f, a.append, b.append)
    assert g(3) == 9
    assert g(4) == 16
    assert a[0] == ((3,), {})
    assert b[0] == 9

def test_nint_distance():
    assert nint_distance(mpf(-3)) == (-3, -inf)
    assert nint_distance(mpc(-3)) == (-3, -inf)
    assert nint_distance(mpf(-3.1)) == (-3, -3)
    assert nint_distance(mpf(-3.01)) == (-3, -6)
    assert nint_distance(mpf(-3.001)) == (-3, -9)
    assert nint_distance(mpf(-3.0001)) == (-3, -13)
    assert nint_distance(mpf(-2.9)) == (-3, -3)
    assert nint_distance(mpf(-2.99)) == (-3, -6)
    assert nint_distance(mpf(-2.999)) == (-3, -9)
    assert nint_distance(mpf(-2.9999)) == (-3, -13)
    assert nint_distance(mpc(-3+0.1j)) == (-3, -3)
    assert nint_distance(mpc(-3+0.01j)) == (-3, -6)
    assert nint_distance(mpc(-3.1+0.1j)) == (-3, -3)
    assert nint_distance(mpc(-3.01+0.01j)) == (-3, -6)
    assert nint_distance(mpc(-3.001+0.001j)) == (-3, -9)
    assert nint_distance(mpf(0)) == (0, -inf)
    assert nint_distance(mpf(0.01)) == (0, -6)
    assert nint_distance(mpf('1e-100')) == (0, -332)
    pytest.raises(ValueError, lambda: nint_distance(inf))
    pytest.raises(ValueError, lambda: nint_distance(mpc(1, inf)))
    pytest.raises(TypeError, lambda: nint_distance('spam'))
    pytest.raises(ValueError, lambda: nint_distance(mpc(inf, 1)))

def test_floor_ceil_nint_frac():
    for n in range(-10,10):
        assert floor(n) == n
        assert floor(n+0.5) == n
        assert ceil(n) == n
        assert ceil(n+0.5) == n+1
        assert nint(n) == n
        # nint rounds to even
        if n % 2 == 1:
            assert nint(n+0.5) == n+1
        else:
            assert nint(n+0.5) == n
    assert floor(inf) == inf
    assert floor(ninf) == ninf
    assert isnan(floor(nan))
    assert ceil(inf) == inf
    assert ceil(ninf) == ninf
    assert isnan(ceil(nan))
    assert nint(inf) == inf
    assert nint(ninf) == ninf
    assert isnan(nint(nan))
    assert floor(0.1) == 0
    assert floor(0.9) == 0
    assert floor(-0.1) == -1
    assert floor(-0.9) == -1
    assert floor(10000000000.1) == 10000000000
    assert floor(10000000000.9) == 10000000000
    assert floor(-10000000000.1) == -10000000000-1
    assert floor(-10000000000.9) == -10000000000-1
    assert floor(1e-100) == 0
    assert floor(-1e-100) == -1
    assert floor(1e100) == 1e100
    assert floor(-1e100) == -1e100
    assert ceil(0.1) == 1
    assert ceil(0.9) == 1
    assert ceil(-0.1) == 0
    assert ceil(-0.9) == 0
    assert ceil(10000000000.1) == 10000000000+1
    assert ceil(10000000000.9) == 10000000000+1
    assert ceil(-10000000000.1) == -10000000000
    assert ceil(-10000000000.9) == -10000000000
    assert ceil(1e-100) == 1
    assert ceil(-1e-100) == 0
    assert ceil(1e100) == 1e100
    assert ceil(-1e100) == -1e100
    assert nint(0.1) == 0
    assert nint(0.9) == 1
    assert nint(-0.1) == 0
    assert nint(-0.9) == -1
    assert nint(10000000000.1) == 10000000000
    assert nint(10000000000.9) == 10000000000+1
    assert nint(-10000000000.1) == -10000000000
    assert nint(-10000000000.9) == -10000000000-1
    assert nint(1e-100) == 0
    assert nint(-1e-100) == 0
    assert nint(1e100) == 1e100
    assert nint(-1e100) == -1e100
    assert floor(3.2+4.6j) == 3+4j
    assert ceil(3.2+4.6j) == 4+5j
    assert nint(3.2+4.6j) == 3+5j
    for n in range(-10,10):
        assert frac(n) == 0
    assert frac(0.25) == 0.25
    assert frac(1.25) == 0.25
    assert frac(2.25) == 0.25
    assert frac(-0.25) == 0.75
    assert frac(-1.25) == 0.75
    assert frac(-2.25) == 0.75
    assert frac('1e100000000000000') == 0
    u = mpf('1e-100000000000000')
    assert frac(u) == u
    assert frac(-u) == 1  # rounding!
    u = mpf('1e-400')
    assert frac(-u, prec=0) == fsub(1, u, exact=True)
    assert frac(3.25+4.75j) == 0.25+0.75j

def test_isnan_etc():
    assert isnan(nan) is True
    assert isnan(3) is False
    assert isnan(mpf(3)) is False
    assert isnan(inf) is False
    assert isnan(mpc(2, nan)) is True
    assert isnan(mpc(2, nan)) is True
    assert isnan(mpc(nan, nan)) is True
    assert isnan(mpc(2, 2)) is False
    assert isnan(mpc(nan, inf)) is True
    assert isnan(mpc(inf, inf)) is False
    assert isnan(MPQ(3, 2)) is False
    assert isnan(MPQ(0, 1)) is False
    assert isinf(inf) is True
    assert isinf(-inf) is True
    assert isinf(3) is False
    assert isinf(nan) is False
    assert isinf(3 + 4j) is False
    assert isinf(mpc(inf)) is True
    assert isinf(mpc(3, inf)) is True
    assert isinf(mpc(inf, 3)) is True
    assert isinf(mpc(inf, inf)) is True
    assert isinf(mpc(nan, inf)) is True
    assert isinf(mpc(inf, nan)) is True
    assert isinf(mpc(nan, nan)) is False
    assert isinf(MPQ(3, 2)) is False
    assert isinf(MPQ(0, 1)) is False
    pytest.raises(TypeError, lambda: isinf(object()))
    assert isnormal(3) is True
    assert isnormal(3.5) is True
    assert isnormal(mpf(3.5)) is True
    assert isnormal(0) is False
    assert isnormal(mpf(0)) is False
    assert isnormal(0.0) is False
    assert isnormal(inf) is False
    assert isnormal(-inf) is False
    assert isnormal(nan) is False
    assert isnormal(float(inf)) is False
    assert isnormal(mpc(0, 0)) is False
    assert isnormal(mpc(3, 0)) is True
    assert isnormal(mpc(0, 3)) is True
    assert isnormal(mpc(3, 3)) is True
    assert isnormal(mpc(0, nan)) is False
    assert isnormal(mpc(0, inf)) is False
    assert isnormal(mpc(3, nan)) is False
    assert isnormal(mpc(3, inf)) is False
    assert isnormal(mpc(3, -inf)) is False
    assert isnormal(mpc(nan, 0)) is False
    assert isnormal(mpc(inf, 0)) is False
    assert isnormal(mpc(nan, 3)) is False
    assert isnormal(mpc(inf, 3)) is False
    assert isnormal(mpc(inf, nan)) is False
    assert isnormal(mpc(nan, inf)) is False
    assert isnormal(mpc(nan, nan)) is False
    assert isnormal(mpc(inf, inf)) is False
    assert isnormal(MPQ(3, 2)) is True
    assert isnormal(MPQ(0, 1)) is False
    pytest.raises(TypeError, lambda: isnormal(object()))
    assert isint(3) is True
    assert isint(0) is True
    assert isint(int(3)) is True
    assert isint(int(0)) is True
    assert isint(mpf(3)) is True
    assert isint(mpf(0)) is True
    assert isint(mpf(-3)) is True
    assert isint(mpf(3.2)) is False
    assert isint(3.2) is False
    assert isint(nan) is False
    assert isint(inf) is False
    assert isint(-inf) is False
    assert isint(mpc(0)) is True
    assert isint(mpc(3)) is True
    assert isint(mpc(3.2)) is False
    assert isint(mpc(3, inf)) is False
    assert isint(mpc(inf)) is False
    assert isint(mpc(3, 2)) is False
    assert isint(mpc(0, 2)) is False
    assert isint(mpc(3, 2), gaussian=True) is True
    assert isint(mpc(3, 0), gaussian=True) is True
    assert isint(mpc(0, 3), gaussian=True) is True
    assert isint(3 + 4j) is False
    assert isint(3 + 4j, gaussian=True) is True
    assert isint(3 + 0j) is True
    assert isint(MPQ(3, 2)) is False
    assert isint(MPQ(3, 9)) is False
    assert isint(MPQ(9, 3)) is True
    assert isint(MPQ(0, 4)) is True
    assert isint(MPQ(1, 1)) is True
    assert isint(MPQ(-1, 1)) is True
    pytest.raises(TypeError, lambda: isint(object()))
    assert mp.isnpint(0) is True
    assert mp.isnpint(1) is False
    assert mp.isnpint(-1) is True
    assert mp.isnpint(-1.1) is False
    assert mp.isnpint(-1.0) is True
    assert mp.isnpint(MPQ(1, 2)) is False
    assert mp.isnpint(MPQ(-1, 2)) is False
    assert mp.isnpint(MPQ(-3, 1)) is True
    assert mp.isnpint(MPQ(0, 1)) is True
    assert mp.isnpint(MPQ(1, 1)) is False
    assert mp.isnpint(0 + 0j) is True
    assert mp.isnpint(-1 + 0j) is True
    assert mp.isnpint(-1.1 + 0j) is False
    assert mp.isnpint(-1 + 0.1j) is False
    assert mp.isnpint(0 + 0.1j) is False
    assert mp.isnpint(inf) is False


def test_issue_438():
    assert mpf(finf) == mpf('inf')
    assert mpf(fninf) == mpf('-inf')
    assert mpf(fnan)._mpf_ == mpf('nan')._mpf_


def test_ctx_mag():
    assert mp.mag(MPQ(1, 2)) == 0
    assert mp.mag(MPQ(2)) == 2
    assert mp.mag(MPQ(0)) == mpf('-inf')


def test_ctx_mp_mpnumeric():
    with pytest.deprecated_call():
        from mpmath.ctx_mp import mpnumeric

def test_to_man_exp_deprecation():
    with pytest.deprecated_call():
        to_man_exp(fnone)

def test_rational_deprecation():
    with pytest.deprecated_call():
        assert mpmath.rational.mpq(1, 2) == MPQ(1, 2)
    with pytest.deprecated_call():
        pytest.raises(AttributeError, lambda: mpmath.rational.spam)


def test_math2_deprecation():
    with pytest.deprecated_call():
        assert mpmath.math2.log == mpmath.libfp.log


def test_to_from_pickable():
    x = mpf(1.2)._mpf_
    with pytest.deprecated_call():
        assert to_pickable(x) == x
    with pytest.deprecated_call():
        assert from_pickable(x) == x


def test_rand_precision():
    """
    Test precision of rand()
    """
    def get_remainder(x, bits):
        """
        Return ``(x % 2**-bits) * (2**bits)``.
        If this is nonzero, we know for sure that x was generated with a resolution greater than ``bits``.
        """
        x = x * 2 ** bits
        return x - int(x)
    # Python float (to test the tests)
    random.seed(42)
    x = random.random()
    assert x == 0.6394267984578837, "failed to initialize random() reproducibly"
    assert get_remainder(x, 53) == 0
    assert get_remainder(x, 52) != 0 # Note: this is only true for specific random seeds!
    # fp:
    random.seed(42)
    x = fp.rand()
    assert get_remainder(x, 53) == 0
    assert get_remainder(x, 52) != 0 # Note: this is only true for specific random seeds!
    # mp:
    with workprec(123):
        random.seed(43)
        x = mp.rand()
        assert get_remainder(x, 123) == 0
        assert get_remainder(x, 122) != 0  # Note: this is only true for specific random seeds!
    # iv:
    oldprec = iv.prec # REMOVE ME LATER - workaround for the bug that workprec doesn't work for iv
    iv.prec=123 # REMOVE ME LATER - workaround for the bug that workprec doesn't work for iv
    with workprec(123):
        random.seed(43)
        x = iv.rand()
        assert get_remainder(x, 123) == 0
        assert get_remainder(x, 122) != 0  # Note: this is only true for specific random seeds!
    iv.prec = oldprec # REMOVE ME LATER - workaround for the bug that workprec  doesn't work for iv

def test_issue_260():
    assert mpc(str(mpc(1j))) == mpc(1j)


@settings(max_examples=10000)
@given(st.floats(allow_nan=True,
                 allow_infinity=True,
                 allow_subnormal=True),
       st.integers(min_value=0, max_value=15))
@example(0.5, 0)
@example(-0.5, 0)
@example(1.5, 0)
@example(-1.5, 0)
@example(2.675, 2)
@example(math.inf, 3)
@example(-math.inf, 1)
def test_round_bulk(x, n):
    mp.prec = fp.prec
    m = mpf(x)
    mr = round(m, n)
    xr = round(x, n)
    if isnan(x):
        assert isnan(mr)
        assert isnan(xr)
    else:
        assert float(mr) == xr
        # mp context doesn't support negative zero
        if not xr and math.copysign(1., xr) == -1.:
            return
        assert nstr(mr, n=14, base=16, strip_zeros=False,
                    show_zero_exponent=True, binary_exp=True) == xr.hex()<|MERGE_RESOLUTION|>--- conflicted
+++ resolved
@@ -10,19 +10,11 @@
 import mpmath
 from mpmath import (ceil, fadd, fdiv, floor, fmul, fneg, fp, frac, fsub, inf,
                     isinf, isint, isnan, isnormal, iv, monitor, mp, mpc, mpf,
-<<<<<<< HEAD
-                    mpi, nan, ninf, nint, nint_distance, pi, workprec)
+                    mpi, nan, ninf, nint, nint_distance, nstr, pi, workprec)
 from mpmath.libmp import (MPQ, MPZ, finf, fnan, fninf, fnone, fone, from_float,
                           from_int, from_pickable, from_str, mpf_add, mpf_eq,
                           mpf_mul, mpf_sub, round_down, round_nearest,
                           round_up, to_int, to_man_exp, to_pickable)
-=======
-                    mpi, nan, ninf, nint, nint_distance, nstr, pi, workprec)
-from mpmath.libmp import (MPQ, finf, fnan, fninf, fnone, fone, from_float,
-                          from_int, from_pickable, from_str, mpf_add, mpf_mul,
-                          mpf_sub, round_down, round_nearest, round_up, to_int,
-                          to_man_exp, to_pickable)
->>>>>>> 21fed47e
 
 
 def test_type_compare():
