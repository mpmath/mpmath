import mpmath
from mpmath import *
from mpmath.libmp import *
import random
import sys


def test_type_compare():
    assert mpf(2) == mpc(2,0)
    assert mpf(0) == mpc(0)
    assert mpf(2) != mpc(2, 0.00001)
    assert mpf(2) == 2.0
    assert mpf(2) != 3.0
    assert mpf(2) == 2
    assert mpf(2) != '2.0'
    assert mpc(2) != '2.0'

def test_add():
    assert mpf(2.5) + mpf(3) == 5.5
    assert mpf(2.5) + 3 == 5.5
    assert mpf(2.5) + 3.0 == 5.5
    assert 3 + mpf(2.5) == 5.5
    assert 3.0 + mpf(2.5) == 5.5
    assert (3+0j) + mpf(2.5) == 5.5
    assert mpc(2.5) + mpf(3) == 5.5
    assert mpc(2.5) + 3 == 5.5
    assert mpc(2.5) + 3.0 == 5.5
    assert mpc(2.5) + (3+0j) == 5.5
    assert 3 + mpc(2.5) == 5.5
    assert 3.0 + mpc(2.5) == 5.5
    assert (3+0j) + mpc(2.5) == 5.5

def test_sub():
    assert mpf(2.5) - mpf(3) == -0.5
    assert mpf(2.5) - 3 == -0.5
    assert mpf(2.5) - 3.0 == -0.5
    assert 3 - mpf(2.5) == 0.5
    assert 3.0 - mpf(2.5) == 0.5
    assert (3+0j) - mpf(2.5) == 0.5
    assert mpc(2.5) - mpf(3) == -0.5
    assert mpc(2.5) - 3 == -0.5
    assert mpc(2.5) - 3.0 == -0.5
    assert mpc(2.5) - (3+0j) == -0.5
    assert 3 - mpc(2.5) == 0.5
    assert 3.0 - mpc(2.5) == 0.5
    assert (3+0j) - mpc(2.5) == 0.5

def test_mul():
    assert mpf(2.5) * mpf(3) == 7.5
    assert mpf(2.5) * 3 == 7.5
    assert mpf(2.5) * 3.0 == 7.5
    assert 3 * mpf(2.5) == 7.5
    assert 3.0 * mpf(2.5) == 7.5
    assert (3+0j) * mpf(2.5) == 7.5
    assert mpc(2.5) * mpf(3) == 7.5
    assert mpc(2.5) * 3 == 7.5
    assert mpc(2.5) * 3.0 == 7.5
    assert mpc(2.5) * (3+0j) == 7.5
    assert 3 * mpc(2.5) == 7.5
    assert 3.0 * mpc(2.5) == 7.5
    assert (3+0j) * mpc(2.5) == 7.5

def test_div():
    assert mpf(6) / mpf(3) == 2.0
    assert mpf(6) / 3 == 2.0
    assert mpf(6) / 3.0 == 2.0
    assert 6 / mpf(3) == 2.0
    assert 6.0 / mpf(3) == 2.0
    assert (6+0j) / mpf(3.0) == 2.0
    assert mpc(6) / mpf(3) == 2.0
    assert mpc(6) / 3 == 2.0
    assert mpc(6) / 3.0 == 2.0
    assert mpc(6) / (3+0j) == 2.0
    assert 6 / mpc(3) == 2.0
    assert 6.0 / mpc(3) == 2.0
    assert (6+0j) / mpc(3) == 2.0

def test_pow():
    assert mpf(6) ** mpf(3) == 216.0
    assert mpf(6) ** 3 == 216.0
    assert mpf(6) ** 3.0 == 216.0
    assert 6 ** mpf(3) == 216.0
    assert 6.0 ** mpf(3) == 216.0
    assert (6+0j) ** mpf(3.0) == 216.0
    assert mpc(6) ** mpf(3) == 216.0
    assert mpc(6) ** 3 == 216.0
    assert mpc(6) ** 3.0 == 216.0
    assert mpc(6) ** (3+0j) == 216.0
    assert 6 ** mpc(3) == 216.0
    assert 6.0 ** mpc(3) == 216.0
    assert (6+0j) ** mpc(3) == 216.0

def test_mixed_misc():
    assert 1 + mpf(3) == mpf(3) + 1 == 4
    assert 1 - mpf(3) == -(mpf(3) - 1) == -2
    assert 3 * mpf(2) == mpf(2) * 3 == 6
    assert 6 / mpf(2) == mpf(6) / 2 == 3
    assert 1.0 + mpf(3) == mpf(3) + 1.0 == 4
    assert 1.0 - mpf(3) == -(mpf(3) - 1.0) == -2
    assert 3.0 * mpf(2) == mpf(2) * 3.0 == 6
    assert 6.0 / mpf(2) == mpf(6) / 2.0 == 3

def test_add_misc():
    mp.dps = 15
    assert mpf(4) + mpf(-70) == -66
    assert mpf(1) + mpf(1.1)/80 == 1 + 1.1/80
    assert mpf((1, 10000000000)) + mpf(3) == mpf((1, 10000000000))
    assert mpf(3) + mpf((1, 10000000000)) == mpf((1, 10000000000))
    assert mpf((1, -10000000000)) + mpf(3) == mpf(3)
    assert mpf(3) + mpf((1, -10000000000)) == mpf(3)
    assert mpf(1) + 1e-15 != 1
    assert mpf(1) + 1e-20 == 1
    assert mpf(1.07e-22) + 0 == mpf(1.07e-22)
    assert mpf(0) + mpf(1.07e-22) == mpf(1.07e-22)

def test_complex_misc():
    # many more tests needed
    assert 1 + mpc(2) == 3
    assert not mpc(2).ae(2 + 1e-13)
    assert mpc(2+1e-15j).ae(2)

def test_complex_zeros():
    for a in [0,2]:
        for b in [0,3]:
            for c in [0,4]:
                for d in [0,5]:
                    assert mpc(a,b)*mpc(c,d) == complex(a,b)*complex(c,d)

def test_hash():
    for i in range(-256, 256):
        assert hash(mpf(i)) == hash(i)
    assert hash(mpf(0.5)) == hash(0.5)
    assert hash(mpc(2,3)) == hash(2+3j)
    # Check that this doesn't fail
    assert hash(inf)
    # Check that overflow doesn't assign equal hashes to large numbers
    assert hash(mpf('1e1000')) != hash('1e10000')
    assert hash(mpc(100,'1e1000')) != hash(mpc(200,'1e1000'))
    from mpmath.rational import mpq
    assert hash(mp.mpq(1,3))
    assert hash(mp.mpq(0,1)) == 0
    assert hash(mp.mpq(-1,1)) == hash(-1)
    assert hash(mp.mpq(1,1)) == hash(1)
    assert hash(mp.mpq(5,1)) == hash(5)
    assert hash(mp.mpq(1,2)) == hash(0.5)
    assert hash(mpf(1)*2**2000) == hash(2**2000)
    assert hash(mpf(1)/2**2000) == hash(mpq(1,2**2000))

# Advanced rounding test
def test_add_rounding():
    mp.dps = 15
    a = from_float(1e-50)
    assert mpf_sub(mpf_add(fone, a, 53, round_up), fone, 53, round_up) == from_float(2.2204460492503131e-16)
    assert mpf_sub(fone, a, 53, round_up) == fone
    assert mpf_sub(fone, mpf_sub(fone, a, 53, round_down), 53, round_down) == from_float(1.1102230246251565e-16)
    assert mpf_add(fone, a, 53, round_down) == fone

def test_almost_equal():
    assert mpf(1.2).ae(mpf(1.20000001), 1e-7)
    assert not mpf(1.2).ae(mpf(1.20000001), 1e-9)
    assert not mpf(-0.7818314824680298).ae(mpf(-0.774695868667929))

def test_arithmetic_functions():
    import operator
    ops = [(operator.add, fadd), (operator.sub, fsub), (operator.mul, fmul),
        (operator.truediv, fdiv)]
    a = mpf(0.27)
    b = mpf(1.13)
    c = mpc(0.51+2.16j)
    d = mpc(1.08-0.99j)
    for x in [a,b,c,d]:
        for y in [a,b,c,d]:
            for op, fop in ops:
                if fop is not fdiv:
                    mp.prec = 200
                    z0 = op(x,y)
                mp.prec = 60
                z1 = op(x,y)
                mp.prec = 53
                z2 = op(x,y)
                assert fop(x, y, prec=60) == z1
                assert fop(x, y) == z2
                if fop is not fdiv:
                    assert fop(x, y, prec=inf) == z0
                    assert fop(x, y, dps=inf) == z0
                    assert fop(x, y, exact=True) == z0
                assert fneg(fneg(z1, exact=True), prec=inf) == z1
                assert fneg(z1) == -(+z1)
    mp.dps = 15

def test_exact_integer_arithmetic():
    # XXX: re-fix this so that all operations are tested with all rounding modes
    random.seed(0)
    for prec in [6, 10, 25, 40, 100, 250, 725]:
        for rounding in ['d', 'u', 'f', 'c', 'n']:
            mp.dps = prec
            M = 10**(prec-2)
            M2 = 10**(prec//2-2)
            for i in range(10):
                a = random.randint(-M, M)
                b = random.randint(-M, M)
                assert mpf(a, rounding=rounding) == a
                assert int(mpf(a, rounding=rounding)) == a
                assert int(mpf(str(a), rounding=rounding)) == a
                assert mpf(a) + mpf(b) == a + b
                assert mpf(a) - mpf(b) == a - b
                assert -mpf(a) == -a
                a = random.randint(-M2, M2)
                b = random.randint(-M2, M2)
                assert mpf(a) * mpf(b) == a*b
                assert mpf_mul(from_int(a), from_int(b), mp.prec, rounding) == from_int(a*b)
    mp.dps = 15

def test_odd_int_bug():
    assert to_int(from_int(3), round_nearest) == 3

def test_str_1000_digits():
    mp.dps = 1001
    # last digit may be wrong
    assert str(mpf(2)**0.5)[-10:-1] == '9518488472'[:9]
    assert str(pi)[-10:-1] == '2164201989'[:9]
    mp.dps = 15

def test_str_10000_digits():
    mp.dps = 10001
    # last digit may be wrong
    assert str(mpf(2)**0.5)[-10:-1] == '5873258351'[:9]
    assert str(pi)[-10:-1] == '5256375678'[:9]
    mp.dps = 15

def test_monitor():
    f = lambda x: x**2
    a = []
    b = []
    g = monitor(f, a.append, b.append)
    assert g(3) == 9
    assert g(4) == 16
    assert a[0] == ((3,), {})
    assert b[0] == 9

def test_nint_distance():
    assert nint_distance(mpf(-3)) == (-3, -inf)
    assert nint_distance(mpc(-3)) == (-3, -inf)
    assert nint_distance(mpf(-3.1)) == (-3, -3)
    assert nint_distance(mpf(-3.01)) == (-3, -6)
    assert nint_distance(mpf(-3.001)) == (-3, -9)
    assert nint_distance(mpf(-3.0001)) == (-3, -13)
    assert nint_distance(mpf(-2.9)) == (-3, -3)
    assert nint_distance(mpf(-2.99)) == (-3, -6)
    assert nint_distance(mpf(-2.999)) == (-3, -9)
    assert nint_distance(mpf(-2.9999)) == (-3, -13)
    assert nint_distance(mpc(-3+0.1j)) == (-3, -3)
    assert nint_distance(mpc(-3+0.01j)) == (-3, -6)
    assert nint_distance(mpc(-3.1+0.1j)) == (-3, -3)
    assert nint_distance(mpc(-3.01+0.01j)) == (-3, -6)
    assert nint_distance(mpc(-3.001+0.001j)) == (-3, -9)
    assert nint_distance(mpf(0)) == (0, -inf)
    assert nint_distance(mpf(0.01)) == (0, -6)
    assert nint_distance(mpf('1e-100')) == (0, -332)

def test_floor_ceil_nint_frac():
    mp.dps = 15
    for n in range(-10,10):
        assert floor(n) == n
        assert floor(n+0.5) == n
        assert ceil(n) == n
        assert ceil(n+0.5) == n+1
        assert nint(n) == n
        # nint rounds to even
        if n % 2 == 1:
            assert nint(n+0.5) == n+1
        else:
            assert nint(n+0.5) == n
    assert floor(inf) == inf
    assert floor(ninf) == ninf
    assert isnan(floor(nan))
    assert ceil(inf) == inf
    assert ceil(ninf) == ninf
    assert isnan(ceil(nan))
    assert nint(inf) == inf
    assert nint(ninf) == ninf
    assert isnan(nint(nan))
    assert floor(0.1) == 0
    assert floor(0.9) == 0
    assert floor(-0.1) == -1
    assert floor(-0.9) == -1
    assert floor(10000000000.1) == 10000000000
    assert floor(10000000000.9) == 10000000000
    assert floor(-10000000000.1) == -10000000000-1
    assert floor(-10000000000.9) == -10000000000-1
    assert floor(1e-100) == 0
    assert floor(-1e-100) == -1
    assert floor(1e100) == 1e100
    assert floor(-1e100) == -1e100
    assert ceil(0.1) == 1
    assert ceil(0.9) == 1
    assert ceil(-0.1) == 0
    assert ceil(-0.9) == 0
    assert ceil(10000000000.1) == 10000000000+1
    assert ceil(10000000000.9) == 10000000000+1
    assert ceil(-10000000000.1) == -10000000000
    assert ceil(-10000000000.9) == -10000000000
    assert ceil(1e-100) == 1
    assert ceil(-1e-100) == 0
    assert ceil(1e100) == 1e100
    assert ceil(-1e100) == -1e100
    assert nint(0.1) == 0
    assert nint(0.9) == 1
    assert nint(-0.1) == 0
    assert nint(-0.9) == -1
    assert nint(10000000000.1) == 10000000000
    assert nint(10000000000.9) == 10000000000+1
    assert nint(-10000000000.1) == -10000000000
    assert nint(-10000000000.9) == -10000000000-1
    assert nint(1e-100) == 0
    assert nint(-1e-100) == 0
    assert nint(1e100) == 1e100
    assert nint(-1e100) == -1e100
    assert floor(3.2+4.6j) == 3+4j
    assert ceil(3.2+4.6j) == 4+5j
    assert nint(3.2+4.6j) == 3+5j
    for n in range(-10,10):
        assert frac(n) == 0
    assert frac(0.25) == 0.25
    assert frac(1.25) == 0.25
    assert frac(2.25) == 0.25
    assert frac(-0.25) == 0.75
    assert frac(-1.25) == 0.75
    assert frac(-2.25) == 0.75
    assert frac('1e100000000000000') == 0
    u = mpf('1e-100000000000000')
    assert frac(u) == u
    assert frac(-u) == 1  # rounding!
    u = mpf('1e-400')
    assert frac(-u, prec=0) == fsub(1, u, exact=True)
    assert frac(3.25+4.75j) == 0.25+0.75j

def test_isnan_etc():
    from mpmath.rational import mpq
<<<<<<< HEAD
    assert isnan(nan) == True
    assert isnan(3) == False
    assert isnan(mpf(3)) == False
    assert isnan(inf) == False
    assert isnan(mpc(2,nan)) == True
    assert isnan(mpc(2,nan)) == True
    assert isnan(mpc(nan,nan)) == True
    assert isnan(mpc(2,2)) == False
    assert isnan(mpc(nan,inf)) == True
    assert isnan(mpc(inf,inf)) == False
    assert isnan(mpq((3,2))) == False
    assert isnan(mpq((0,1))) == False
    assert isinf(inf) == True
    assert isinf(-inf) == True
    assert isinf(3) == False
    assert isinf(nan) == False
    assert isinf(3+4j) == False
    assert isinf(mpc(inf)) == True
    assert isinf(mpc(3,inf)) == True
    assert isinf(mpc(inf,3)) == True
    assert isinf(mpc(inf,inf)) == True
    assert isinf(mpc(nan,inf)) == True
    assert isinf(mpc(inf,nan)) == True
    assert isinf(mpc(nan,nan)) == False
    assert isinf(mpq((3,2))) == False
    assert isinf(mpq((0,1))) == False
    assert isnormal(3) == True
    assert isnormal(3.5) == True
    assert isnormal(mpf(3.5)) == True
    assert isnormal(0) == False
    assert isnormal(mpf(0)) == False
    assert isnormal(0.0) == False
    assert isnormal(inf) == False
    assert isnormal(-inf) == False
    assert isnormal(nan) == False
    assert isnormal(float(inf)) == False
    assert isnormal(mpc(0,0)) == False
    assert isnormal(mpc(3,0)) == True
    assert isnormal(mpc(0,3)) == True
    assert isnormal(mpc(3,3)) == True
    assert isnormal(mpc(0,nan)) == False
    assert isnormal(mpc(0,inf)) == False
    assert isnormal(mpc(3,nan)) == False
    assert isnormal(mpc(3,inf)) == False
    assert isnormal(mpc(3,-inf)) == False
    assert isnormal(mpc(nan,0)) == False
    assert isnormal(mpc(inf,0)) == False
    assert isnormal(mpc(nan,3)) == False
    assert isnormal(mpc(inf,3)) == False
    assert isnormal(mpc(inf,nan)) == False
    assert isnormal(mpc(nan,inf)) == False
    assert isnormal(mpc(nan,nan)) == False
    assert isnormal(mpc(inf,inf)) == False
    assert isnormal(mpq((3,2))) == True
    assert isnormal(mpq((0,1))) == False
    assert isint(3) == True
    assert isint(0) == True
    assert isint(int(3)) == True
    assert isint(int(0)) == True
    assert isint(mpf(3)) == True
    assert isint(mpf(0)) == True
    assert isint(mpf(-3)) == True
    assert isint(mpf(3.2)) == False
    assert isint(3.2) == False
    assert isint(nan) == False
    assert isint(inf) == False
    assert isint(-inf) == False
    assert isint(mpc(0)) == True
    assert isint(mpc(3)) == True
    assert isint(mpc(3.2)) == False
    assert isint(mpc(3,inf)) == False
    assert isint(mpc(inf)) == False
    assert isint(mpc(3,2)) == False
    assert isint(mpc(0,2)) == False
    assert isint(mpc(3,2),gaussian=True) == True
    assert isint(mpc(3,0),gaussian=True) == True
    assert isint(mpc(0,3),gaussian=True) == True
    assert isint(3+4j) == False
    assert isint(3+4j, gaussian=True) == True
    assert isint(3+0j) == True
    assert isint(mpq((3,2))) == False
    assert isint(mpq((3,9))) == False
    assert isint(mpq((9,3))) == True
    assert isint(mpq((0,4))) == True
    assert isint(mpq((1,1))) == True
    assert isint(mpq((-1,1))) == True
    assert mp.isnpint(0) == True
    assert mp.isnpint(1) == False
    assert mp.isnpint(-1) == True
    assert mp.isnpint(-1.1) == False
    assert mp.isnpint(-1.0) == True
    assert mp.isnpint(mp.mpq(1,2)) == False
    assert mp.isnpint(mp.mpq(-1,2)) == False
    assert mp.isnpint(mp.mpq(-3,1)) == True
    assert mp.isnpint(mp.mpq(0,1)) == True
    assert mp.isnpint(mp.mpq(1,1)) == False
    assert mp.isnpint(0+0j) == True
    assert mp.isnpint(-1+0j) == True
    assert mp.isnpint(-1.1+0j) == False
    assert mp.isnpint(-1+0.1j) == False
    assert mp.isnpint(0+0.1j) == False
=======
    assert isnan(nan) is True
    assert isnan(3) is False
    assert isnan(mpf(3)) is False
    assert isnan(inf) is False
    assert isnan(mpc(2, nan)) is True
    assert isnan(mpc(2, nan)) is True
    assert isnan(mpc(nan, nan)) is True
    assert isnan(mpc(2, 2)) is False
    assert isnan(mpc(nan, inf)) is True
    assert isnan(mpc(inf, inf)) is False
    assert isnan(mpq((3, 2))) is False
    assert isnan(mpq((0, 1))) is False
    assert isinf(inf) is True
    assert isinf(-inf) is True
    assert isinf(3) is False
    assert isinf(nan) is False
    assert isinf(3 + 4j) is False
    assert isinf(mpc(inf)) is True
    assert isinf(mpc(3, inf)) is True
    assert isinf(mpc(inf, 3)) is True
    assert isinf(mpc(inf, inf)) is True
    assert isinf(mpc(nan, inf)) is True
    assert isinf(mpc(inf, nan)) is True
    assert isinf(mpc(nan, nan)) is False
    assert isinf(mpq((3, 2))) is False
    assert isinf(mpq((0, 1))) is False
    assert isnormal(3) is True
    assert isnormal(3.5) is True
    assert isnormal(mpf(3.5)) is True
    assert isnormal(0) is False
    assert isnormal(mpf(0)) is False
    assert isnormal(0.0) is False
    assert isnormal(inf) is False
    assert isnormal(-inf) is False
    assert isnormal(nan) is False
    assert isnormal(float(inf)) is False
    assert isnormal(mpc(0, 0)) is False
    assert isnormal(mpc(3, 0)) is True
    assert isnormal(mpc(0, 3)) is True
    assert isnormal(mpc(3, 3)) is True
    assert isnormal(mpc(0, nan)) is False
    assert isnormal(mpc(0, inf)) is False
    assert isnormal(mpc(3, nan)) is False
    assert isnormal(mpc(3, inf)) is False
    assert isnormal(mpc(3, -inf)) is False
    assert isnormal(mpc(nan, 0)) is False
    assert isnormal(mpc(inf, 0)) is False
    assert isnormal(mpc(nan, 3)) is False
    assert isnormal(mpc(inf, 3)) is False
    assert isnormal(mpc(inf, nan)) is False
    assert isnormal(mpc(nan, inf)) is False
    assert isnormal(mpc(nan, nan)) is False
    assert isnormal(mpc(inf, inf)) is False
    assert isnormal(mpq((3, 2))) is True
    assert isnormal(mpq((0, 1))) is False
    assert isint(3) is True
    assert isint(0) is True
    assert isint(long(3)) is True
    assert isint(long(0)) is True
    assert isint(mpf(3)) is True
    assert isint(mpf(0)) is True
    assert isint(mpf(-3)) is True
    assert isint(mpf(3.2)) is False
    assert isint(3.2) is False
    assert isint(nan) is False
    assert isint(inf) is False
    assert isint(-inf) is False
    assert isint(mpc(0)) is True
    assert isint(mpc(3)) is True
    assert isint(mpc(3.2)) is False
    assert isint(mpc(3, inf)) is False
    assert isint(mpc(inf)) is False
    assert isint(mpc(3, 2)) is False
    assert isint(mpc(0, 2)) is False
    assert isint(mpc(3, 2), gaussian=True) is True
    assert isint(mpc(3, 0), gaussian=True) is True
    assert isint(mpc(0, 3), gaussian=True) is True
    assert isint(3 + 4j) is False
    assert isint(3 + 4j, gaussian=True) is True
    assert isint(3 + 0j) is True
    assert isint(mpq((3, 2))) is False
    assert isint(mpq((3, 9))) is False
    assert isint(mpq((9, 3))) is True
    assert isint(mpq((0, 4))) is True
    assert isint(mpq((1, 1))) is True
    assert isint(mpq((-1, 1))) is True
    assert mp.isnpint(0) is True
    assert mp.isnpint(1) is False
    assert mp.isnpint(-1) is True
    assert mp.isnpint(-1.1) is False
    assert mp.isnpint(-1.0) is True
    assert mp.isnpint(mp.mpq(1, 2)) is False
    assert mp.isnpint(mp.mpq(-1, 2)) is False
    assert mp.isnpint(mp.mpq(-3, 1)) is True
    assert mp.isnpint(mp.mpq(0, 1)) is True
    assert mp.isnpint(mp.mpq(1, 1)) is False
    assert mp.isnpint(0 + 0j) is True
    assert mp.isnpint(-1 + 0j) is True
    assert mp.isnpint(-1.1 + 0j) is False
    assert mp.isnpint(-1 + 0.1j) is False
    assert mp.isnpint(0 + 0.1j) is False
>>>>>>> 41df8c5a


def test_issue_438():
    assert mpf(finf) == mpf('inf')
    assert mpf(fninf) == mpf('-inf')
    assert mpf(fnan)._mpf_ == mpf('nan')._mpf_<|MERGE_RESOLUTION|>--- conflicted
+++ resolved
@@ -337,109 +337,6 @@
 
 def test_isnan_etc():
     from mpmath.rational import mpq
-<<<<<<< HEAD
-    assert isnan(nan) == True
-    assert isnan(3) == False
-    assert isnan(mpf(3)) == False
-    assert isnan(inf) == False
-    assert isnan(mpc(2,nan)) == True
-    assert isnan(mpc(2,nan)) == True
-    assert isnan(mpc(nan,nan)) == True
-    assert isnan(mpc(2,2)) == False
-    assert isnan(mpc(nan,inf)) == True
-    assert isnan(mpc(inf,inf)) == False
-    assert isnan(mpq((3,2))) == False
-    assert isnan(mpq((0,1))) == False
-    assert isinf(inf) == True
-    assert isinf(-inf) == True
-    assert isinf(3) == False
-    assert isinf(nan) == False
-    assert isinf(3+4j) == False
-    assert isinf(mpc(inf)) == True
-    assert isinf(mpc(3,inf)) == True
-    assert isinf(mpc(inf,3)) == True
-    assert isinf(mpc(inf,inf)) == True
-    assert isinf(mpc(nan,inf)) == True
-    assert isinf(mpc(inf,nan)) == True
-    assert isinf(mpc(nan,nan)) == False
-    assert isinf(mpq((3,2))) == False
-    assert isinf(mpq((0,1))) == False
-    assert isnormal(3) == True
-    assert isnormal(3.5) == True
-    assert isnormal(mpf(3.5)) == True
-    assert isnormal(0) == False
-    assert isnormal(mpf(0)) == False
-    assert isnormal(0.0) == False
-    assert isnormal(inf) == False
-    assert isnormal(-inf) == False
-    assert isnormal(nan) == False
-    assert isnormal(float(inf)) == False
-    assert isnormal(mpc(0,0)) == False
-    assert isnormal(mpc(3,0)) == True
-    assert isnormal(mpc(0,3)) == True
-    assert isnormal(mpc(3,3)) == True
-    assert isnormal(mpc(0,nan)) == False
-    assert isnormal(mpc(0,inf)) == False
-    assert isnormal(mpc(3,nan)) == False
-    assert isnormal(mpc(3,inf)) == False
-    assert isnormal(mpc(3,-inf)) == False
-    assert isnormal(mpc(nan,0)) == False
-    assert isnormal(mpc(inf,0)) == False
-    assert isnormal(mpc(nan,3)) == False
-    assert isnormal(mpc(inf,3)) == False
-    assert isnormal(mpc(inf,nan)) == False
-    assert isnormal(mpc(nan,inf)) == False
-    assert isnormal(mpc(nan,nan)) == False
-    assert isnormal(mpc(inf,inf)) == False
-    assert isnormal(mpq((3,2))) == True
-    assert isnormal(mpq((0,1))) == False
-    assert isint(3) == True
-    assert isint(0) == True
-    assert isint(int(3)) == True
-    assert isint(int(0)) == True
-    assert isint(mpf(3)) == True
-    assert isint(mpf(0)) == True
-    assert isint(mpf(-3)) == True
-    assert isint(mpf(3.2)) == False
-    assert isint(3.2) == False
-    assert isint(nan) == False
-    assert isint(inf) == False
-    assert isint(-inf) == False
-    assert isint(mpc(0)) == True
-    assert isint(mpc(3)) == True
-    assert isint(mpc(3.2)) == False
-    assert isint(mpc(3,inf)) == False
-    assert isint(mpc(inf)) == False
-    assert isint(mpc(3,2)) == False
-    assert isint(mpc(0,2)) == False
-    assert isint(mpc(3,2),gaussian=True) == True
-    assert isint(mpc(3,0),gaussian=True) == True
-    assert isint(mpc(0,3),gaussian=True) == True
-    assert isint(3+4j) == False
-    assert isint(3+4j, gaussian=True) == True
-    assert isint(3+0j) == True
-    assert isint(mpq((3,2))) == False
-    assert isint(mpq((3,9))) == False
-    assert isint(mpq((9,3))) == True
-    assert isint(mpq((0,4))) == True
-    assert isint(mpq((1,1))) == True
-    assert isint(mpq((-1,1))) == True
-    assert mp.isnpint(0) == True
-    assert mp.isnpint(1) == False
-    assert mp.isnpint(-1) == True
-    assert mp.isnpint(-1.1) == False
-    assert mp.isnpint(-1.0) == True
-    assert mp.isnpint(mp.mpq(1,2)) == False
-    assert mp.isnpint(mp.mpq(-1,2)) == False
-    assert mp.isnpint(mp.mpq(-3,1)) == True
-    assert mp.isnpint(mp.mpq(0,1)) == True
-    assert mp.isnpint(mp.mpq(1,1)) == False
-    assert mp.isnpint(0+0j) == True
-    assert mp.isnpint(-1+0j) == True
-    assert mp.isnpint(-1.1+0j) == False
-    assert mp.isnpint(-1+0.1j) == False
-    assert mp.isnpint(0+0.1j) == False
-=======
     assert isnan(nan) is True
     assert isnan(3) is False
     assert isnan(mpf(3)) is False
@@ -497,8 +394,8 @@
     assert isnormal(mpq((0, 1))) is False
     assert isint(3) is True
     assert isint(0) is True
-    assert isint(long(3)) is True
-    assert isint(long(0)) is True
+    assert isint(int(3)) is True
+    assert isint(int(0)) is True
     assert isint(mpf(3)) is True
     assert isint(mpf(0)) is True
     assert isint(mpf(-3)) is True
@@ -541,7 +438,6 @@
     assert mp.isnpint(-1.1 + 0j) is False
     assert mp.isnpint(-1 + 0.1j) is False
     assert mp.isnpint(0 + 0.1j) is False
->>>>>>> 41df8c5a
 
 
 def test_issue_438():
