--- conflicted
+++ resolved
@@ -12,23 +12,13 @@
                         mpf_pow_int, mpf_sin, mpf_sin_pi, mpf_sinh, mpf_tan,
                         mpf_tanh)
 from .libintmath import giant_steps, lshift, rshift
-<<<<<<< HEAD
-from .libmpf import (ComplexResult, fhalf, finf, fnan, fninf, fnone, fnzero,
-                     fone, from_float, from_int, from_man_exp, ftwo, fzero,
-                     mpf_abs, mpf_add, mpf_ceil, mpf_div, mpf_eq, mpf_floor,
-                     mpf_frac, mpf_hash, mpf_hypot, mpf_mul, mpf_mul_int,
-                     mpf_neg, mpf_nint, mpf_pos, mpf_rdiv_int, mpf_shift,
-                     mpf_sqrt, mpf_sub, normalize, reciprocal_rnd, round_fast,
-                     round_floor, to_fixed, to_float, to_int, to_str)
-=======
 from .libmpf import (ComplexResult, fhalf, finf, fnan, fninf, fnone, fone,
                      from_float, from_int, from_man_exp, ftwo, fzero, mpf_abs,
-                     mpf_add, mpf_ceil, mpf_div, mpf_floor, mpf_frac, mpf_hash,
-                     mpf_hypot, mpf_mul, mpf_mul_int, mpf_neg, mpf_nint,
-                     mpf_pos, mpf_rdiv_int, mpf_shift, mpf_sqrt, mpf_sub,
-                     normalize, reciprocal_rnd, round_fast, round_floor,
-                     to_fixed, to_float, to_int, to_str)
->>>>>>> 1ef46915
+                     mpf_add, mpf_ceil, mpf_div, mpf_eq, mpf_floor, mpf_frac,
+                     mpf_hash, mpf_hypot, mpf_mul, mpf_mul_int, mpf_neg,
+                     mpf_nint, mpf_pos, mpf_rdiv_int, mpf_shift, mpf_sqrt,
+                     mpf_sub, normalize, reciprocal_rnd, round_fast,
+                     round_floor, to_fixed, to_float, to_int, to_str)
 
 
 # An mpc value is a (real, imag) tuple
