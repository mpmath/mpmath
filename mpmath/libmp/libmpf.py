--- conflicted
+++ resolved
@@ -1451,17 +1451,9 @@
         rounding_char = match['rounding']
         format_dict['type'] = match['type'] or format_dict['type']
 
-<<<<<<< HEAD
-        # ceil, floor, zero, nearest, down
-        if rounding_char is not None:
-            for a, b in zip(list('cfdn'), list('UDZN')):
-                if rounding_char == b:
-                    format_dict['rounding'] = a
-=======
         if rounding_char is not None:
             format_dict['rounding'] = _GMPY_ROUND_CHAR_DICT[rounding_char]
 
->>>>>>> 7596816f
         if match['zeropad'] and match['fill_char']:
             raise ValueError('Cannot specify both 0-padding and a fill '
                              'character')
@@ -1671,11 +1663,7 @@
                 base=10,
                 alternate=format_dict['alternate'],
                 no_neg_0=format_dict['no_neg_0'],
-<<<<<<< HEAD
-                rounding=format_dict['rounding']
-=======
                 rounding=rounding
->>>>>>> 7596816f
                 )
     else:  # The format type is scientific
         sign, digits = format_scientific(
@@ -1686,11 +1674,7 @@
                 base=10,
                 capitalize=capitalize,
                 alternate=format_dict['alternate'],
-<<<<<<< HEAD
-                rounding=format_dict['rounding']
-=======
                 rounding=rounding
->>>>>>> 7596816f
                 )
 
     nchars = len(digits) + len(sign)
