"""
Linear algebra
--------------

Linear equations
................

Basic linear algebra is implemented; you can for example solve the linear
equation system::

      x + 2*y = -10
    3*x + 4*y =  10

using ``lu_solve``::

    >>> from mpmath import matrix, lu_solve, residual, eps, fp, lu, iv
    >>> A = matrix([[1, 2], [3, 4]])
    >>> b = matrix([-10, 10])
    >>> x = lu_solve(A, b)
    >>> x
    matrix(
    [['30.0'],
     ['-20.0']])

If you don't trust the result, use ``residual`` to calculate the residual ||A*x-b||::

    >>> residual(A, x, b)
    matrix(
    [['3.46944695195361e-18'],
     ['3.46944695195361e-18']])
    >>> str(eps)
    '2.22044604925031e-16'

As you can see, the solution is quite accurate. The error is caused by the
inaccuracy of the internal floating point arithmetic. Though, it's even smaller
than the current machine epsilon, which basically means you can trust the
result.

If you need more speed, use NumPy, or ``fp.lu_solve`` for a floating-point computation.

    >>> fp.lu_solve(A, b)
    matrix(...)

``lu_solve`` accepts overdetermined systems. It is usually not possible to solve
such systems, so the residual is minimized instead. Internally this is done
using Cholesky decomposition to compute a least squares approximation. This means
that that ``lu_solve`` will square the errors. If you can't afford this, use
``qr_solve`` instead. It is twice as slow but more accurate, and it calculates
the residual automatically.


Matrix factorization
....................

The function ``lu`` computes an explicit LU factorization of a matrix::

    >>> P, L, U = lu(matrix([[0,2,3],[4,5,6],[7,8,9]]))
    >>> print(P)
    [0.0  0.0  1.0]
    [1.0  0.0  0.0]
    [0.0  1.0  0.0]
    >>> print(L)
    [              1.0                0.0  0.0]
    [              0.0                1.0  0.0]
    [0.571428571428571  0.214285714285714  1.0]
    >>> print(U)
    [7.0  8.0                9.0]
    [0.0  2.0                3.0]
    [0.0  0.0  0.214285714285714]
    >>> print(P.T*L*U)
    [0.0  2.0  3.0]
    [4.0  5.0  6.0]
    [7.0  8.0  9.0]

Interval matrices
-----------------

Matrices may contain interval elements. This allows one to perform
basic linear algebra operations such as matrix multiplication
and equation solving with rigorous error bounds::

    >>> a = iv.matrix([['0.1','0.3','1.0'],
    ...             ['7.1','5.5','4.8'],
    ...             ['3.2','4.4','5.6']])
    >>>
    >>> b = iv.matrix(['4','0.6','0.5'])
    >>> c = iv.lu_solve(a, b)
    >>> print(c)
    [  [5.2582327113062393041, 5.2582327113062749951]]
    [[-13.155049396267856583, -13.155049396267821167]]
    [  [7.4206915477497212555, 7.4206915477497310922]]
    >>> print(a*c)
    [  [3.9999999999999866773, 4.0000000000000133227]]
    [[0.59999999999972430942, 0.60000000000027142733]]
    [[0.49999999999982236432, 0.50000000000018474111]]
"""

# TODO:
# *implement high-level qr()
# *test unitvector
# *iterative solving

from copy import copy
from .matrices import _is_ndarray, _np_conj


class LinearAlgebraMethods:

    def LU_decomp(ctx, A, overwrite=False, use_cache=True):
        """
        LU-factorization of a n*n matrix using the Gauss algorithm.
        Returns L and U in one matrix and the pivot indices.

        Use overwrite to specify whether A will be overwritten with L and U.
        """
        rows, cols = A.shape
        if not rows == cols:
            raise ValueError('need n*n matrix')
        # get from cache if possible
        if use_cache and isinstance(A, ctx.matrix) and A._LU:
            return A._LU
        if not overwrite:
            orig = A
            A = A.copy()
        tol = ctx.absmin(ctx.mnorm(A,1) * ctx.eps) # each pivot element has to be bigger
        n = rows
        p = [None]*(n - 1)
        for j in range(n - 1):
            # pivoting, choose max(abs(reciprocal row sum)*abs(pivot element))
            biggest = 0
            for k in range(j, n):
                s = ctx.fsum([ctx.absmin(A[k,l]) for l in range(j, n)])
                if ctx.absmin(s) <= tol:
                    raise ZeroDivisionError('matrix is numerically singular')
                current = 1/s * ctx.absmin(A[k,j])
                if current > biggest: # TODO: what if equal?
                    biggest = current
                    p[j] = k
            # without pivot LU fails
            if p[j] is None:
                raise ZeroDivisionError('matrix is numerically singular')
            # swap rows according to p
            ctx.swap_row(A, j, p[j])
            if ctx.absmin(A[j,j]) <= tol:
                raise ZeroDivisionError('matrix is numerically singular')
            # calculate elimination factors and add rows
            for i in range(j + 1, n):
                A[i,j] /= A[j,j]
                for k in range(j + 1, n):
                    A[i,k] -= A[i,j]*A[j,k]
        if p and ctx.absmin(A[n - 1,n - 1]) <= tol:
            raise ZeroDivisionError('matrix is numerically singular')
        # cache decomposition
        if not overwrite and isinstance(orig, ctx.matrix):
            orig._LU = (A, p)
        return A, p

    def L_solve(ctx, L, b, p=None):
        """
        Solve the lower part of a LU factorized matrix for y.
        """
        rows, cols = L.shape
        if rows != cols:
            raise RuntimeError("need n*n matrix")
        n = rows
        if len(b) != n:
            raise ValueError("Value should be equal to n")
        b = copy(b)
        if p: # swap b according to p
            for k in range(len(p)):
                ctx.swap_row(b, k, p[k])
        # solve
        for i in range(1, n):
            for j in range(i):
                b[i] -= L[i,j] * b[j]
        return b

    def U_solve(ctx, U, y):
        """
        Solve the upper part of a LU factorized matrix for x.
        """
        rows, cols = U.shape
        if rows != cols:
            raise RuntimeError("need n*n matrix")
        n = rows
        if len(y) != n:
            raise ValueError("Value should be equal to n")
        x = copy(y)
        for i in range(n - 1, -1, -1):
            for j in range(i + 1, n):
                x[i] -= U[i,j] * x[j]
            x[i] /= U[i,i]
        return x

    def lu_solve(ctx, A, b, **kwargs):
        """
        Ax = b => x

        Solve a determined or overdetermined linear equations system.
        Fast LU decomposition is used, which is less accurate than QR decomposition
        (especially for overdetermined systems), but it's twice as efficient.
        Use qr_solve if you want more precision or have to solve a very ill-
        conditioned system.
        """
        prec = ctx.prec
        try:
            ctx.prec += 10
            # do not overwrite A nor b
            if _is_ndarray(A) and _is_ndarray(b):
                assert b.size == A.shape[0]
                b_shape = b.shape
                A, b = A.copy(), b.ravel().copy()
            else:
                A, b = ctx.matrix(A, **kwargs).copy(), ctx.matrix(b, **kwargs).copy()
            rows, cols = A.shape
            if rows < cols:
                raise ValueError('cannot solve underdetermined system')
            if rows > cols:
                # use least-squares method if overdetermined
                # (this increases errors)
<<<<<<< HEAD
                if _is_ndarray(A):
                    AH = _np_conj(ctx, A).T
                    A = AH.dot(A)
                    b = AH.dot(b)
                else:
                    AH = A.H
                    A = AH * A
                    b = AH * b
                if (kwargs.get('real', False) or
                    not sum(type(i) is ctx.mpc for i in A)):
                    # TODO: necessary to check also b?
                    x = ctx.cholesky_solve(A, b)
                else:
                    x = ctx.lu_solve(A, b)
=======
                AH = A.H
                A = AH * A
                b = AH * b
                x = ctx.cholesky_solve(A, b)
>>>>>>> afb829b4
            else:
                # LU factorization
                A, p = ctx.LU_decomp(A)
                b = ctx.L_solve(A, b, p)
                x = ctx.U_solve(A, b)
            if _is_ndarray(x):
                x = x.reshape(b_shape)
        finally:
            ctx.prec = prec
        return x

    def improve_solution(ctx, A, x, b, maxsteps=1):
        """
        Improve a solution to a linear equation system iteratively.

        This re-uses the LU decomposition and is thus cheap.
        Usually 3 up to 4 iterations are giving the maximal improvement.
        """
        rows, cols = A.shape
        if rows != cols:
            raise RuntimeError("need n*n matrix") # TODO: really?
        for _ in range(maxsteps):
            r = ctx.residual(A, x, b)
            if ctx.norm(r, 2) < 10*ctx.eps:
                break
            # this uses cached LU decomposition and is thus cheap
            dx = ctx.lu_solve(A, -r)
            x += dx
        return x

    def lu(ctx, A):
        """
        A -> P, L, U

        LU factorisation of a square matrix A. L is the lower, U the upper part.
        P is the permutation matrix indicating the row swaps.

        P*A = L*U

        If you need efficiency, use the low-level method LU_decomp instead, it's
        much more memory efficient.
        """
        is_npobj = _is_ndarray(A)
        # get factorization
        A, p = ctx.LU_decomp(A)
        n = A.shape[0]
        L = ctx.matrix(n)
        U = ctx.matrix(n)
        for i in range(n):
            for j in range(n):
                if i > j:
                    L[i,j] = A[i,j]
                elif i == j:
                    L[i,j] = 1
                    U[i,j] = A[i,j]
                else:
                    U[i,j] = A[i,j]
        # calculate permutation matrix
        P = ctx.eye(n)
        for k in range(len(p)):
            ctx.swap_row(P, k, p[k])
        if is_npobj:
            P = P.to_numpy()
            L = L.to_numpy()
            U = U.to_numpy()
        return P, L, U

    def unitvector(ctx, n, i):
        """
        Return the i-th n-dimensional unit vector.
        """
        assert 0 < i <= n, 'this unit vector does not exist'
        return [ctx.zero]*(i-1) + [ctx.one] + [ctx.zero]*(n-i)

    def inverse(ctx, A, **kwargs):
        """
        Calculate the inverse of a matrix.

        If you want to solve an equation system Ax = b, it's recommended to use
        solve(A, b) instead, it's about 3 times more efficient.
        """
        prec = ctx.prec
        try:
            ctx.prec += 10
            # do not overwrite A
            if _is_ndarray(A):
                A = A.copy()
            else:
                A = ctx.matrix(A, **kwargs).copy()
            n = A.shape[0]
            # get LU factorisation
            A, p = ctx.LU_decomp(A)
            cols = []
            # calculate unit vectors and solve corresponding system to get columns
            for i in range(1, n + 1):
                e = ctx.unitvector(n, i)
                y = ctx.L_solve(A, e, p)
                cols.append(ctx.U_solve(A, y))
            # convert columns to matrix
            inv = []
            for i in range(n):
                row = []
                for j in range(n):
                    row.append(cols[j][i])
                inv.append(row)
            result = ctx.matrix(inv, **kwargs)
            if _is_ndarray(A):
                result = result.to_numpy()
        finally:
            ctx.prec = prec
        return result

    def householder(ctx, A):
        """
        (A|b) -> H, p, x, res

        (A|b) is the coefficient matrix with left hand side of an optionally
        overdetermined linear equation system.
        H and p contain all information about the transformation matrices.
        x is the solution, res the residual.
        """
        if not (isinstance(A, ctx.matrix) or _is_ndarray(A)):
            raise TypeError("A should be a type of ctx.matrix")
        m, n = A.shape
        if m < n - 1:
            raise RuntimeError("Columns should not be less than rows")
        # calculate Householder matrix
        p = []
        for j in range(n - 1):
            s = ctx.fsum(abs(A[i,j])**2 for i in range(j, m))
            if not abs(s) > ctx.eps:
                raise ValueError('matrix is numerically singular')
            p.append(-ctx.sign(ctx.re(A[j,j])) * ctx.sqrt(s))
            kappa = ctx.one / (s - p[j] * A[j,j])
            A[j,j] -= p[j]
            for k in range(j+1, n):
                y = ctx.fsum(ctx.conj(A[i,j]) * A[i,k] for i in range(j, m)) * kappa
                for i in range(j, m):
                    A[i,k] -= A[i,j] * y
        # solve Rx = c1
        x = [A[i,n - 1] for i in range(n - 1)]
        for i in range(n - 2, -1, -1):
            x[i] -= ctx.fsum(A[i,j] * x[j] for j in range(i + 1, n - 1))
            x[i] /= p[i]
        # calculate residual
        if not m == n - 1:
            r = [A[m-1-i, n-1] for i in range(m - n + 1)]
        else:
            # determined system, residual should be 0
            r = [0]*m # maybe a bad idea, changing r[i] will change all elements
        return A, p, x, r

    #def qr(ctx, A):
    #    """
    #    A -> Q, R
    #
    #    QR factorisation of a square matrix A using Householder decomposition.
    #    Q is orthogonal, this leads to very few numerical errors.
    #
    #    A = Q*R
    #    """
    #    H, p, x, res = householder(A)
    # TODO: implement this

    def residual(ctx, A, x, b, **kwargs):
        """
        Calculate the residual of a solution to a linear equation system.

        r = A*x - b for A*x = b
        """
        oldprec = ctx.prec
        try:
            ctx.prec *= 2
            if _is_ndarray(A) and _is_ndarray(x) and _is_ndarray(b):
                return A.dot(x) - b
            else:
                A, x, b = ctx.matrix(A, **kwargs), ctx.matrix(x, **kwargs), ctx.matrix(b, **kwargs)
                return A*x - b
        finally:
            ctx.prec = oldprec

    def qr_solve(ctx, A, b, norm=None, **kwargs):
        """
        Ax = b => x, ||Ax - b||

        Solve a determined or overdetermined linear equations system and
        calculate the norm of the residual (error).
        QR decomposition using Householder factorization is applied, which gives very
        accurate results even for ill-conditioned matrices. qr_solve is twice as
        efficient.
        """
        if norm is None:
            norm = ctx.norm
        prec = ctx.prec
        try:
            ctx.prec += 10
            # do not overwrite A nor b
            if _is_ndarray(A) and _is_ndarray(b):
                assert b.size == A.shape[0]
                b_shape = b.shape
                A, b = A.copy(), b.ravel().copy()
            else:
                A, b = ctx.matrix(A, **kwargs).copy(), ctx.matrix(b, **kwargs).copy()
            rows, cols = A.shape
            if rows < cols:
                raise ValueError('cannot solve underdetermined system')
            H, p, x, r = ctx.householder(ctx.extend(A, b))
            res = ctx.norm(r)
            # calculate residual "manually" for determined systems
            if res == 0:
                res = ctx.norm(ctx.residual(A, x, b))
            x = ctx.matrix(x, **kwargs)
            if _is_ndarray(A) and _is_ndarray(b):
                x = x.to_numpy().reshape(b_shape)
            return x, res
        finally:
            ctx.prec = prec

    def cholesky(ctx, A, tol=None):
        r"""
        Cholesky decomposition of a symmetric positive-definite matrix `A`.
        Returns a lower triangular matrix `L` such that `A = L \times L^T`.
        More generally, for a complex Hermitian positive-definite matrix,
        a Cholesky decomposition satisfying `A = L \times L^H` is returned.

        The Cholesky decomposition can be used to solve linear equation
        systems twice as efficiently as LU decomposition, or to
        test whether `A` is positive-definite.

        The optional parameter ``tol`` determines the tolerance for
        verifying positive-definiteness.

        **Examples**

        Cholesky decomposition of a positive-definite symmetric matrix::

            >>> from mpmath import (mp, eye, hilbert, nprint, cholesky,
            ...                     chop, matrix)
            >>> mp.dps = 25; mp.pretty = True
            >>> A = eye(3) + hilbert(3)
            >>> nprint(A)
            [     2.0      0.5  0.333333]
            [     0.5  1.33333      0.25]
            [0.333333     0.25       1.2]
            >>> L = cholesky(A)
            >>> nprint(L)
            [ 1.41421      0.0      0.0]
            [0.353553  1.09924      0.0]
            [0.235702  0.15162  1.05899]
            >>> chop(A - L*L.T)
            [0.0  0.0  0.0]
            [0.0  0.0  0.0]
            [0.0  0.0  0.0]

        Cholesky decomposition of a Hermitian matrix::

            >>> A = eye(3) + matrix([[0,0.25j,-0.5j],[-0.25j,0,0],[0.5j,0,0]])
            >>> L = cholesky(A)
            >>> nprint(L)
            [          1.0                0.0                0.0]
            [(0.0 - 0.25j)  (0.968246 + 0.0j)                0.0]
            [ (0.0 + 0.5j)  (0.129099 + 0.0j)  (0.856349 + 0.0j)]
            >>> chop(A - L*L.H)
            [0.0  0.0  0.0]
            [0.0  0.0  0.0]
            [0.0  0.0  0.0]

        Attempted Cholesky decomposition of a matrix that is not positive
        definite::

            >>> A = -eye(3) + hilbert(3)
            >>> L = cholesky(A)
            Traceback (most recent call last):
              ...
            ValueError: matrix is not positive-definite

        **References**

        1. [Wikipedia]_ http://en.wikipedia.org/wiki/Cholesky_decomposition

        """
        if not (isinstance(A, ctx.matrix) or _is_ndarray(A)):
            raise RuntimeError("A should be a type of ctx.matrix")
        rows, cols = A.shape
        if rows != cols:
            raise ValueError('need n*n matrix')
        if tol is None:
            tol = +ctx.eps
        n = rows
        L = ctx.matrix(n)
        for j in range(n):
            c = ctx.re(A[j,j])
            if abs(c-A[j,j]) > tol:
                raise ValueError('matrix is not Hermitian')
            s = c - ctx.fsum((L[j,k] for k in range(j)),
                absolute=True, squared=True)
            if s < tol:
                raise ValueError('matrix is not positive-definite')
            L[j,j] = ctx.sqrt(s)
            for i in range(j, n):
                it1 = (L[i,k] for k in range(j))
                it2 = (L[j,k] for k in range(j))
                t = ctx.fdot(it1, it2, conjugate=True)
                L[i,j] = (A[i,j] - t) / L[j,j]
        if _is_ndarray(A):
            L = L.to_numpy()
        return L

    def cholesky_solve(ctx, A, b, **kwargs):
        """
        Ax = b => x

        Solve a symmetric positive-definite linear equation system.
        This is twice as efficient as lu_solve.

        Typical use cases:
        * A.T*A
        * Hessian matrix
        * differential equations
        """
        prec = ctx.prec
        try:
            ctx.prec += 10
            # do not overwrite A nor b
            if _is_ndarray(A) and _is_ndarray(b):
                assert b.size == A.shape[0]
                b_shape = b.shape
                A, b = A.copy(), b.ravel().copy()
            else:
                A, b = ctx.matrix(A, **kwargs).copy(), ctx.matrix(b, **kwargs).copy()
            rows, cols = A.shape
            if rows != cols:
                raise ValueError('can only solve determined system')
            # Cholesky factorization
            L = ctx.cholesky(A)
            # solve
            n = rows
            if len(b) != n:
                raise ValueError("Value should be equal to n")
            for i in range(n):
                b[i] -= ctx.fsum(L[i,j] * b[j] for j in range(i))
                b[i] /= L[i,i]
            if _is_ndarray(A) and _is_ndarray(b):
                x = ctx.U_solve(_np_conj(ctx, L).T, b)
                x = x.reshape(b_shape)
            else:
                x = ctx.U_solve(L.H, b)
            return x
        finally:
            ctx.prec = prec

    def det(ctx, A):
        """
        Calculate the determinant of a square matrix.

        The determinant is the normed, alternating n-linear from,
        i.e. a multiplicative map for each matrix into the
        field of numbers of its entries.

        **Examples**

        Determinant of identity is 1.

        >>> from mpmath import eye, matrix, det
        >>> A = eye(3)
        >>> print(det(A))
        1.0

        The determinant of a 0 by 0 matrix is 1 as the product of no factors
        is by convention the multiplicative identity.
        >>> A = matrix(0, 0)
        >>> print(det(A))
        1

        But in general a matrix can have any number as its determinant.

        >>> A = matrix([[2, 6, 4],[3, 8, 6],[1, 1, 2]])
        >>> print(det(A))
        0

        The determinant is vanishing if a matrix has no inverse.

        >>> A = matrix([[1, 3, 2],[0, 1, 0],[0, 0, 0]])
        >>> print(det(A))
        0

        But, matrix has determinate different from zero full rank if and only is is equivalent to identity,

        >>> A = matrix([[1, 3, -2], [1, 9, -6], [1, 4, -3]])
        >>> print(det(A))
        -2.0

        i.e. has an inverse matrix.

        >>> B = matrix([[3, -1, 0], [3, 1, -4], [5, 1, -6]]) / 2
        >>> A*B == eye(3)
        True
        >>> print(det(B))
        -0.5

        Moreover, a matrix of integers has an inverse matrix of integers
        if and only if the determinat is equal to either 1 or -1.

        >>> A = matrix([[1, 0, 1],[-2, 1, -2],[-4, 1, -5]])
        >>> B = matrix([[3, -1, 1],[2, 1, 0],[-2, 1, -1]])
        >>> A*B == eye(3)
        True
        >>> print(det(A), det(B))
        -1.0 -1.0

        """
        prec = ctx.prec
        try:
            # do not overwrite A
            if _is_ndarray(A):
                A = A.copy()
            else:
                A = ctx.matrix(A).copy()
            # use LU factorization to calculate determinant
            try:
                R, p = ctx.LU_decomp(A)
            except ZeroDivisionError:
                return 0
            z = 1
            for i, e in enumerate(p):
                if i != e:
                    z *= -1
            for i in range(A.shape[0]):
                z *= R[i,i]
            return z
        finally:
            ctx.prec = prec

    def cond(ctx, A, norm=None):
        """
        Calculate the condition number of a matrix using a specified matrix norm.

        The condition number estimates the sensitivity of a matrix to errors.
        Example: small input errors for ill-conditioned coefficient matrices
        alter the solution of the system dramatically.

        For ill-conditioned matrices it's recommended to use qr_solve() instead
        of lu_solve(). This does not help with input errors however, it just avoids
        to add additional errors.

        Definition:    cond(A) = ||A|| * ||A**-1||
        """
        if norm is None:
            norm = lambda x: ctx.mnorm(x,1)
        return norm(A) * norm(ctx.inverse(A))

    def lu_solve_mat(ctx, a, b):
        """Solve a * x = b  where a and b are matrices."""
        a_rows, b_cols = a.shape[0], b.shape[1]
        r = ctx.matrix(a_rows, b_cols)
        for i in range(b_cols):
            c = ctx.lu_solve(a, b.column(i))
            for j in range(len(c)):
                r[j, i] = c[j]
        if _is_ndarray(a) and _is_ndarray(b):
            return r.to_numpy()
        return r

    def qr(ctx, A, mode = 'full', edps = 10):
        """
        Compute a QR factorization $A = QR$ where
        A is an m x n matrix of real or complex numbers where m >= n

        mode has following meanings:
        (1) mode = 'raw' returns two matrixes (A, tau) in the
            internal format used by LAPACK
        (2) mode = 'skinny' returns the leading n columns of Q
            and n rows of R
        (3) Any other value returns the leading m columns of Q
            and m rows of R

        edps is the increase in mp precision used for calculations

        **Examples**

            >>> from mpmath import mp, qr, matrix, chop, nprint, j
            >>> mp.dps = 15
            >>> mp.pretty = True
            >>> A = matrix([[1, 2], [3, 4], [1, 1]])
            >>> Q, R = qr(A)
            >>> Q
            [-0.301511344577764   0.861640436855329   0.408248290463863]
            [-0.904534033733291  -0.123091490979333  -0.408248290463863]
            [-0.301511344577764  -0.492365963917331   0.816496580927726]
            >>> R
            [-3.3166247903554  -4.52267016866645]
            [             0.0  0.738548945875996]
            [             0.0                0.0]
            >>> Q * R
            [1.0  2.0]
            [3.0  4.0]
            [1.0  1.0]
            >>> chop(Q.T * Q)
            [1.0  0.0  0.0]
            [0.0  1.0  0.0]
            [0.0  0.0  1.0]
            >>> B = matrix([[1+0j, 2-3j], [3+j, 4+5j]])
            >>> Q, R = qr(B)
            >>> nprint(Q)
            [     (-0.301511 + 0.0j)   (0.0695795 - 0.95092j)]
            [(-0.904534 - 0.301511j)  (-0.115966 + 0.278318j)]
            >>> nprint(R)
            [(-3.31662 + 0.0j)  (-5.72872 - 2.41209j)]
            [              0.0       (3.91965 + 0.0j)]
            >>> Q * R
            [(1.0 + 0.0j)  (2.0 - 3.0j)]
            [(3.0 + 1.0j)  (4.0 + 5.0j)]
            >>> chop(Q.T * Q.conjugate())
            [1.0  0.0]
            [0.0  1.0]

        """

        # check values before continuing
        assert isinstance(A, ctx.matrix) or _is_ndarray(A)
        m, n = A.shape
        assert n >= 0
        assert m >= n
        assert edps >= 0

        # check for complex data type
        if _is_ndarray(A):
            cmplx = type(A[0,0]) is ctx.mpc
        else:
            cmplx = any(type(x) is ctx.mpc for x in A)

        # temporarily increase the precision and initialize
        with ctx.extradps(edps):
            tau = ctx.matrix(n,1)
            A = A.copy()

            # ---------------
            # FACTOR MATRIX A
            # ---------------
            if cmplx:
                one = ctx.mpc('1.0', '0.0')
                zero = ctx.mpc('0.0', '0.0')
                rzero = ctx.mpf('0.0')

                # main loop to factor A (complex)
                for j in range(n):
                    alpha = A[j,j]
                    alphr = ctx.re(alpha)
                    alphi = ctx.im(alpha)

                    if (m-j) >= 2:
                        xnorm = ctx.fsum( A[i,j]*ctx.conj(A[i,j]) for i in range(j+1, m) )
                        xnorm = ctx.re( ctx.sqrt(xnorm) )
                    else:
                        xnorm = rzero

                    if (xnorm == rzero) and (alphi == rzero):
                        tau[j] = zero
                        continue

                    if alphr < rzero:
                        beta = ctx.sqrt(alphr**2 + alphi**2 + xnorm**2)
                    else:
                        beta = -ctx.sqrt(alphr**2 + alphi**2 + xnorm**2)

                    tau[j] = ctx.mpc( (beta - alphr) / beta, -alphi / beta )
                    t = -ctx.conj(tau[j])
                    za = one / (alpha - beta)

                    for i in range(j+1, m):
                        A[i,j] *= za

                    A[j,j] = one
                    for k in range(j+1, n):
                        y = ctx.fsum(A[i,j] * ctx.conj(A[i,k]) for i in range(j, m))
                        temp = t * ctx.conj(y)
                        for i in range(j, m):
                            A[i,k] += A[i,j] * temp

                    A[j,j] = ctx.mpc(beta, '0.0')
            else:
                one = ctx.mpf('1.0')
                zero = ctx.mpf('0.0')

                # main loop to factor A (real)
                for j in range(n):
                    alpha = A[j,j]

                    if (m-j) > 2:
                        xnorm = ctx.fsum( (A[i,j])**2 for i in range(j+1, m) )
                        xnorm = ctx.sqrt(xnorm)
                    elif (m-j) == 2:
                        xnorm = abs( A[m-1,j] )
                    else:
                        xnorm = zero

                    if xnorm == zero:
                        tau[j] = zero
                        continue

                    if alpha < zero:
                        beta = ctx.sqrt(alpha**2 + xnorm**2)
                    else:
                        beta = -ctx.sqrt(alpha**2 + xnorm**2)

                    tau[j] = (beta - alpha) / beta
                    t = -tau[j]
                    da = one / (alpha - beta)

                    for i in range(j+1, m):
                        A[i,j] *= da

                    A[j,j] = one
                    for k in range(j+1, n):
                        y = ctx.fsum( A[i,j] * A[i,k] for i in range(j, m) )
                        temp = t * y
                        for i in range(j,m):
                            A[i,k] += A[i,j] * temp

                    A[j,j] = beta

            # return factorization in same internal format as LAPACK
            if (mode == 'raw') or (mode == 'RAW'):
                return A, tau

            # ----------------------------------
            # FORM Q USING BACKWARD ACCUMULATION
            # ----------------------------------

            # form R before the values are overwritten
            R = A.copy()
            for j in range(n):
                for i in range(j+1, m):
                    R[i,j] = zero

            # set the value of p (number of columns of Q to return)
            p = m
            if (mode == 'skinny') or (mode == 'SKINNY'):
                p = n

            # add columns to A if needed and initialize
            if _is_ndarray(A):
                import numpy as np
                # Ensure A a square matrix
                if p < n:
                    A = A[:,:p]
                elif p > n:
                    A = np.pad(A, ((0, 0), (0, p-n)), constant_values=zero)
                A[np.diag_indices(p)] = one
                A[np.triu_indices(p, 1)] = zero
            else:
                A.cols += (p-n)
                for j in range(p):
                    A[j,j] = one
                    for i in range(j):
                        A[i,j] = zero

            # main loop to form Q
            for j in range(n-1, -1, -1):
                t = -tau[j]
                A[j,j] += t

                for k in range(j+1, p):
                    if cmplx:
                        y = ctx.fsum(A[i,j] * ctx.conj(A[i,k]) for i in range(j+1, m))
                        temp = t * ctx.conj(y)
                    else:
                        y = ctx.fsum(A[i,j] * A[i,k] for i in range(j+1, m))
                        temp = t * y
                    A[j,k] = temp
                    for i in range(j+1, m):
                        A[i,k] += A[i,j] * temp

                for i in range(j+1, m):
                    A[i, j] *= t

            return A, R[0:p,0:n]

        # ------------------
        # END OF FUNCTION QR
        # ------------------

    def rank(ctx, A, iszerofunc=None):
        """
        Calculate the rank of a matrix.

        This corresponds to the maximal
        number of linear independent
        columns (or rows equivalently).

        Rank is computed via singular value decomposition
        by counting the number of non-zero singular values.

        The argument 'iszerofunc' allows for the provision
        of a custom function to enable zero detection customization.

        **Examples**

        Rank of identity is same as its dimension.

        >>> from mpmath import eye, matrix, rank, zeros, qr
        >>> A = eye(3)
        >>> rank(A)
        3

        But in general a matrix has rank less or equal of its dimension.

        >>> A = matrix([[2, 6, 4],[3, 8, 6],[1, 1, 2]])
        >>> rank(A)
        2

        The rank is given by the number of non zero lines in an
        equivalent triangular matrix.

        >>> R = matrix([[1, 3, 2],[0, 1, 0],[0, 0, 0]])
        >>> rank(A)
        2

        The rank is zero if and only if the matrix is zero.

        >>> A = zeros(3)
        >>> rank(A)
        0

        The matrix has full rank if and only ist is equivalent to identity,

        >>> A = matrix([[1, 0, 1],[-2, 1, -2],[-4, 1, -5]])
        >>> rank(A)
        3

        i.e. has an inverse matrix.

        >>> B = matrix([[3, -1, 1],[2, 1, 0],[-2, 1, -1]])
        >>> A*B == eye(3)
        True
        >>> rank(B)
        3

        to handle numerical precision zero evaluation can be customized
        by providing an `iszerofunc`

        >>> A = matrix([[2, 6, 4],[3, 8, 6],[1, 1, 2]])
        >>> _, R = qr(A)
        >>> R
        matrix(
        [['-3.74165738677394', '-9.8886659507597', '-7.48331477354788'],
         ['0.0', '1.79284291400159', '-2.548055495426e-26'],
         ['0.0', '0.0', '4.35114889954169e-27']])

        to take advantage of full precision provide a custom `iszerofunc`

        >>> iszerofunc = lambda x: not bool(x)
        >>> rank(R, iszerofunc)
        3

        """
        if iszerofunc is None:
            iszerofunc = lambda v: ctx.absmin(v) < ctx.eps

        return sum(1 for v in ctx.svd_r(A, compute_uv=False) if not iszerofunc(v))<|MERGE_RESOLUTION|>--- conflicted
+++ resolved
@@ -218,7 +218,6 @@
             if rows > cols:
                 # use least-squares method if overdetermined
                 # (this increases errors)
-<<<<<<< HEAD
                 if _is_ndarray(A):
                     AH = _np_conj(ctx, A).T
                     A = AH.dot(A)
@@ -227,18 +226,7 @@
                     AH = A.H
                     A = AH * A
                     b = AH * b
-                if (kwargs.get('real', False) or
-                    not sum(type(i) is ctx.mpc for i in A)):
-                    # TODO: necessary to check also b?
                     x = ctx.cholesky_solve(A, b)
-                else:
-                    x = ctx.lu_solve(A, b)
-=======
-                AH = A.H
-                A = AH * A
-                b = AH * b
-                x = ctx.cholesky_solve(A, b)
->>>>>>> afb829b4
             else:
                 # LU factorization
                 A, p = ctx.LU_decomp(A)
