import warnings

# TODO: interpret list as vectors (for multiplication)

rowsep = '\n'
colsep = '  '

class _matrix:
    """
    Numerical matrix.

    Specify the dimensions or the data as a nested list.
    Elements default to zero.
    Use a flat list to create a column vector easily.

    The datatype of the context (mpf for mp, mpi for iv, and float for fp) is used to store the data.

    Creating matrices
    -----------------

    Matrices in mpmath are implemented using dictionaries. Only non-zero values
    are stored, so it is cheap to represent sparse matrices.

    The most basic way to create one is to use the ``matrix`` class directly.
    You can create an empty matrix specifying the dimensions:

        >>> from mpmath import *
        >>> mp.dps = 15
        >>> matrix(2)
        matrix(
        [['0.0', '0.0'],
         ['0.0', '0.0']])
        >>> matrix(2, 3)
        matrix(
        [['0.0', '0.0', '0.0'],
         ['0.0', '0.0', '0.0']])

    Calling ``matrix`` with one dimension will create a square matrix.

    To access the dimensions of a matrix, use the ``rows`` or ``cols`` keyword:

        >>> A = matrix(3, 2)
        >>> A
        matrix(
        [['0.0', '0.0'],
         ['0.0', '0.0'],
         ['0.0', '0.0']])
        >>> A.rows
        3
        >>> A.cols
        2

    You can also change the dimension of an existing matrix. This will set the
    new elements to 0. If the new dimension is smaller than before, the
    concerning elements are discarded:

        >>> A.rows = 2
        >>> A
        matrix(
        [['0.0', '0.0'],
         ['0.0', '0.0']])

    Internally ``mpmathify`` is used every time an element is set. This
    is done using the syntax A[row,column], counting from 0:

        >>> A = matrix(2)
        >>> A[1,1] = 1 + 1j
        >>> A
        matrix(
        [['0.0', '0.0'],
         ['0.0', mpc(real='1.0', imag='1.0')]])

    A more comfortable way to create a matrix lets you use nested lists:

        >>> matrix([[1, 2], [3, 4]])
        matrix(
        [['1.0', '2.0'],
         ['3.0', '4.0']])

    Convenient advanced functions are available for creating various standard
    matrices, see ``zeros``, ``ones``, ``diag``, ``eye``, ``randmatrix`` and
    ``hilbert``.

    Vectors
    .......

    Vectors may also be represented by the ``matrix`` class (with rows = 1 or cols = 1).
    For vectors there are some things which make life easier. A column vector can
    be created using a flat list, a row vectors using an almost flat nested list::

        >>> matrix([1, 2, 3])
        matrix(
        [['1.0'],
         ['2.0'],
         ['3.0']])
        >>> matrix([[1, 2, 3]])
        matrix(
        [['1.0', '2.0', '3.0']])

    Optionally vectors can be accessed like lists, using only a single index::

        >>> x = matrix([1, 2, 3])
        >>> x[1]
        mpf('2.0')
        >>> x[1,0]
        mpf('2.0')

    Other
    .....

    Like you probably expected, matrices can be printed::

        >>> print randmatrix(3) # doctest:+SKIP
        [ 0.782963853573023  0.802057689719883  0.427895717335467]
        [0.0541876859348597  0.708243266653103  0.615134039977379]
        [ 0.856151514955773  0.544759264818486  0.686210904770947]

    Use ``nstr`` or ``nprint`` to specify the number of digits to print::

        >>> nprint(randmatrix(5), 3) # doctest:+SKIP
        [2.07e-1  1.66e-1  5.06e-1  1.89e-1  8.29e-1]
        [6.62e-1  6.55e-1  4.47e-1  4.82e-1  2.06e-2]
        [4.33e-1  7.75e-1  6.93e-2  2.86e-1  5.71e-1]
        [1.01e-1  2.53e-1  6.13e-1  3.32e-1  2.59e-1]
        [1.56e-1  7.27e-2  6.05e-1  6.67e-2  2.79e-1]

    As matrices are mutable, you will need to copy them sometimes::

        >>> A = matrix(2)
        >>> A
        matrix(
        [['0.0', '0.0'],
         ['0.0', '0.0']])
        >>> B = A.copy()
        >>> B[0,0] = 1
        >>> B
        matrix(
        [['1.0', '0.0'],
         ['0.0', '0.0']])
        >>> A
        matrix(
        [['0.0', '0.0'],
         ['0.0', '0.0']])

    Finally, it is possible to convert a matrix to a nested list. This is very useful,
    as most Python libraries involving matrices or arrays (namely NumPy or SymPy)
    support this format::

        >>> B.tolist()
        [[mpf('1.0'), mpf('0.0')], [mpf('0.0'), mpf('0.0')]]


    Matrix operations
    -----------------

    You can add and subtract matrices of compatible dimensions::

        >>> A = matrix([[1, 2], [3, 4]])
        >>> B = matrix([[-2, 4], [5, 9]])
        >>> A + B
        matrix(
        [['-1.0', '6.0'],
         ['8.0', '13.0']])
        >>> A - B
        matrix(
        [['3.0', '-2.0'],
         ['-2.0', '-5.0']])
        >>> A + ones(3) # doctest:+ELLIPSIS
        Traceback (most recent call last):
          ...
        ValueError: incompatible dimensions for addition

    It is possible to multiply or add matrices and scalars. In the latter case the
    operation will be done element-wise::

        >>> A * 2
        matrix(
        [['2.0', '4.0'],
         ['6.0', '8.0']])
        >>> A / 4
        matrix(
        [['0.25', '0.5'],
         ['0.75', '1.0']])
        >>> A - 1
        matrix(
        [['0.0', '1.0'],
         ['2.0', '3.0']])

    Of course you can perform matrix multiplication, if the dimensions are
    compatible, using ``@`` or ``*``. For clarity, ``@`` is
    recommended (`PEP 465 <https://www.python.org/dev/peps/pep-0465/>`), because
    the meaning of ``*`` is different in many other Python libraries such as NumPy.

        >>> A @ B
        matrix(
        [['8.0', '22.0'],
         ['14.0', '48.0']])
        >>> A * B # same as A @ B
        matrix(
        [['8.0', '22.0'],
         ['14.0', '48.0']])
        >>> matrix([[1, 2, 3]]) * matrix([[-6], [7], [-2]])
        matrix(
        [['2.0']])

    You can raise powers of square matrices::

        >>> A**2
        matrix(
        [['7.0', '10.0'],
         ['15.0', '22.0']])

    Negative powers will calculate the inverse::

        >>> A**-1
        matrix(
        [['-2.0', '1.0'],
         ['1.5', '-0.5']])
        >>> A * A**-1
        matrix(
        [['1.0', '1.0842021724855e-19'],
         ['-2.16840434497101e-19', '1.0']])



    Matrix transposition is straightforward::

        >>> A = ones(2, 3)
        >>> A
        matrix(
        [['1.0', '1.0', '1.0'],
         ['1.0', '1.0', '1.0']])
        >>> A.T
        matrix(
        [['1.0', '1.0'],
         ['1.0', '1.0'],
         ['1.0', '1.0']])

    Norms
    .....

    Sometimes you need to know how "large" a matrix or vector is. Due to their
    multidimensional nature it's not possible to compare them, but there are
    several functions to map a matrix or a vector to a positive real number, the
    so called norms.

    For vectors the p-norm is intended, usually the 1-, the 2- and the oo-norm are
    used.

        >>> x = matrix([-10, 2, 100])
        >>> norm(x, 1)
        mpf('112.0')
        >>> norm(x, 2)
        mpf('100.5186549850325')
        >>> norm(x, inf)
        mpf('100.0')

    Please note that the 2-norm is the most used one, though it is more expensive
    to calculate than the 1- or oo-norm.

    It is possible to generalize some vector norms to matrix norm::

        >>> A = matrix([[1, -1000], [100, 50]])
        >>> mnorm(A, 1)
        mpf('1050.0')
        >>> mnorm(A, inf)
        mpf('1001.0')
        >>> mnorm(A, 'F')
        mpf('1006.2310867787777')

    The last norm (the "Frobenius-norm") is an approximation for the 2-norm, which
    is hard to calculate and not available. The Frobenius-norm lacks some
    mathematical properties you might expect from a norm.
    """

    def __init__(self, *args, **kwargs):
        self.__data = {}
        # LU decompostion cache, this is useful when solving the same system
        # multiple times, when calculating the inverse and when calculating the
        # determinant
        self._LU = None
        if "force_type" in kwargs:
            warnings.warn("The force_type argument was removed, it did not work"
                " properly anyway. If you want to force floating-point or"
                " interval computations, use the respective methods from `fp`"
                " or `mp` instead, e.g., `fp.matrix()` or `iv.matrix()`."
                " If you want to truncate values to integer, use .apply(int) instead.")
        if isinstance(args[0], (list, tuple)):
            if isinstance(args[0][0], (list, tuple)):
                # interpret nested list as matrix
                A = args[0]
                self.__rows = len(A)
                self.__cols = len(A[0])
                for i, row in enumerate(A):
                    for j, a in enumerate(row):
                        # note: this will call __setitem__ which will call self.ctx.convert() to convert the datatype.
                        self[i, j] = a
            else:
                # interpret list as row vector
                v = args[0]
                self.__rows = len(v)
                self.__cols = 1
                for i, e in enumerate(v):
                    self[i, 0] = e
        elif isinstance(args[0], int):
            # create empty matrix of given dimensions
            if len(args) == 1:
                self.__rows = self.__cols = args[0]
            else:
                if not isinstance(args[1], int):
                    raise TypeError("expected int")
                self.__rows = args[0]
                self.__cols = args[1]
        elif isinstance(args[0], _matrix):
            A = args[0]
            self.__rows = A._matrix__rows
            self.__cols = A._matrix__cols
            for i in range(A.__rows):
                for j in range(A.__cols):
                    self[i, j] = A[i, j]
        elif hasattr(args[0], 'tolist'):
            A = self.ctx.matrix(args[0].tolist())
            self.__data = A._matrix__data
            self.__rows = A._matrix__rows
            self.__cols = A._matrix__cols
        else:
            raise TypeError('could not interpret given arguments')

    def apply(self, f):
        """
        Return a copy of self with the function `f` applied elementwise.
        """
        new = self.ctx.matrix(self.__rows, self.__cols)
        for i in range(self.__rows):
            for j in range(self.__cols):
                new[i,j] = f(self[i,j])
        return new

    def __nstr__(self, n=None, **kwargs):
        # Build table of string representations of the elements
        res = []
        # Track per-column max lengths for pretty alignment
        maxlen = [0] * self.cols
        for i in range(self.rows):
            res.append([])
            for j in range(self.cols):
                if n:
                    string = self.ctx.nstr(self[i,j], n, **kwargs)
                else:
                    string = str(self[i,j])
                res[-1].append(string)
                maxlen[j] = max(len(string), maxlen[j])
        # Patch strings together
        for i, row in enumerate(res):
            for j, elem in enumerate(row):
                # Pad each element up to maxlen so the columns line up
                row[j] = elem.rjust(maxlen[j])
            res[i] = "[" + colsep.join(row) + "]"
        return rowsep.join(res)

    def __str__(self):
        return self.__nstr__()

    def _toliststr(self, avoid_type=False):
        """
        Create a list string from a matrix.

        If avoid_type: avoid multiple 'mpf's.
        """
        # XXX: should be something like self.ctx._types
        typ = self.ctx.mpf
        s = '['
        for i in range(self.__rows):
            s += '['
            for j in range(self.__cols):
                if not avoid_type or not isinstance(self[i,j], typ):
                    a = repr(self[i,j])
                else:
                    a = "'" + str(self[i,j]) + "'"
                s += a + ', '
            s = s[:-2]
            s += '],\n '
        s = s[:-3]
        s += ']'
        return s

    def tolist(self):
        """
        Convert the matrix to a nested list.
        """
        return [[self[i,j] for j in range(self.__cols)] for i in range(self.__rows)]

    def __repr__(self):
        if self.ctx.pretty:
            return self.__str__()
        s = 'matrix(\n'
        s += self._toliststr(avoid_type=True) + ')'
        return s

    def __get_element(self, key):
        '''
        Fast extraction of the i,j element from the matrix
            This function is for private use only because is unsafe:
                1. Does not check on the value of key it expects key to be a integer tuple (i,j)
                2. Does not check bounds
        '''
        if key in self.__data:
            return self.__data[key]
        else:
            return self.ctx.zero

    def __set_element(self, key, value):
        '''
        Fast assignment of the i,j element in the matrix
            This function is unsafe:
                1. Does not check on the value of key it expects key to be a integer tuple (i,j)
                2. Does not check bounds
                3. Does not check the value type
                4. Does not reset the LU cache
        '''
        if value: # only store non-zeros
            self.__data[key] = value
        elif key in self.__data:
            del self.__data[key]


    def __getitem__(self, key):
        '''
            Getitem function for mp matrix class with slice index enabled
            it allows the following assingments
            scalar to a slice of the matrix
         B = A[:,2:6]
        '''
        # Convert vector to matrix indexing
        if isinstance(key, int) or isinstance(key,slice):
            # only sufficent for vectors
            if self.__rows == 1:
                key = (0, key)
            elif self.__cols == 1:
                key = (key, 0)
            else:
                raise IndexError('insufficient indices for matrix')

        if isinstance(key[0],slice) or isinstance(key[1],slice):

            #Rows
            if isinstance(key[0],slice):
                #Check bounds
                if (key[0].start is None or key[0].start >= 0) and \
                    (key[0].stop is None or key[0].stop <= self.__rows+1):
                    # Generate indices
                    rows = range(*key[0].indices(self.__rows))
                else:
                    raise IndexError('Row index out of bounds')
            else:
                # Single row
                rows = [key[0]]

            # Columns
            if isinstance(key[1],slice):
                # Check bounds
                if (key[1].start is None or key[1].start >= 0) and \
                    (key[1].stop is None or key[1].stop <= self.__cols+1):
                    # Generate indices
                    columns = range(*key[1].indices(self.__cols))
                else:
                    raise IndexError('Column index out of bounds')

            else:
                # Single column
                columns = [key[1]]

            # Create matrix slice
            m = self.ctx.matrix(len(rows),len(columns))

            # Assign elements to the output matrix
            for i,x in enumerate(rows):
                for j,y in enumerate(columns):
                    m.__set_element((i,j),self.__get_element((x,y)))

            return m

        else:
            # single element extraction
            if key[0] >= self.__rows or key[1] >= self.__cols:
                raise IndexError('matrix index out of range')
            if key in self.__data:
                return self.__data[key]
            else:
                return self.ctx.zero

    def __setitem__(self, key, value):
        # setitem function for mp matrix class with slice index enabled
        # it allows the following assingments
        #  scalar to a slice of the matrix
        # A[:,2:6] = 2.5
        #  submatrix to matrix (the value matrix should be the same size as the slice size)
        # A[3,:] = B   where A is n x m  and B is n x 1
        # Convert vector to matrix indexing
        if isinstance(key, int) or isinstance(key,slice):
            # only sufficent for vectors
            if self.__rows == 1:
                key = (0, key)
            elif self.__cols == 1:
                key = (key, 0)
            else:
                raise IndexError('insufficient indices for matrix')
        # Slice indexing
        if isinstance(key[0],slice) or isinstance(key[1],slice):
            # Rows
            if isinstance(key[0],slice):
                # Check bounds
                if (key[0].start is None or key[0].start >= 0) and \
                    (key[0].stop is None or key[0].stop <= self.__rows+1):
                    # generate row indices
                    rows = range(*key[0].indices(self.__rows))
                else:
                    raise IndexError('Row index out of bounds')
            else:
                # Single row
                rows = [key[0]]
            # Columns
            if isinstance(key[1],slice):
                # Check bounds
                if (key[1].start is None or key[1].start >= 0) and \
                    (key[1].stop is None or key[1].stop <= self.__cols+1):
                    # Generate column indices
                    columns = range(*key[1].indices(self.__cols))
                else:
                    raise IndexError('Column index out of bounds')
            else:
                # Single column
                columns = [key[1]]
            # Assign slice with a scalar
            if isinstance(value,self.ctx.matrix):
                # Assign elements to matrix if input and output dimensions match
                if len(rows) == value.rows and len(columns) == value.cols:
                    for i,x in enumerate(rows):
                        for j,y in enumerate(columns):
                            self.__set_element((x,y), value.__get_element((i,j)))
                else:
                    raise ValueError('Dimensions do not match')
            else:
                # Assign slice with scalars
                value = self.ctx.convert(value)
                for i in rows:
                    for j in columns:
                        self.__set_element((i,j), value)
        else:
            # Single element assingment
            # Check bounds
            if key[0] >= self.__rows or key[1] >= self.__cols:
                raise IndexError('matrix index out of range')
            # Convert and store value
            value = self.ctx.convert(value)
            if value: # only store non-zeros
                self.__data[key] = value
            elif key in self.__data:
                del self.__data[key]

        if self._LU:
            self._LU = None
        return

    def __iter__(self):
        for i in range(self.__rows):
            for j in range(self.__cols):
                yield self[i,j]

    def __mul__(self, other):
        if isinstance(other, self.ctx.matrix):
            # dot multiplication
            if self.__cols != other.__rows:
                raise ValueError('dimensions not compatible for multiplication')
            new = self.ctx.matrix(self.__rows, other.__cols)
<<<<<<< HEAD
            for i in xrange(self.__rows):
                for j in xrange(other.__cols):
                    # make sure that self[i,k] and other[i,k] are nonzero
                    new[i, j] = self.ctx.fdot((self.__data[i,k], other.__data[k,j]) for k in xrange(other.__rows) if ((i,k) in self.__data and (k,j) in other.__data))
=======
            self_zero = self.ctx.zero
            self_get = self.__data.get
            other_zero = other.ctx.zero
            other_get = other.__data.get
            for i in range(self.__rows):
                for j in range(other.__cols):
                    new[i, j] = self.ctx.fdot((self_get((i,k), self_zero), other_get((k,j), other_zero))
                                     for k in range(other.__rows))
>>>>>>> d100a89b
            return new
        else:
            # try scalar multiplication
            new = self.ctx.matrix(self.__rows, self.__cols)
            for i in range(self.__rows):
                for j in range(self.__cols):
                    new[i, j] = other * self[i, j]
            return new

    def __matmul__(self, other):
        return self.__mul__(other)

    def __rmul__(self, other):
        # assume other is scalar and thus commutative
        if isinstance(other, self.ctx.matrix):
            raise TypeError("other should not be type of ctx.matrix")
        return self.__mul__(other)

    def __pow__(self, other):
        # avoid cyclic import problems
        #from linalg import inverse
        if not isinstance(other, int):
            raise ValueError('only integer exponents are supported')
        if not self.__rows == self.__cols:
            raise ValueError('only powers of square matrices are defined')
        n = other
        if n == 0:
            return self.ctx.eye(self.__rows)
        if n < 0:
            n = -n
            neg = True
        else:
            neg = False
        i = n
        y = 1
        z = self.copy()
        while i != 0:
            if i % 2 == 1:
                y = y * z
            z = z*z
            i = i // 2
        if neg:
            y = self.ctx.inverse(y)
        return y

    def __div__(self, other):
        # assume other is scalar and do element-wise divison
        assert not isinstance(other, self.ctx.matrix)
        new = self.ctx.matrix(self.__rows, self.__cols)
        for i in range(self.__rows):
            for j in range(self.__cols):
                new[i,j] = self[i,j] / other
        return new

    __truediv__ = __div__

    def __add__(self, other):
        if isinstance(other, self.ctx.matrix):
            if not (self.__rows == other.__rows and self.__cols == other.__cols):
                raise ValueError('incompatible dimensions for addition')
            new = self.ctx.matrix(self.__rows, self.__cols)
            for i in range(self.__rows):
                for j in range(self.__cols):
                    new[i,j] = self[i,j] + other[i,j]
            return new
        else:
            # assume other is scalar and add element-wise
            new = self.ctx.matrix(self.__rows, self.__cols)
            for i in range(self.__rows):
                for j in range(self.__cols):
                    new[i,j] += self[i,j] + other
            return new

    def __radd__(self, other):
        return self.__add__(other)

    def __sub__(self, other):
        if isinstance(other, self.ctx.matrix) and not (self.__rows == other.__rows
                                              and self.__cols == other.__cols):
            raise ValueError('incompatible dimensions for subtraction')
        return self.__add__(other * (-1))

    def __pos__(self):
        """
        +M returns a copy of M, rounded to current working precision.
        """
        return (+1) * self

    def __neg__(self):
        return (-1) * self

    def __rsub__(self, other):
        return -self + other

    def __eq__(self, other):
        try:
            return (self.__rows == other.__rows and self.__cols == other.__cols
                    and self.__data == other.__data)
        except AttributeError:
            return NotImplemented

    def __len__(self):
        if self.rows == 1:
            return self.cols
        elif self.cols == 1:
            return self.rows
        else:
            return self.rows # do it like numpy

    def __getrows(self):
        return self.__rows

    def __setrows(self, value):
        for key in self.__data.copy():
            if key[0] >= value:
                del self.__data[key]
        self.__rows = value

    rows = property(__getrows, __setrows, doc='number of rows')

    def __getcols(self):
        return self.__cols

    def __setcols(self, value):
        for key in self.__data.copy():
            if key[1] >= value:
                del self.__data[key]
        self.__cols = value

    cols = property(__getcols, __setcols, doc='number of columns')

    def transpose(self):
        new = self.ctx.matrix(self.__cols, self.__rows)
        for i in range(self.__rows):
            for j in range(self.__cols):
                new[j,i] = self[i,j]
        return new

    T = property(transpose)

    def conjugate(self):
        return self.apply(self.ctx.conj)

    def transpose_conj(self):
        return self.conjugate().transpose()

    H = property(transpose_conj)

    def copy(self):
        new = self.ctx.matrix(self.__rows, self.__cols)
        new.__data = self.__data.copy()
        return new

    __copy__ = copy

    def column(self, n):
        m = self.ctx.matrix(self.rows, 1)
        for i in range(self.rows):
            m[i] = self[i,n]
        return m

class MatrixMethods:

    def __init__(ctx):
        # XXX: subclass
        ctx.matrix = type('matrix', (_matrix,), {})
        ctx.matrix.ctx = ctx
        ctx.matrix.convert = ctx.convert

    def eye(ctx, n, **kwargs):
        """
        Create square identity matrix n x n.
        """
        A = ctx.matrix(n, **kwargs)
        for i in range(n):
            A[i,i] = 1
        return A

    def diag(ctx, diagonal, **kwargs):
        """
        Create square diagonal matrix using given list.

        Example:
        >>> from mpmath import diag, mp
        >>> mp.pretty = False
        >>> diag([1, 2, 3])
        matrix(
        [['1.0', '0.0', '0.0'],
         ['0.0', '2.0', '0.0'],
         ['0.0', '0.0', '3.0']])
        """
        A = ctx.matrix(len(diagonal), **kwargs)
        for i in range(len(diagonal)):
            A[i,i] = diagonal[i]
        return A

    def zeros(ctx, *args, **kwargs):
        """
        Create matrix m x n filled with zeros.
        One given dimension will create square matrix n x n.

        Example:
        >>> from mpmath import zeros, mp
        >>> mp.pretty = False
        >>> zeros(2)
        matrix(
        [['0.0', '0.0'],
         ['0.0', '0.0']])
        """
        if len(args) == 1:
            m = n = args[0]
        elif len(args) == 2:
            m = args[0]
            n = args[1]
        else:
            raise TypeError('zeros expected at most 2 arguments, got %i' % len(args))
        A = ctx.matrix(m, n, **kwargs)
        for i in range(m):
            for j in range(n):
                A[i,j] = 0
        return A

    def ones(ctx, *args, **kwargs):
        """
        Create matrix m x n filled with ones.
        One given dimension will create square matrix n x n.

        Example:
        >>> from mpmath import ones, mp
        >>> mp.pretty = False
        >>> ones(2)
        matrix(
        [['1.0', '1.0'],
         ['1.0', '1.0']])
        """
        if len(args) == 1:
            m = n = args[0]
        elif len(args) == 2:
            m = args[0]
            n = args[1]
        else:
            raise TypeError('ones expected at most 2 arguments, got %i' % len(args))
        A = ctx.matrix(m, n, **kwargs)
        for i in range(m):
            for j in range(n):
                A[i,j] = 1
        return A

    def hilbert(ctx, m, n=None):
        """
        Create (pseudo) hilbert matrix m x n.
        One given dimension will create hilbert matrix n x n.

        The matrix is very ill-conditioned and symmetric, positive definite if
        square.
        """
        if n is None:
            n = m
        A = ctx.matrix(m, n)
        for i in range(m):
            for j in range(n):
                A[i,j] = ctx.one / (i + j + 1)
        return A

    def randmatrix(ctx, m, n=None, min=0, max=1, **kwargs):
        """
        Create a random m x n matrix.

        All values are >= min and <max.
        n defaults to m.

        Example:
        >>> from mpmath import randmatrix
        >>> randmatrix(2) # doctest:+SKIP
        matrix(
        [['0.53491598236191806', '0.57195669543302752'],
         ['0.85589992269513615', '0.82444367501382143']])
        """
        if not n:
            n = m
        A = ctx.matrix(m, n, **kwargs)
        for i in range(m):
            for j in range(n):
                A[i,j] = ctx.rand() * (max - min) + min
        return A

    def swap_row(ctx, A, i, j):
        """
        Swap row i with row j.
        """
        if i == j:
            return
        if isinstance(A, ctx.matrix):
            for k in range(A.cols):
                A[i,k], A[j,k] = A[j,k], A[i,k]
        elif isinstance(A, list):
            A[i], A[j] = A[j], A[i]
        else:
            raise TypeError('could not interpret type')

    def extend(ctx, A, b):
        """
        Extend matrix A with column b and return result.
        """
        if not isinstance(A, ctx.matrix):
            raise TypeError("A should be a type of ctx.matrix")
        if A.rows != len(b):
            raise ValueError("Value should be equal to len(b)")
        A = A.copy()
        A.cols += 1
        for i in range(A.rows):
            A[i, A.cols-1] = b[i]
        return A

    def norm(ctx, x, p=2):
        r"""
        Gives the entrywise `p`-norm of an iterable *x*, i.e. the vector norm
        `\left(\sum_k |x_k|^p\right)^{1/p}`, for any given `1 \le p \le \infty`.

        Special cases:

        If *x* is not iterable, this just returns ``absmax(x)``.

        ``p=1`` gives the sum of absolute values.

        ``p=2`` is the standard Euclidean vector norm.

        ``p=inf`` gives the magnitude of the largest element.

        For *x* a matrix, ``p=2`` is the Frobenius norm.
        For operator matrix norms, use :func:`~mpmath.mnorm` instead.

        You can use the string 'inf' as well as float('inf') or mpf('inf')
        to specify the infinity norm.

        **Examples**

            >>> from mpmath import *
            >>> mp.dps = 15; mp.pretty = False
            >>> x = matrix([-10, 2, 100])
            >>> norm(x, 1)
            mpf('112.0')
            >>> norm(x, 2)
            mpf('100.5186549850325')
            >>> norm(x, inf)
            mpf('100.0')

        """
        try:
            iter(x)
        except TypeError:
            return ctx.absmax(x)
        if type(p) is not int:
            p = ctx.convert(p)
        if p == ctx.inf:
            return max(ctx.absmax(i) for i in x)
        elif p == 1:
            return ctx.fsum(x, absolute=1)
        elif p == 2:
            return ctx.sqrt(ctx.fsum(x, absolute=1, squared=1))
        elif p > 1:
            return ctx.nthroot(ctx.fsum(abs(i)**p for i in x), p)
        else:
            raise ValueError('p has to be >= 1')

    def mnorm(ctx, A, p=1):
        r"""
        Gives the matrix (operator) `p`-norm of A. Currently ``p=1`` and ``p=inf``
        are supported:

        ``p=1`` gives the 1-norm (maximal column sum)

        ``p=inf`` gives the `\infty`-norm (maximal row sum).
        You can use the string 'inf' as well as float('inf') or mpf('inf')

        ``p=2`` (not implemented) for a square matrix is the usual spectral
        matrix norm, i.e. the largest singular value.

        ``p='f'`` (or 'F', 'fro', 'Frobenius, 'frobenius') gives the
        Frobenius norm, which is the elementwise 2-norm. The Frobenius norm is an
        approximation of the spectral norm and satisfies

        .. math ::

            \frac{1}{\sqrt{\mathrm{rank}(A)}} \|A\|_F \le \|A\|_2 \le \|A\|_F

        The Frobenius norm lacks some mathematical properties that might
        be expected of a norm.

        For general elementwise `p`-norms, use :func:`~mpmath.norm` instead.

        **Examples**

            >>> from mpmath import *
            >>> mp.dps = 15; mp.pretty = False
            >>> A = matrix([[1, -1000], [100, 50]])
            >>> mnorm(A, 1)
            mpf('1050.0')
            >>> mnorm(A, inf)
            mpf('1001.0')
            >>> mnorm(A, 'F')
            mpf('1006.2310867787777')

        """
        A = ctx.matrix(A)
        if type(p) is not int:
            if type(p) is str and 'frobenius'.startswith(p.lower()):
                return ctx.norm(A, 2)
            p = ctx.convert(p)
        m, n = A.rows, A.cols
        if p == 1:
            return max(ctx.fsum((A[i,j] for i in range(m)), absolute=1) for j in range(n))
        elif p == ctx.inf:
            return max(ctx.fsum((A[i,j] for j in range(n)), absolute=1) for i in range(m))
        else:
            raise NotImplementedError("matrix p-norm for arbitrary p")

if __name__ == '__main__':
    import doctest
    doctest.testmod()<|MERGE_RESOLUTION|>--- conflicted
+++ resolved
@@ -573,12 +573,6 @@
             if self.__cols != other.__rows:
                 raise ValueError('dimensions not compatible for multiplication')
             new = self.ctx.matrix(self.__rows, other.__cols)
-<<<<<<< HEAD
-            for i in xrange(self.__rows):
-                for j in xrange(other.__cols):
-                    # make sure that self[i,k] and other[i,k] are nonzero
-                    new[i, j] = self.ctx.fdot((self.__data[i,k], other.__data[k,j]) for k in xrange(other.__rows) if ((i,k) in self.__data and (k,j) in other.__data))
-=======
             self_zero = self.ctx.zero
             self_get = self.__data.get
             other_zero = other.ctx.zero
@@ -586,8 +580,7 @@
             for i in range(self.__rows):
                 for j in range(other.__cols):
                     new[i, j] = self.ctx.fdot((self_get((i,k), self_zero), other_get((k,j), other_zero))
-                                     for k in range(other.__rows))
->>>>>>> d100a89b
+                                              for k in range(other.__rows) if ((i,k) in self.__data and (k,j) in other.__data)
             return new
         else:
             # try scalar multiplication
