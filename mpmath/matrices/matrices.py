import warnings

# TODO: interpret list as vectors (for multiplication)

class _matrix:
    """
    Numerical matrix.

    Specify the dimensions or the data as a nested list.
    Elements default to zero.
    Use a flat list to create a column vector easily.

    The datatype of the context (mpf for mp, mpi for iv, and float for fp) is used to store the data.

    Creating matrices
    -----------------

    Matrices in mpmath are implemented using dictionaries. Only non-zero values
    are stored, so it is cheap to represent sparse matrices.

    The most basic way to create one is to use the ``matrix`` class directly.
    You can create an empty matrix specifying the dimensions:

        >>> from mpmath import (mp, matrix, randmatrix, nprint, ones, norm,
        ...                     mnorm, inf)
        >>> mp.dps = 15
        >>> matrix(2)
        matrix(
        [['0.0', '0.0'],
         ['0.0', '0.0']])
        >>> matrix(2, 3)
        matrix(
        [['0.0', '0.0', '0.0'],
         ['0.0', '0.0', '0.0']])

    Calling ``matrix`` with one dimension will create a square matrix.

    To access the dimensions of a matrix, use the ``rows`` or ``cols`` keyword:

        >>> A = matrix(3, 2)
        >>> A
        matrix(
        [['0.0', '0.0'],
         ['0.0', '0.0'],
         ['0.0', '0.0']])
        >>> A.rows
        3
        >>> A.cols
        2

    You can also change the dimension of an existing matrix. This will set the
    new elements to 0. If the new dimension is smaller than before, the
    concerning elements are discarded:

        >>> A.rows = 2
        >>> A
        matrix(
        [['0.0', '0.0'],
         ['0.0', '0.0']])

    Internally ``mpmathify`` is used every time an element is set. This
    is done using the syntax A[row,column], counting from 0:

        >>> A = matrix(2)
        >>> A[1,1] = 1 + 1j
        >>> A
        matrix(
        [['0.0', '0.0'],
         ['0.0', mpc(real='1.0', imag='1.0')]])

    A more comfortable way to create a matrix lets you use nested lists:

        >>> matrix([[1, 2], [3, 4]])
        matrix(
        [['1.0', '2.0'],
         ['3.0', '4.0']])

    Convenient advanced functions are available for creating various standard
    matrices, see ``zeros``, ``ones``, ``diag``, ``eye``, ``randmatrix`` and
    ``hilbert``.

    Vectors
    .......

    Vectors may also be represented by the ``matrix`` class (with rows = 1 or cols = 1).
    For vectors there are some things which make life easier. A column vector can
    be created using a flat list, a row vectors using an almost flat nested list::

        >>> matrix([1, 2, 3])
        matrix(
        [['1.0'],
         ['2.0'],
         ['3.0']])
        >>> matrix([[1, 2, 3]])
        matrix(
        [['1.0', '2.0', '3.0']])

    Optionally vectors can be accessed like lists, using only a single index::

        >>> x = matrix([1, 2, 3])
        >>> x[1]
        mpf('2.0')
        >>> x[1,0]
        mpf('2.0')

    Other
    .....

    Like you probably expected, matrices can be printed::

        >>> print randmatrix(3) # doctest:+SKIP
        [ 0.782963853573023  0.802057689719883  0.427895717335467]
        [0.0541876859348597  0.708243266653103  0.615134039977379]
        [ 0.856151514955773  0.544759264818486  0.686210904770947]

    Use ``nstr`` or ``nprint`` to specify the number of digits to print::

        >>> nprint(randmatrix(5), 3) # doctest:+SKIP
        [2.07e-1  1.66e-1  5.06e-1  1.89e-1  8.29e-1]
        [6.62e-1  6.55e-1  4.47e-1  4.82e-1  2.06e-2]
        [4.33e-1  7.75e-1  6.93e-2  2.86e-1  5.71e-1]
        [1.01e-1  2.53e-1  6.13e-1  3.32e-1  2.59e-1]
        [1.56e-1  7.27e-2  6.05e-1  6.67e-2  2.79e-1]

    As matrices are mutable, you will need to copy them sometimes::

        >>> A = matrix(2)
        >>> A
        matrix(
        [['0.0', '0.0'],
         ['0.0', '0.0']])
        >>> B = A.copy()
        >>> B[0,0] = 1
        >>> B
        matrix(
        [['1.0', '0.0'],
         ['0.0', '0.0']])
        >>> A
        matrix(
        [['0.0', '0.0'],
         ['0.0', '0.0']])

    Finally, it is possible to convert a matrix to a nested list. This is very useful,
    as most Python libraries involving matrices or arrays (namely NumPy or SymPy)
    support this format::

        >>> B.tolist()
        [[mpf('1.0'), mpf('0.0')], [mpf('0.0'), mpf('0.0')]]


    Matrix operations
    -----------------

    You can add and subtract matrices of compatible dimensions::

        >>> A = matrix([[1, 2], [3, 4]])
        >>> B = matrix([[-2, 4], [5, 9]])
        >>> A + B
        matrix(
        [['-1.0', '6.0'],
         ['8.0', '13.0']])
        >>> A - B
        matrix(
        [['3.0', '-2.0'],
         ['-2.0', '-5.0']])
        >>> A + ones(3)
        Traceback (most recent call last):
          ...
        ValueError: incompatible dimensions for addition

    It is possible to multiply or add matrices and scalars. In the latter case the
    operation will be done element-wise::

        >>> A * 2
        matrix(
        [['2.0', '4.0'],
         ['6.0', '8.0']])
        >>> A / 4
        matrix(
        [['0.25', '0.5'],
         ['0.75', '1.0']])
        >>> A - 1
        matrix(
        [['0.0', '1.0'],
         ['2.0', '3.0']])

    Of course you can perform matrix multiplication, if the dimensions are
    compatible, using ``@`` or ``*``. For clarity, ``@`` is
    recommended (`PEP 465 <https://www.python.org/dev/peps/pep-0465/>`), because
    the meaning of ``*`` is different in many other Python libraries such as NumPy.

        >>> A @ B
        matrix(
        [['8.0', '22.0'],
         ['14.0', '48.0']])
        >>> A * B # same as A @ B
        matrix(
        [['8.0', '22.0'],
         ['14.0', '48.0']])
        >>> matrix([[1, 2, 3]]) * matrix([[-6], [7], [-2]])
        matrix(
        [['2.0']])

    You can raise powers of square matrices::

        >>> A**2
        matrix(
        [['7.0', '10.0'],
         ['15.0', '22.0']])

    Negative powers will calculate the inverse::

        >>> A**-1
        matrix(
        [['-2.0', '1.0'],
         ['1.5', '-0.5']])
        >>> A * A**-1
        matrix(
        [['1.0', '1.0842021724855e-19'],
         ['-2.16840434497101e-19', '1.0']])



    Matrix transposition is straightforward::

        >>> A = ones(2, 3)
        >>> A
        matrix(
        [['1.0', '1.0', '1.0'],
         ['1.0', '1.0', '1.0']])
        >>> A.T
        matrix(
        [['1.0', '1.0'],
         ['1.0', '1.0'],
         ['1.0', '1.0']])

    Norms
    .....

    Sometimes you need to know how "large" a matrix or vector is. Due to their
    multidimensional nature it's not possible to compare them, but there are
    several functions to map a matrix or a vector to a positive real number, the
    so called norms.

    For vectors the p-norm is intended, usually the 1-, the 2- and the oo-norm are
    used.

        >>> x = matrix([-10, 2, 100])
        >>> norm(x, 1)
        mpf('112.0')
        >>> norm(x, 2)
        mpf('100.5186549850325')
        >>> norm(x, inf)
        mpf('100.0')

    Please note that the 2-norm is the most used one, though it is more expensive
    to calculate than the 1- or oo-norm.

    It is possible to generalize some vector norms to matrix norm::

        >>> A = matrix([[1, -1000], [100, 50]])
        >>> mnorm(A, 1)
        mpf('1050.0')
        >>> mnorm(A, inf)
        mpf('1001.0')
        >>> mnorm(A, 'F')
        mpf('1006.2310867787777')

    The last norm (the "Frobenius-norm") is an approximation for the 2-norm, which
    is hard to calculate and not available. The Frobenius-norm lacks some
    mathematical properties you might expect from a norm.
    """

    def __init__(self, *args, **kwargs):
        self._data = {}
        # LU decompostion cache, this is useful when solving the same system
        # multiple times, when calculating the inverse and when calculating the
        # determinant
        self._LU = None
        self.shape = None
        if "force_type" in kwargs:
            warnings.warn("The force_type argument was removed, it did not work"
                " properly anyway. If you want to force floating-point or"
                " interval computations, use the respective methods from `fp`"
                " or `mp` instead, e.g., `fp.matrix()` or `iv.matrix()`."
                " If you want to truncate values to integer, use .apply(int) instead.",
                DeprecationWarning)
        if isinstance(args[0], (list, tuple)):
            if not args[0]:
                self._rows = 0
                self._cols = 0
            elif isinstance(args[0][0], (list, tuple)):
                # interpret nested list as matrix
                A = args[0]
<<<<<<< HEAD
                self.shape = (len(A), len(A[0]))
=======
                self._rows = len(A)
                self._cols = len(A[0])
>>>>>>> afb829b4
                for i, row in enumerate(A):
                    for j, a in enumerate(row):
                        # note: this will call __setitem__ which will call self.ctx.convert() to convert the datatype.
                        self[i, j] = a
            else:
                # interpret list as row vector
                v = args[0]
<<<<<<< HEAD
                self.shape = (len(v), 1)
=======
                self._rows = len(v)
                self._cols = 1
>>>>>>> afb829b4
                for i, e in enumerate(v):
                    self[i, 0] = e
        elif isinstance(args[0], int):
            # create empty matrix of given dimensions
            if len(args) == 1:
<<<<<<< HEAD
                self.shape = (args[0],) * 2
            else:
                if not isinstance(args[1], int):
                    raise TypeError("expected int")
                assert len(args) == 2
                self.shape = tuple(args)
        elif isinstance(args[0], _matrix):
            A = args[0]
            rows, cols = self.shape = A.shape
            for i in range(rows):
                for j in range(cols):
                    self[i, j] = A[i, j]
        elif hasattr(args[0], 'tolist'): # A is likely a numpy array
            A = args[0]
            if A.ndim == 1: # convert vector to (N, 1) matrix
                self.shape = (A.shape[0], 1)
            else:
                self.shape = A.shape
            A = self.ctx.matrix(A.tolist())
            self.__data = A._matrix__data
=======
                self._rows = self._cols = args[0]
            else:
                if not isinstance(args[1], int):
                    raise TypeError("expected int")
                self._rows = args[0]
                self._cols = args[1]
        elif isinstance(args[0], _matrix):
            A = args[0]
            self._rows = A._rows
            self._cols = A._cols
            for i in range(A._rows):
                for j in range(A._cols):
                    self[i, j] = A[i, j]
        elif hasattr(args[0], 'tolist'):
            A = self.ctx.matrix(args[0].tolist())
            self._data = A._data
            self._rows = A._rows
            self._cols = A._cols
>>>>>>> afb829b4
        else:
            raise TypeError('could not interpret given arguments')

    def apply(self, f):
        """
        Return a copy of self with the function `f` applied elementwise.
        """
<<<<<<< HEAD
        rows, cols = self.shape
        new = self.ctx.matrix(rows, cols)
        for i in range(rows):
            for j in range(cols):
=======
        new = self.ctx.matrix(self._rows, self._cols)
        for i in range(self._rows):
            for j in range(self._cols):
>>>>>>> afb829b4
                new[i,j] = f(self[i,j])
        return new

    def __nstr__(self, n=None, **kwargs):
        # Build table of string representations of the elements
        res = []
        # Track per-column max lengths for pretty alignment
        maxlen = [0] * self.cols
        for i in range(self.rows):
            res.append([])
            for j in range(self.cols):
                if n:
                    string = self.ctx.nstr(self[i,j], n, **kwargs)
                else:
                    string = str(self[i,j])
                res[-1].append(string)
                maxlen[j] = max(len(string), maxlen[j])
        # Patch strings together
        rowsep = '\n'
        colsep = '  '
        for i, row in enumerate(res):
            for j, elem in enumerate(row):
                # Pad each element up to maxlen so the columns line up
                row[j] = elem.rjust(maxlen[j])
            res[i] = "[" + colsep.join(row) + "]"
        return rowsep.join(res) if self.rows or self.cols else ''

    def __str__(self):
        return self.__nstr__()

    def _toliststr(self):
        """
        Create a list string from a matrix.

        If avoid_type: avoid multiple 'mpf's.
        """
        rows, cols = self.shape
        # XXX: should be something like self.ctx._types
        typ = self.ctx.mpf
        s = '['
<<<<<<< HEAD
        for i in range(rows):
            s += '['
            for j in range(cols):
                if not avoid_type or not isinstance(self[i,j], typ):
=======
        for i in range(self._rows):
            s += '['
            for j in range(self._cols):
                if not isinstance(self[i,j], typ):
>>>>>>> afb829b4
                    a = repr(self[i,j])
                else:
                    a = "'" + str(self[i,j]) + "'"
                s += a + ', '
            if s[-1] != '[':
                s = s[:-2]
            s += '],\n '
        if s[-1] != '[':
            s = s[:-3]
        s += ']'
        return s

    def tolist(self):
        """
        Convert the matrix to a nested list.
        """
<<<<<<< HEAD
        rows, cols = self.shape
        return [[self[i,j] for j in range(cols)] for i in range(rows)]

    def to_numpy(self):
        """
        Convert the matrix to a numpy object
        """
        import numpy as np
        return np.array(self).reshape(self.shape)
=======
        return [[self[i,j] for j in range(self._cols)] for i in range(self._rows)]
>>>>>>> afb829b4

    def __repr__(self):
        if self.ctx.pretty:
            return self.__str__()
        s = 'matrix(\n'
        s += self._toliststr() + ')'
        return s

    def _get_element(self, key):
        '''
        Fast extraction of the i,j element from the matrix
            This function is for private use only because is unsafe:
                1. Does not check on the value of key it expects key to be a integer tuple (i,j)
                2. Does not check bounds
        '''
        if key in self._data:
            return self._data[key]
        else:
            return self.ctx.zero

    def _set_element(self, key, value):
        '''
        Fast assignment of the i,j element in the matrix
            This function is unsafe:
                1. Does not check on the value of key it expects key to be a integer tuple (i,j)
                2. Does not check bounds
                3. Does not check the value type
                4. Does not reset the LU cache
        '''
        if value: # only store non-zeros
            self._data[key] = value
        elif key in self._data:
            del self._data[key]


    def __getitem__(self, key):
        '''
            Getitem function for mp matrix class with slice index enabled
            it allows the following assingments
            scalar to a slice of the matrix
         B = A[:,2:6]
        '''
        n_rows, n_cols = self.shape
        # Convert vector to matrix indexing
        if isinstance(key, int) or isinstance(key,slice):
            # only sufficent for vectors
<<<<<<< HEAD
            if n_rows == 1:
                key = (0, key)
            elif n_cols == 1:
=======
            if self._rows == 1:
                key = (0, key)
            elif self._cols == 1:
>>>>>>> afb829b4
                key = (key, 0)
            else:
                raise IndexError('insufficient indices for matrix')

        row, col = key
        if isinstance(row, slice) or isinstance(col, slice):

            #Rows
            if isinstance(row, slice):
                #Check bounds
<<<<<<< HEAD
                if (row.start is None or row.start >= 0) and \
                    (row.stop is None or row.stop <= n_rows+1):
                    # Generate indices
                    rows = range(*row.indices(n_rows))
=======
                if (key[0].start is None or key[0].start >= 0) and \
                    (key[0].stop is None or key[0].stop <= self._rows+1):
                    # Generate indices
                    rows = range(*key[0].indices(self._rows))
>>>>>>> afb829b4
                else:
                    raise IndexError('Row index out of bounds')
            else:
                # Single row
<<<<<<< HEAD
                if row >= n_rows:
=======
                if key[0] >= self._rows:
>>>>>>> afb829b4
                    raise IndexError('Row index out of bounds')
                rows = [row]

            # Columns
            if isinstance(col, slice):
                # Check bounds
<<<<<<< HEAD
                if (col.start is None or col.start >= 0) and \
                    (col.stop is None or col.stop <= n_cols+1):
                    # Generate indices
                    columns = range(*col.indices(n_cols))
=======
                if (key[1].start is None or key[1].start >= 0) and \
                    (key[1].stop is None or key[1].stop <= self._cols+1):
                    # Generate indices
                    columns = range(*key[1].indices(self._cols))
>>>>>>> afb829b4
                else:
                    raise IndexError('Column index out of bounds')

            else:
                # Single column
<<<<<<< HEAD
                if col >= n_cols:
=======
                if key[1] >= self._cols:
>>>>>>> afb829b4
                    raise IndexError('Column index out of bounds')
                columns = [col]

            # Create matrix slice
            m = self.ctx.matrix(len(rows),len(columns))

            # Assign elements to the output matrix
            for i,x in enumerate(rows):
                for j,y in enumerate(columns):
                    m._set_element((i,j),self._get_element((x,y)))

            return m

        else:
            # single element extraction
<<<<<<< HEAD
            if row >= n_rows or col >= n_cols:
=======
            if key[0] >= self._rows or key[1] >= self._cols:
>>>>>>> afb829b4
                raise IndexError('matrix index out of range')
            if key in self._data:
                return self._data[key]
            else:
                return self.ctx.zero

    def __setitem__(self, key, value):
        # setitem function for mp matrix class with slice index enabled
        # it allows the following assingments
        #  scalar to a slice of the matrix
        # A[:,2:6] = 2.5
        #  submatrix to matrix (the value matrix should be the same size as the slice size)
        # A[3,:] = B   where A is n x m  and B is n x 1

        n_rows, n_cols = self.shape
        # Convert vector to matrix indexing
        if isinstance(key, int) or isinstance(key,slice):
            # only sufficent for vectors
<<<<<<< HEAD
            if n_rows == 1:
                key = (0, key)
            elif n_cols == 1:
=======
            if self._rows == 1:
                key = (0, key)
            elif self._cols == 1:
>>>>>>> afb829b4
                key = (key, 0)
            else:
                raise IndexError('insufficient indices for matrix')

        row, col = key
        # Slice indexing
        if isinstance(row, slice) or isinstance(col, slice):
            # Rows
            if isinstance(row, slice):
                # Check bounds
<<<<<<< HEAD
                if (row.start is None or row.start >= 0) and \
                    (row.stop is None or row.stop <= n_rows+1):
                    # generate row indices
                    rows = range(*row.indices(n_rows))
=======
                if (key[0].start is None or key[0].start >= 0) and \
                    (key[0].stop is None or key[0].stop <= self._rows+1):
                    # generate row indices
                    rows = range(*key[0].indices(self._rows))
>>>>>>> afb829b4
                else:
                    raise IndexError('Row index out of bounds')
            else:
                # Single row
                rows = [row]
            # Columns
            if isinstance(col, slice):
                # Check bounds
<<<<<<< HEAD
                if (col.start is None or col.start >= 0) and \
                    (col.stop is None or col.stop <= n_cols+1):
                    # Generate column indices
                    columns = range(*col.indices(n_cols))
=======
                if (key[1].start is None or key[1].start >= 0) and \
                    (key[1].stop is None or key[1].stop <= self._cols+1):
                    # Generate column indices
                    columns = range(*key[1].indices(self._cols))
>>>>>>> afb829b4
                else:
                    raise IndexError('Column index out of bounds')
            else:
                # Single column
                columns = [col]
            # Assign slice with a scalar
            if isinstance(value,self.ctx.matrix):
                # Assign elements to matrix if input and output dimensions match
                if len(rows) == value.rows and len(columns) == value.cols:
                    for i,x in enumerate(rows):
                        for j,y in enumerate(columns):
                            self._set_element((x,y), value._get_element((i,j)))
                else:
                    raise ValueError('Dimensions do not match')
            elif _is_ndarray(value):
                assert value.ndim == 2
                if len(rows) == value.shape[0] and len(columns) == value.shape[1]:
                    for i,x in enumerate(rows):
                        for j,y in enumerate(columns):
                            self.__set_element((x,y), value[i,j])
                else:
                    raise ValueError('Dimensions do not match')
            else:
                # Assign slice with scalars
                value = self.ctx.convert(value)
                for i in rows:
                    for j in columns:
                        self._set_element((i,j), value)
        else:
            # Single element assingment
            # Check bounds
<<<<<<< HEAD
            if row >= n_rows or col >= n_cols:
=======
            if key[0] >= self._rows or key[1] >= self._cols:
>>>>>>> afb829b4
                raise IndexError('matrix index out of range')
            # Convert and store value
            value = self.ctx.convert(value)
            if value: # only store non-zeros
                self._data[key] = value
            elif key in self._data:
                del self._data[key]

        self._LU = None
        return

    def __iter__(self):
<<<<<<< HEAD
        rows, cols = self.shape
        for i in range(rows):
            for j in range(cols):
=======
        for i in range(self._rows):
            for j in range(self._cols):
>>>>>>> afb829b4
                yield self[i,j]

    def __mul__(self, other):
        rows, cols = self.shape
        if isinstance(other, self.ctx.matrix):
            # dot multiplication
<<<<<<< HEAD
            other_rows, other_cols = other.shape
            if cols != other_rows:
                raise ValueError('dimensions not compatible for multiplication')
            new = self.ctx.matrix(rows, other_cols)
            for i in range(rows):
                for j in range(other_cols):
                    new[i, j] = self.ctx.fdot((self.__data[i,k], other.__data[k,j])
                                              for k in range(other_rows) if (i,k) in self.__data and (k,j) in other.__data)
        elif _is_ndarray(other):
            import numpy as np
            new = self.ctx.matrix(np.array(self).dot(other))
        else:
            # try scalar multiplication
            new = self.ctx.matrix(rows, cols)
            for i in range(rows):
                for j in range(cols):
=======
            if self._cols != other._rows:
                raise ValueError('dimensions not compatible for multiplication')
            new = self.ctx.matrix(self._rows, other._cols)
            for i in range(self._rows):
                for j in range(other._cols):
                    new[i, j] = self.ctx.fdot((self._data[i,k], other._data[k,j])
                                              for k in range(other._rows) if (i,k) in self._data and (k,j) in other._data)
            return new
        else:
            # try scalar multiplication
            new = self.ctx.matrix(self._rows, self._cols)
            for i in range(self._rows):
                for j in range(self._cols):
>>>>>>> afb829b4
                    new[i, j] = other * self[i, j]
        return new

    def __matmul__(self, other):
        return self.__mul__(other)

    def __rmul__(self, other):
        # assume other is scalar and thus commutative
        if isinstance(other, self.ctx.matrix) or _is_ndarray(other):
            raise TypeError(f"other should not be type of {other.__class__}")
        return self.__mul__(other)

    def __pow__(self, other):
        # avoid cyclic import problems
        #from linalg import inverse
        if not isinstance(other, int):
            raise ValueError('only integer exponents are supported')
<<<<<<< HEAD
        rows, cols = self.shape
        if not rows == cols:
            raise ValueError('only powers of square matrices are defined')
        n = other
        if n == 0:
            return self.ctx.eye(rows)
=======
        if not self._rows == self._cols:
            raise ValueError('only powers of square matrices are defined')
        n = other
        if n == 0:
            return self.ctx.eye(self._rows)
>>>>>>> afb829b4
        if n < 0:
            n = -n
            neg = True
        else:
            neg = False
        i = n
        y = 1
        z = self.copy()
        while i != 0:
            if i % 2 == 1:
                y = y * z
            z = z*z
            i = i // 2
        if neg:
            y = self.ctx.inverse(y)
        return y

    def __truediv__(self, other):
        # assume other is scalar and do element-wise divison
        assert not isinstance(other, self.ctx.matrix)
<<<<<<< HEAD
        assert not _is_ndarray(other)
        rows, cols = self.shape
        new = self.ctx.matrix(rows, cols)
        for i in range(rows):
            for j in range(cols):
=======
        new = self.ctx.matrix(self._rows, self._cols)
        for i in range(self._rows):
            for j in range(self._cols):
>>>>>>> afb829b4
                new[i,j] = self[i,j] / other
        return new

    def __add__(self, other):
<<<<<<< HEAD
        rows, cols = self.shape
        if isinstance(other, self.ctx.matrix) or _is_ndarray(other):
            if self.shape != other.shape:
                raise ValueError('incompatible dimensions for addition')
            new = self.ctx.matrix(rows, cols)
            for i in range(rows):
                for j in range(cols):
=======
        if isinstance(other, self.ctx.matrix):
            if not (self._rows == other._rows and self._cols == other._cols):
                raise ValueError('incompatible dimensions for addition')
            new = self.ctx.matrix(self._rows, self._cols)
            for i in range(self._rows):
                for j in range(self._cols):
>>>>>>> afb829b4
                    new[i,j] = self[i,j] + other[i,j]
            return new
        else:
            # assume other is scalar and add element-wise
<<<<<<< HEAD
            new = self.ctx.matrix(rows, cols)
            for i in range(rows):
                for j in range(cols):
=======
            new = self.ctx.matrix(self._rows, self._cols)
            for i in range(self._rows):
                for j in range(self._cols):
>>>>>>> afb829b4
                    new[i,j] += self[i,j] + other
            return new

    def __radd__(self, other):
        return self.__add__(other)

    def __sub__(self, other):
<<<<<<< HEAD
        if ((isinstance(other, self.ctx.matrix) or _is_ndarray(other)) and
            self.shape != other.shape):
=======
        if isinstance(other, self.ctx.matrix) and not (self._rows == other._rows
                                              and self._cols == other._cols):
>>>>>>> afb829b4
            raise ValueError('incompatible dimensions for subtraction')
        return self.__add__(other * (-1))

    def __pos__(self):
        """
        +M returns a copy of M, rounded to current working precision.
        """
        return (+1) * self

    def __neg__(self):
        return (-1) * self

    def __rsub__(self, other):
        return -self + other

    def __eq__(self, other):
        try:
<<<<<<< HEAD
            return self.shape == other.shape and self.__data == other.__data
=======
            return (self._rows == other._rows and self._cols == other._cols
                    and self._data == other._data)
>>>>>>> afb829b4
        except AttributeError:
            return NotImplemented

    def __len__(self):
        rows, cols = self.shape
        if rows == 1:
            return cols
        elif cols == 1:
            return rows
        else:
            return rows # do it like numpy

<<<<<<< HEAD
    def __getrows(self):
        return self.shape[0]

    def __setrows(self, value):
        to_del = [key for key in self.__data if key[0] >= value]
        for key in to_del:
            del self.__data[key]
        self.shape = (value, self.shape[1])
        self._LU = None
=======
    @property
    def rows(self):
        """Number of rows."""
        return self._rows

    @rows.setter
    def rows(self, value):
        for key in self._data.copy():
            if key[0] >= value:
                del self._data[key]
        self._rows = value
>>>>>>> afb829b4

    @property
    def cols(self):
        """Number of columns."""
        return self._cols

<<<<<<< HEAD
    def __getcols(self):
        return self.shape[1]

    def __setcols(self, value):
        to_del = [key for key in self.__data if key[1] >= value]
        for key in to_del:
            del self.__data[key]
        self.shape = (self.shape[0], value)
        self._LU = None

    cols = property(__getcols, __setcols, doc='number of columns')

    def transpose(self):
        rows, cols = self.shape
        new = self.ctx.matrix(cols, rows)
        for i in range(rows):
            for j in range(cols):
=======
    @cols.setter
    def cols(self, value):
        for key in self._data.copy():
            if key[1] >= value:
                del self._data[key]
        self._cols = value

    def transpose(self):
        new = self.ctx.matrix(self._cols, self._rows)
        for i in range(self._rows):
            for j in range(self._cols):
>>>>>>> afb829b4
                new[j,i] = self[i,j]
        return new

    T = property(transpose)

    def conjugate(self):
        return self.apply(self.ctx.conj)

    def transpose_conj(self):
        return self.conjugate().transpose()

    H = property(transpose_conj)

    def copy(self):
<<<<<<< HEAD
        new = self.ctx.matrix(*self.shape)
        new.__data = self.__data.copy()
        new._LU = self._LU
=======
        new = self.ctx.matrix(self._rows, self._cols)
        new._data = self._data.copy()
>>>>>>> afb829b4
        return new

    __copy__ = copy

    def column(self, n):
        rows = self.rows
        m = self.ctx.matrix(rows, 1)
        for i in range(rows):
            m[i] = self[i,n]
        return m

class MatrixMethods:

    def __init__(ctx):
        # XXX: subclass
        ctx.matrix = type('matrix', (_matrix,), {})
        ctx.matrix.ctx = ctx
        ctx.matrix.convert = ctx.convert

    def eye(ctx, n, **kwargs):
        """
        Create square identity matrix n x n.
        """
        A = ctx.matrix(n, **kwargs)
        for i in range(n):
            A[i,i] = 1
        return A

    def diag(ctx, diagonal, **kwargs):
        """
        Create square diagonal matrix using given list.

        Example:
        >>> from mpmath import diag, mp
        >>> diag([1, 2, 3])
        matrix(
        [['1.0', '0.0', '0.0'],
         ['0.0', '2.0', '0.0'],
         ['0.0', '0.0', '3.0']])
        """
        A = ctx.matrix(len(diagonal), **kwargs)
        for i in range(len(diagonal)):
            A[i,i] = diagonal[i]
        return A

    def zeros(ctx, *args, **kwargs):
        """
        Create matrix m x n filled with zeros.
        One given dimension will create square matrix n x n.

        Example:
        >>> from mpmath import zeros, mp
        >>> zeros(2)
        matrix(
        [['0.0', '0.0'],
         ['0.0', '0.0']])
        """
        if len(args) == 1:
            m = n = args[0]
        elif len(args) == 2:
            m = args[0]
            n = args[1]
        else:
            raise TypeError('zeros expected at most 2 arguments, got %i' % len(args))
        A = ctx.matrix(m, n, **kwargs)
        for i in range(m):
            for j in range(n):
                A[i,j] = 0
        return A

    def ones(ctx, *args, **kwargs):
        """
        Create matrix m x n filled with ones.
        One given dimension will create square matrix n x n.

        Example:
        >>> from mpmath import ones, mp
        >>> ones(2)
        matrix(
        [['1.0', '1.0'],
         ['1.0', '1.0']])
        """
        if len(args) == 1:
            m = n = args[0]
        elif len(args) == 2:
            m = args[0]
            n = args[1]
        else:
            raise TypeError('ones expected at most 2 arguments, got %i' % len(args))
        A = ctx.matrix(m, n, **kwargs)
        for i in range(m):
            for j in range(n):
                A[i,j] = 1
        return A

    def hilbert(ctx, m, n=None):
        """
        Create (pseudo) hilbert matrix m x n.
        One given dimension will create hilbert matrix n x n.

        The matrix is very ill-conditioned and symmetric, positive definite if
        square.
        """
        if n is None:
            n = m
        A = ctx.matrix(m, n)
        for i in range(m):
            for j in range(n):
                A[i,j] = ctx.one / (i + j + 1)
        return A

    def randmatrix(ctx, m, n=None, min=0, max=1, **kwargs):
        """
        Create a random m x n matrix.

        All values are >= min and <max.
        n defaults to m.

        Example:
        >>> from mpmath import randmatrix
        >>> randmatrix(2) # doctest:+SKIP
        matrix(
        [['0.53491598236191806', '0.57195669543302752'],
         ['0.85589992269513615', '0.82444367501382143']])
        """
        if not n:
            n = m
        A = ctx.matrix(m, n, **kwargs)
        for i in range(m):
            for j in range(n):
                A[i,j] = ctx.rand() * (max - min) + min
        return A

    def swap_row(ctx, A, i, j):
        """
        Swap row i with row j.
        """
        if i == j:
            return
        if isinstance(A, ctx.matrix):
            for k in range(A.cols):
                A[i,k], A[j,k] = A[j,k], A[i,k]
        elif isinstance(A, list):
            A[i], A[j] = A[j], A[i]
        elif _is_ndarray(A):
            A[[j,i]] = A[[i,j]]
        else:
            raise TypeError('could not interpret type')

    def extend(ctx, A, b):
        """
        Extend matrix A with column b and return result.
        """
        if not (isinstance(A, ctx.matrix) or _is_ndarray(A)):
            raise TypeError("A should be a type of ctx.matrix")
        if A.shape[0] != len(b):
            raise ValueError("Value should be equal to len(b)")
        if _is_ndarray(A):
            import numpy as np
            A = np.hstack((A, np.asarray(b)[:,None]))
        else:
            A = A.copy()
            A.cols += 1
            cols = A.shape[1]
            for i in range(A.rows):
                A[i, cols-1] = b[i]
        return A

    def norm(ctx, x, p=2):
        r"""
        Gives the entrywise `p`-norm of an iterable *x*, i.e. the vector norm
        `\left(\sum_k |x_k|^p\right)^{1/p}`, for any given `1 \le p \le \infty`.

        Special cases:

        If *x* is not iterable, this just returns ``absmax(x)``.

        ``p=1`` gives the sum of absolute values.

        ``p=2`` is the standard Euclidean vector norm.

        ``p=inf`` gives the magnitude of the largest element.

        For *x* a matrix, ``p=2`` is the Frobenius norm.
        For operator matrix norms, use :func:`~mpmath.mnorm` instead.

        You can use the string 'inf' as well as float('inf') or mpf('inf')
        to specify the infinity norm.

        **Examples**

            >>> from mpmath import matrix, norm, inf
            >>> x = matrix([-10, 2, 100])
            >>> norm(x, 1)
            mpf('112.0')
            >>> norm(x, 2)
            mpf('100.5186549850325')
            >>> norm(x, inf)
            mpf('100.0')

        """
        try:
            iter(x)
        except TypeError:
            return ctx.absmax(x)
        if _is_ndarray(x):
            x = x.ravel()

        if type(p) is not int:
            p = ctx.convert(p)
        if p == ctx.inf:
            return max(ctx.absmax(i) for i in x)
        elif p == 1:
            return ctx.fsum(x, absolute=1)
        elif p == 2:
            return ctx.sqrt(ctx.fsum(x, absolute=1, squared=1))
        elif p > 1:
            return ctx.nthroot(ctx.fsum(abs(i)**p for i in x), p)
        else:
            raise ValueError('p has to be >= 1')

    def mnorm(ctx, A, p=1):
        r"""
        Gives the matrix (operator) `p`-norm of A. Currently ``p=1`` and ``p=inf``
        are supported:

        ``p=1`` gives the 1-norm (maximal column sum)

        ``p=inf`` gives the `\infty`-norm (maximal row sum).
        You can use the string 'inf' as well as float('inf') or mpf('inf')

        ``p=2`` (not implemented) for a square matrix is the usual spectral
        matrix norm, i.e. the largest singular value.

        ``p='f'`` (or 'F', 'fro', 'Frobenius, 'frobenius') gives the
        Frobenius norm, which is the elementwise 2-norm. The Frobenius norm is an
        approximation of the spectral norm and satisfies

        .. math ::

            \frac{1}{\sqrt{\mathrm{rank}(A)}} \|A\|_F \le \|A\|_2 \le \|A\|_F

        The Frobenius norm lacks some mathematical properties that might
        be expected of a norm.

        For general elementwise `p`-norms, use :func:`~mpmath.norm` instead.

        **Examples**

            >>> from mpmath import matrix, mnorm, inf
            >>> A = matrix([[1, -1000], [100, 50]])
            >>> mnorm(A, 1)
            mpf('1050.0')
            >>> mnorm(A, inf)
            mpf('1001.0')
            >>> mnorm(A, 'F')
            mpf('1006.2310867787777')

        """
        A = ctx.matrix(A)
        if type(p) is not int:
            if type(p) is str and 'frobenius'.startswith(p.lower()):
                return ctx.norm(A, 2)
            p = ctx.convert(p)
        m, n = A.shape
        if p == 1:
            return max((ctx.fsum((A[i,j] for i in range(m)), absolute=1) for j in range(n)), default=0)
        elif p == ctx.inf:
            return max((ctx.fsum((A[i,j] for j in range(n)), absolute=1) for i in range(m)), default=0)
        else:
            raise NotImplementedError("matrix p-norm for arbitrary p")

def _is_ndarray(obj):
    '''Return whether an object is a numpy array.'''
    return hasattr(obj, '__array_interface__')

def _np_zeros(ctx, shape):
    import numpy as np
    return np.full(shape, ctx.mpf('0.0'))

def _np_eye(ctx, n):
    import numpy as np
    a = np.full((n, n), ctx.mpf('0.0'))
    a[np.diag_indices(n)] = ctx.mpf('1.0')
    return a

def _np_conj(ctx, a):
    import numpy as np
    return np.vectorize(ctx.conj)(a)<|MERGE_RESOLUTION|>--- conflicted
+++ resolved
@@ -287,17 +287,11 @@
                 DeprecationWarning)
         if isinstance(args[0], (list, tuple)):
             if not args[0]:
-                self._rows = 0
-                self._cols = 0
+                self.shape = (0, 0)
             elif isinstance(args[0][0], (list, tuple)):
                 # interpret nested list as matrix
                 A = args[0]
-<<<<<<< HEAD
                 self.shape = (len(A), len(A[0]))
-=======
-                self._rows = len(A)
-                self._cols = len(A[0])
->>>>>>> afb829b4
                 for i, row in enumerate(A):
                     for j, a in enumerate(row):
                         # note: this will call __setitem__ which will call self.ctx.convert() to convert the datatype.
@@ -305,18 +299,12 @@
             else:
                 # interpret list as row vector
                 v = args[0]
-<<<<<<< HEAD
                 self.shape = (len(v), 1)
-=======
-                self._rows = len(v)
-                self._cols = 1
->>>>>>> afb829b4
                 for i, e in enumerate(v):
                     self[i, 0] = e
         elif isinstance(args[0], int):
             # create empty matrix of given dimensions
             if len(args) == 1:
-<<<<<<< HEAD
                 self.shape = (args[0],) * 2
             else:
                 if not isinstance(args[1], int):
@@ -336,27 +324,7 @@
             else:
                 self.shape = A.shape
             A = self.ctx.matrix(A.tolist())
-            self.__data = A._matrix__data
-=======
-                self._rows = self._cols = args[0]
-            else:
-                if not isinstance(args[1], int):
-                    raise TypeError("expected int")
-                self._rows = args[0]
-                self._cols = args[1]
-        elif isinstance(args[0], _matrix):
-            A = args[0]
-            self._rows = A._rows
-            self._cols = A._cols
-            for i in range(A._rows):
-                for j in range(A._cols):
-                    self[i, j] = A[i, j]
-        elif hasattr(args[0], 'tolist'):
-            A = self.ctx.matrix(args[0].tolist())
             self._data = A._data
-            self._rows = A._rows
-            self._cols = A._cols
->>>>>>> afb829b4
         else:
             raise TypeError('could not interpret given arguments')
 
@@ -364,16 +332,10 @@
         """
         Return a copy of self with the function `f` applied elementwise.
         """
-<<<<<<< HEAD
         rows, cols = self.shape
         new = self.ctx.matrix(rows, cols)
         for i in range(rows):
             for j in range(cols):
-=======
-        new = self.ctx.matrix(self._rows, self._cols)
-        for i in range(self._rows):
-            for j in range(self._cols):
->>>>>>> afb829b4
                 new[i,j] = f(self[i,j])
         return new
 
@@ -414,17 +376,10 @@
         # XXX: should be something like self.ctx._types
         typ = self.ctx.mpf
         s = '['
-<<<<<<< HEAD
         for i in range(rows):
             s += '['
             for j in range(cols):
                 if not avoid_type or not isinstance(self[i,j], typ):
-=======
-        for i in range(self._rows):
-            s += '['
-            for j in range(self._cols):
-                if not isinstance(self[i,j], typ):
->>>>>>> afb829b4
                     a = repr(self[i,j])
                 else:
                     a = "'" + str(self[i,j]) + "'"
@@ -441,7 +396,6 @@
         """
         Convert the matrix to a nested list.
         """
-<<<<<<< HEAD
         rows, cols = self.shape
         return [[self[i,j] for j in range(cols)] for i in range(rows)]
 
@@ -451,9 +405,6 @@
         """
         import numpy as np
         return np.array(self).reshape(self.shape)
-=======
-        return [[self[i,j] for j in range(self._cols)] for i in range(self._rows)]
->>>>>>> afb829b4
 
     def __repr__(self):
         if self.ctx.pretty:
@@ -500,15 +451,9 @@
         # Convert vector to matrix indexing
         if isinstance(key, int) or isinstance(key,slice):
             # only sufficent for vectors
-<<<<<<< HEAD
             if n_rows == 1:
                 key = (0, key)
             elif n_cols == 1:
-=======
-            if self._rows == 1:
-                key = (0, key)
-            elif self._cols == 1:
->>>>>>> afb829b4
                 key = (key, 0)
             else:
                 raise IndexError('insufficient indices for matrix')
@@ -519,53 +464,31 @@
             #Rows
             if isinstance(row, slice):
                 #Check bounds
-<<<<<<< HEAD
                 if (row.start is None or row.start >= 0) and \
                     (row.stop is None or row.stop <= n_rows+1):
                     # Generate indices
                     rows = range(*row.indices(n_rows))
-=======
-                if (key[0].start is None or key[0].start >= 0) and \
-                    (key[0].stop is None or key[0].stop <= self._rows+1):
-                    # Generate indices
-                    rows = range(*key[0].indices(self._rows))
->>>>>>> afb829b4
                 else:
                     raise IndexError('Row index out of bounds')
             else:
                 # Single row
-<<<<<<< HEAD
                 if row >= n_rows:
-=======
-                if key[0] >= self._rows:
->>>>>>> afb829b4
                     raise IndexError('Row index out of bounds')
                 rows = [row]
 
             # Columns
             if isinstance(col, slice):
                 # Check bounds
-<<<<<<< HEAD
                 if (col.start is None or col.start >= 0) and \
                     (col.stop is None or col.stop <= n_cols+1):
                     # Generate indices
                     columns = range(*col.indices(n_cols))
-=======
-                if (key[1].start is None or key[1].start >= 0) and \
-                    (key[1].stop is None or key[1].stop <= self._cols+1):
-                    # Generate indices
-                    columns = range(*key[1].indices(self._cols))
->>>>>>> afb829b4
                 else:
                     raise IndexError('Column index out of bounds')
 
             else:
                 # Single column
-<<<<<<< HEAD
                 if col >= n_cols:
-=======
-                if key[1] >= self._cols:
->>>>>>> afb829b4
                     raise IndexError('Column index out of bounds')
                 columns = [col]
 
@@ -581,11 +504,7 @@
 
         else:
             # single element extraction
-<<<<<<< HEAD
             if row >= n_rows or col >= n_cols:
-=======
-            if key[0] >= self._rows or key[1] >= self._cols:
->>>>>>> afb829b4
                 raise IndexError('matrix index out of range')
             if key in self._data:
                 return self._data[key]
@@ -604,15 +523,9 @@
         # Convert vector to matrix indexing
         if isinstance(key, int) or isinstance(key,slice):
             # only sufficent for vectors
-<<<<<<< HEAD
             if n_rows == 1:
                 key = (0, key)
             elif n_cols == 1:
-=======
-            if self._rows == 1:
-                key = (0, key)
-            elif self._cols == 1:
->>>>>>> afb829b4
                 key = (key, 0)
             else:
                 raise IndexError('insufficient indices for matrix')
@@ -623,17 +536,10 @@
             # Rows
             if isinstance(row, slice):
                 # Check bounds
-<<<<<<< HEAD
                 if (row.start is None or row.start >= 0) and \
                     (row.stop is None or row.stop <= n_rows+1):
                     # generate row indices
                     rows = range(*row.indices(n_rows))
-=======
-                if (key[0].start is None or key[0].start >= 0) and \
-                    (key[0].stop is None or key[0].stop <= self._rows+1):
-                    # generate row indices
-                    rows = range(*key[0].indices(self._rows))
->>>>>>> afb829b4
                 else:
                     raise IndexError('Row index out of bounds')
             else:
@@ -642,17 +548,10 @@
             # Columns
             if isinstance(col, slice):
                 # Check bounds
-<<<<<<< HEAD
                 if (col.start is None or col.start >= 0) and \
                     (col.stop is None or col.stop <= n_cols+1):
                     # Generate column indices
                     columns = range(*col.indices(n_cols))
-=======
-                if (key[1].start is None or key[1].start >= 0) and \
-                    (key[1].stop is None or key[1].stop <= self._cols+1):
-                    # Generate column indices
-                    columns = range(*key[1].indices(self._cols))
->>>>>>> afb829b4
                 else:
                     raise IndexError('Column index out of bounds')
             else:
@@ -684,11 +583,7 @@
         else:
             # Single element assingment
             # Check bounds
-<<<<<<< HEAD
             if row >= n_rows or col >= n_cols:
-=======
-            if key[0] >= self._rows or key[1] >= self._cols:
->>>>>>> afb829b4
                 raise IndexError('matrix index out of range')
             # Convert and store value
             value = self.ctx.convert(value)
@@ -701,29 +596,23 @@
         return
 
     def __iter__(self):
-<<<<<<< HEAD
         rows, cols = self.shape
         for i in range(rows):
             for j in range(cols):
-=======
-        for i in range(self._rows):
-            for j in range(self._cols):
->>>>>>> afb829b4
                 yield self[i,j]
 
     def __mul__(self, other):
         rows, cols = self.shape
         if isinstance(other, self.ctx.matrix):
             # dot multiplication
-<<<<<<< HEAD
             other_rows, other_cols = other.shape
             if cols != other_rows:
                 raise ValueError('dimensions not compatible for multiplication')
             new = self.ctx.matrix(rows, other_cols)
             for i in range(rows):
                 for j in range(other_cols):
-                    new[i, j] = self.ctx.fdot((self.__data[i,k], other.__data[k,j])
-                                              for k in range(other_rows) if (i,k) in self.__data and (k,j) in other.__data)
+                    new[i, j] = self.ctx.fdot((self._data[i,k], other._data[k,j])
+                                              for k in range(other_rows) if (i,k) in self._data and (k,j) in other._data)
         elif _is_ndarray(other):
             import numpy as np
             new = self.ctx.matrix(np.array(self).dot(other))
@@ -732,21 +621,6 @@
             new = self.ctx.matrix(rows, cols)
             for i in range(rows):
                 for j in range(cols):
-=======
-            if self._cols != other._rows:
-                raise ValueError('dimensions not compatible for multiplication')
-            new = self.ctx.matrix(self._rows, other._cols)
-            for i in range(self._rows):
-                for j in range(other._cols):
-                    new[i, j] = self.ctx.fdot((self._data[i,k], other._data[k,j])
-                                              for k in range(other._rows) if (i,k) in self._data and (k,j) in other._data)
-            return new
-        else:
-            # try scalar multiplication
-            new = self.ctx.matrix(self._rows, self._cols)
-            for i in range(self._rows):
-                for j in range(self._cols):
->>>>>>> afb829b4
                     new[i, j] = other * self[i, j]
         return new
 
@@ -764,20 +638,12 @@
         #from linalg import inverse
         if not isinstance(other, int):
             raise ValueError('only integer exponents are supported')
-<<<<<<< HEAD
         rows, cols = self.shape
         if not rows == cols:
             raise ValueError('only powers of square matrices are defined')
         n = other
         if n == 0:
             return self.ctx.eye(rows)
-=======
-        if not self._rows == self._cols:
-            raise ValueError('only powers of square matrices are defined')
-        n = other
-        if n == 0:
-            return self.ctx.eye(self._rows)
->>>>>>> afb829b4
         if n < 0:
             n = -n
             neg = True
@@ -798,22 +664,15 @@
     def __truediv__(self, other):
         # assume other is scalar and do element-wise divison
         assert not isinstance(other, self.ctx.matrix)
-<<<<<<< HEAD
         assert not _is_ndarray(other)
         rows, cols = self.shape
         new = self.ctx.matrix(rows, cols)
         for i in range(rows):
             for j in range(cols):
-=======
-        new = self.ctx.matrix(self._rows, self._cols)
-        for i in range(self._rows):
-            for j in range(self._cols):
->>>>>>> afb829b4
                 new[i,j] = self[i,j] / other
         return new
 
     def __add__(self, other):
-<<<<<<< HEAD
         rows, cols = self.shape
         if isinstance(other, self.ctx.matrix) or _is_ndarray(other):
             if self.shape != other.shape:
@@ -821,27 +680,13 @@
             new = self.ctx.matrix(rows, cols)
             for i in range(rows):
                 for j in range(cols):
-=======
-        if isinstance(other, self.ctx.matrix):
-            if not (self._rows == other._rows and self._cols == other._cols):
-                raise ValueError('incompatible dimensions for addition')
-            new = self.ctx.matrix(self._rows, self._cols)
-            for i in range(self._rows):
-                for j in range(self._cols):
->>>>>>> afb829b4
                     new[i,j] = self[i,j] + other[i,j]
             return new
         else:
             # assume other is scalar and add element-wise
-<<<<<<< HEAD
             new = self.ctx.matrix(rows, cols)
             for i in range(rows):
                 for j in range(cols):
-=======
-            new = self.ctx.matrix(self._rows, self._cols)
-            for i in range(self._rows):
-                for j in range(self._cols):
->>>>>>> afb829b4
                     new[i,j] += self[i,j] + other
             return new
 
@@ -849,13 +694,8 @@
         return self.__add__(other)
 
     def __sub__(self, other):
-<<<<<<< HEAD
         if ((isinstance(other, self.ctx.matrix) or _is_ndarray(other)) and
             self.shape != other.shape):
-=======
-        if isinstance(other, self.ctx.matrix) and not (self._rows == other._rows
-                                              and self._cols == other._cols):
->>>>>>> afb829b4
             raise ValueError('incompatible dimensions for subtraction')
         return self.__add__(other * (-1))
 
@@ -873,12 +713,7 @@
 
     def __eq__(self, other):
         try:
-<<<<<<< HEAD
-            return self.shape == other.shape and self.__data == other.__data
-=======
-            return (self._rows == other._rows and self._cols == other._cols
-                    and self._data == other._data)
->>>>>>> afb829b4
+            return self.shape == other.shape and self._data == other._data
         except AttributeError:
             return NotImplemented
 
@@ -891,66 +726,35 @@
         else:
             return rows # do it like numpy
 
-<<<<<<< HEAD
-    def __getrows(self):
-        return self.shape[0]
-
-    def __setrows(self, value):
-        to_del = [key for key in self.__data if key[0] >= value]
-        for key in to_del:
-            del self.__data[key]
-        self.shape = (value, self.shape[1])
-        self._LU = None
-=======
     @property
     def rows(self):
         """Number of rows."""
-        return self._rows
+        return self.shape[0]
 
     @rows.setter
     def rows(self, value):
         for key in self._data.copy():
             if key[0] >= value:
                 del self._data[key]
-        self._rows = value
->>>>>>> afb829b4
+        self.shape[0] = value
 
     @property
     def cols(self):
         """Number of columns."""
         return self._cols
 
-<<<<<<< HEAD
-    def __getcols(self):
-        return self.shape[1]
-
-    def __setcols(self, value):
-        to_del = [key for key in self.__data if key[1] >= value]
-        for key in to_del:
-            del self.__data[key]
-        self.shape = (self.shape[0], value)
-        self._LU = None
-
-    cols = property(__getcols, __setcols, doc='number of columns')
+    @cols.setter
+    def cols(self, value):
+        for key in self._data.copy():
+            if key[1] >= value:
+                del self._data[key]
+        self.shape[0] = value      
 
     def transpose(self):
         rows, cols = self.shape
         new = self.ctx.matrix(cols, rows)
         for i in range(rows):
             for j in range(cols):
-=======
-    @cols.setter
-    def cols(self, value):
-        for key in self._data.copy():
-            if key[1] >= value:
-                del self._data[key]
-        self._cols = value
-
-    def transpose(self):
-        new = self.ctx.matrix(self._cols, self._rows)
-        for i in range(self._rows):
-            for j in range(self._cols):
->>>>>>> afb829b4
                 new[j,i] = self[i,j]
         return new
 
@@ -965,14 +769,9 @@
     H = property(transpose_conj)
 
     def copy(self):
-<<<<<<< HEAD
         new = self.ctx.matrix(*self.shape)
-        new.__data = self.__data.copy()
+        new._data = self._data.copy()
         new._LU = self._LU
-=======
-        new = self.ctx.matrix(self._rows, self._cols)
-        new._data = self._data.copy()
->>>>>>> afb829b4
         return new
 
     __copy__ = copy
