import inspect
import numbers
import sys
import warnings

from . import function_docs
from .libmp import (MPQ, MPZ, ComplexResult, dps_to_prec, finf, fnan, fninf,
                    format_mpc, format_mpf, from_Decimal, from_float, from_int,
                    from_man_exp, from_npfloat, from_rational, from_str, fzero,
                    int_types, mpc_abs, mpc_add, mpc_add_mpf, mpc_conjugate,
                    mpc_div, mpc_div_mpf, mpc_hash, mpc_is_inf, mpc_is_nonzero,
                    mpc_mpf_div, mpc_mpf_sub, mpc_mul, mpc_mul_int,
                    mpc_mul_mpf, mpc_neg, mpc_pos, mpc_pow, mpc_pow_int,
                    mpc_pow_mpf, mpc_sub, mpc_sub_mpf, mpc_to_complex,
                    mpc_to_str, mpf_abs, mpf_add, mpf_div, mpf_eq, mpf_ge,
                    mpf_gt, mpf_hash, mpf_le, mpf_lt, mpf_mod, mpf_mul,
                    mpf_neg, mpf_pos, mpf_pow, mpf_sub, mpf_sum, prec_to_dps,
                    round_nearest, to_fixed, to_float, to_int, to_man_exp,
                    to_rational, to_str)


class mpnumeric:
    """Base class for mpf and mpc."""

# pickling support
def _make_mpf(x):
    from mpmath import mp
    return mp.mpf(x)

def _make_mpc(x, y):
    from mpmath import mp
    return mp.mpc(x, y)


class mpf(mpnumeric):
    """
    An mpf instance holds a real-valued floating-point number. mpf:s
    work analogously to Python floats, but support arbitrary-precision
    arithmetic.
    """
    __slots__ = ['_mpf_', 'context']

    def __new__(cls, val=fzero, **kwargs):
        """A new mpf can be created from a Python float, an int, a
        or a decimal string representing a number in floating-point
        format."""
<<<<<<< HEAD
        ctx = kwargs.pop('context')
=======
        ctx = cls.context
>>>>>>> 97c45f21
        prec, rounding = ctx._prec_rounding
        base = 0
        if kwargs:
            prec = kwargs.get('prec', prec)
            if 'dps' in kwargs:
                prec = dps_to_prec(kwargs['dps'])
            rounding = kwargs.get('rounding', rounding)
            base = kwargs.get('base', base)
        v = super().__new__(cls)
        v.context = ctx
        if type(val) is cls:
            val = val._mpf_
        elif type(val) is tuple:
            if len(val) == 4:
                val = val[0], MPZ(val[1]), *val[2:]
            elif len(val) == 2:
                v._mpf_ = from_man_exp(val[0], val[1], prec, rounding)
                return v
            else:
                raise ValueError
        elif isinstance(val, str):
            val = from_str(val, prec, rounding, base)
        else:
            val = v.mpf_convert_arg(val, prec, rounding)
        v._mpf_ = mpf_pos(val, prec, rounding)
        return v

    def mpf_convert_arg(cls, x, prec, rounding):
        ctx = cls.context
        if isinstance(x, int_types): return from_int(x)
        if isinstance(x, float): return from_float(x)
<<<<<<< HEAD
        if isinstance(x, constant): return x.func(prec, rounding)
=======
        ctx = cls.context
        if isinstance(x, ctx.constant): return x.func(prec, rounding)
>>>>>>> 97c45f21
        if hasattr(x, '_mpf_'): return x._mpf_
        if hasattr(x, '_mpmath_'):
            t = ctx.convert(x._mpmath_(prec, rounding))
            if hasattr(t, '_mpf_'):
                return t._mpf_
        if hasattr(x, '_mpi_'):
            a, b = x._mpi_
            if a == b:
                return a
            raise ValueError("can only create mpf from zero-width interval")
        if isinstance(x, numbers.Rational): return from_rational(x.numerator,
                                                                 x.denominator,
                                                                 prec, rounding)
        if type(x).__module__ == 'decimal':
            return from_Decimal(x, prec, rounding)
        raise TypeError("cannot create mpf from " + repr(x))

    def mpf_convert_rhs(cls, x):
        ctx = cls.context
        try:
<<<<<<< HEAD
=======
            ctx = cls.context
>>>>>>> 97c45f21
            r = ctx.convert(x, strings=False)
            if hasattr(r, '_mpf_'):
                r = r._mpf_
            return r
        except (ValueError, TypeError):
            return NotImplemented

    def mpf_convert_lhs(cls, x):
        ctx = cls.context
        x = cls.mpf_convert_rhs(x)
        if type(x) is tuple:
<<<<<<< HEAD
=======
            ctx = cls.context
>>>>>>> 97c45f21
            return ctx.make_mpf(x)
        return x

    man_exp = property(lambda self: to_man_exp(self._mpf_, signed=False))
    man = property(lambda self: self.man_exp[0])
    exp = property(lambda self: self.man_exp[1])
    bc = property(lambda self: self.man.bit_length())

    real = property(lambda self: self)
    imag = property(lambda self: self.context.zero)

    conjugate = lambda self: self

    def as_integer_ratio(self):
        return to_rational(self._mpf_)

    def __reduce__(self): return _make_mpf, (self._mpf_,)

    def __repr__(self):
        ctx = self.context
        rounding = ctx._prec_rounding[1]
        if ctx.pretty:
            ndigits = (ctx._repr_digits
                       if ctx._pretty_repr_dps else ctx._str_digits)
            return to_str(self._mpf_, ndigits, rnd=rounding)
<<<<<<< HEAD
        return "mpf('%s')" % to_str(self._mpf_, ctx._repr_digits,
                                    rnd=rounding)
=======
        return f"mpf({to_str(self._mpf_, ctx._repr_digits, rnd=rounding)!r})"
>>>>>>> 97c45f21

    def __str__(self):
        ctx = self.context
        rounding = ctx._prec_rounding[1]
        return to_str(self._mpf_, ctx._str_digits, rnd=rounding)
<<<<<<< HEAD

    def __hash__(self): return mpf_hash(self._mpf_)
    def __int__(self): return int(to_int(self._mpf_))

    def __float__(self):
        ctx = self.context
        return to_float(self._mpf_, rnd=ctx._prec_rounding[1])

    def __bool__(self): return self._mpf_ != fzero

    def __abs__(self):
        ctx = self.context
        prec, rounding = ctx._prec_rounding
        v = mpf_abs(self._mpf_, prec, rounding)
        return ctx.make_mpf(v)

    def __pos__(self):
        ctx = self.context
        prec, rounding = ctx._prec_rounding
        v = mpf_pos(self._mpf_, prec, rounding)
        return ctx.make_mpf(v)

    def __neg__(self):
        ctx = self.context
        prec, rounding = ctx._prec_rounding
        v = mpf_neg(self._mpf_, prec, rounding)
        return ctx.make_mpf(v)

=======

    def __hash__(self): return mpf_hash(self._mpf_)
    def __int__(self): return int(to_int(self._mpf_))

    def __float__(self):
        ctx = self.context
        rounding = ctx._prec_rounding[1]
        return to_float(self._mpf_, rnd=rounding)

    def __bool__(self): return self._mpf_ != fzero

    def __abs__(self):
        mpf, new, (prec, rounding) = self._ctxdata
        v = new(mpf)
        v._mpf_ = mpf_abs(self._mpf_, prec, rounding)
        return v

    def __pos__(self):
        mpf, new, (prec, rounding) = self._ctxdata
        v = new(mpf)
        v._mpf_ = mpf_pos(self._mpf_, prec, rounding)
        return v

    def __neg__(self):
        mpf, new, (prec, rounding) = self._ctxdata
        v = new(mpf)
        v._mpf_ = mpf_neg(self._mpf_, prec, rounding)
        return v

>>>>>>> 97c45f21
    def _cmp(self, other, func):
        if hasattr(other, '_mpf_'):
            other = other._mpf_
        else:
            other = self.mpf_convert_rhs(other)
            if other is NotImplemented:
                return other
        return func(self._mpf_, other)

    def __lt__(self, other): return self._cmp(other, mpf_lt)
    def __gt__(self, other): return self._cmp(other, mpf_gt)
    def __le__(self, other): return self._cmp(other, mpf_le)
    def __ge__(self, other): return self._cmp(other, mpf_ge)

    def __eq__(self, other):
        ctx = self.context
        sval = self._mpf_
        if hasattr(other, '_mpf_'):
            oval = other._mpf_
            return mpf_eq(sval, oval)
        if hasattr(other, '_mpc_'):
<<<<<<< HEAD
            tval = other._mpc_
            return (tval[1] == fzero) and mpf_eq(tval[0], sval)
        try:
=======
            oval = other._mpc_
            return (oval[1] == fzero) and mpf_eq(oval[0], sval)
        try:
            ctx = mpf.context
>>>>>>> 97c45f21
            other = ctx.convert(other, strings=False)
        except TypeError:
            return NotImplemented
        return self.__eq__(other)

    def __add__(self, other):
        ctx = self.context
        prec, rounding = ctx._prec_rounding
        sval = self._mpf_
        if hasattr(other, '_mpf_'):
<<<<<<< HEAD
            tval = other._mpf_
            val = mpf_add(sval, tval, prec, rounding)
            return ctx.make_mpf(val)
        if hasattr(other, '_mpc_'):
            tval = other._mpc_
            val = mpc_add_mpf(tval, sval, prec, rounding)
            return ctx.make_mpc(val)
        try:
=======
            oval = other._mpf_
            val = mpf_add(sval, oval, prec, rounding)
            obj = new(mpf)
            obj._mpf_ = val
            return obj
        if hasattr(other, '_mpc_'):
            oval = other._mpc_
            mpc = type(other)
            val = mpc_add_mpf(oval, sval, prec, rounding)
            obj = new(mpc)
            obj._mpc_ = val
            return obj
        try:
            ctx = mpf.context
>>>>>>> 97c45f21
            other = ctx.convert(other, strings=False)
        except TypeError:
            return NotImplemented
        return self.__add__(other)
    __radd__ = __add__

    def __sub__(self, other):
        ctx = self.context
        prec, rounding = ctx._prec_rounding
        sval = self._mpf_
        if hasattr(other, '_mpf_'):
<<<<<<< HEAD
            tval = other._mpf_
            val = mpf_sub(sval, tval, prec, rounding)
            return ctx.make_mpf(val)
        if hasattr(other, '_mpc_'):
            tval = other._mpc_
            val = mpc_mpf_sub(sval, tval, prec, rounding)
            return ctx.make_mpc(val)
        try:
=======
            oval = other._mpf_
            val = mpf_sub(sval, oval, prec, rounding)
            obj = new(mpf)
            obj._mpf_ = val
            return obj
        if hasattr(other, '_mpc_'):
            oval = other._mpc_
            mpc = type(other)
            val = mpc_mpf_sub(sval, oval, prec, rounding)
            obj = new(mpc)
            obj._mpc_ = val
            return obj
        try:
            ctx = mpf.context
>>>>>>> 97c45f21
            other = ctx.convert(other, strings=False)
        except TypeError:
            return NotImplemented
        return self.__sub__(other)

    def __rsub__(self, other):
        other = self.mpf_convert_lhs(other)
        if other is NotImplemented:
            return other
        return other - self

    def __mul__(self, other):
        ctx = self.context
        prec, rounding = ctx._prec_rounding
        sval = self._mpf_
        if hasattr(other, '_mpf_'):
<<<<<<< HEAD
            tval = other._mpf_
            val = mpf_mul(sval, tval, prec, rounding)
            return ctx.make_mpf(val)
        if hasattr(other, '_mpc_'):
            tval = other._mpc_
            val = mpc_mul_mpf(tval, sval, prec, rounding)
            return ctx.make_mpc(val)
        try:
=======
            oval = other._mpf_
            val = mpf_mul(sval, oval, prec, rounding)
            obj = new(mpf)
            obj._mpf_ = val
            return obj
        if hasattr(other, '_mpc_'):
            oval = other._mpc_
            mpc = type(other)
            val = mpc_mul_mpf(oval, sval, prec, rounding)
            obj = new(mpc)
            obj._mpc_ = val
            return obj
        try:
            ctx = mpf.context
>>>>>>> 97c45f21
            other = ctx.convert(other, strings=False)
        except TypeError:
            return NotImplemented
        return self.__mul__(other)
    __rmul__ = __mul__

    def __truediv__(self, other):
        ctx = self.context
        prec, rounding = ctx._prec_rounding
        sval = self._mpf_
        if hasattr(other, '_mpf_'):
<<<<<<< HEAD
            tval = other._mpf_
            val = mpf_div(sval, tval, prec, rounding)
            return ctx.make_mpf(val)
        if hasattr(other, '_mpc_'):
            tval = other._mpc_
            val = mpc_mpf_div(sval, tval, prec, rounding)
            return ctx.make_mpc(val)
        try:
=======
            oval = other._mpf_
            val = mpf_div(sval, oval, prec, rounding)
            obj = new(mpf)
            obj._mpf_ = val
            return obj
        if hasattr(other, '_mpc_'):
            oval = other._mpc_
            mpc = type(other)
            val = mpc_mpf_div(sval, oval, prec, rounding)
            obj = new(mpc)
            obj._mpc_ = val
            return obj
        try:
            ctx = mpf.context
>>>>>>> 97c45f21
            other = ctx.convert(other, strings=False)
        except TypeError:
            return NotImplemented
        return self.__truediv__(other)

    def __rtruediv__(self, other):
        other = self.mpf_convert_lhs(other)
        if other is NotImplemented:
            return other
        return other / self

    def __mod__(self, other):
        ctx = self.context
        prec, rounding = ctx._prec_rounding
        sval = self._mpf_
        if hasattr(other, '_mpf_'):
<<<<<<< HEAD
            tval = other._mpf_
            val = mpf_mod(sval, tval, prec, rounding)
            return ctx.make_mpf(val)
        if hasattr(other, '_mpc_'):
            return NotImplemented
        try:
=======
            oval = other._mpf_
            val = mpf_mod(sval, oval, prec, rounding)
            obj = new(mpf)
            obj._mpf_ = val
            return obj
        if hasattr(other, '_mpc_'):
            return NotImplemented
        try:
            ctx = mpf.context
>>>>>>> 97c45f21
            other = ctx.convert(other, strings=False)
        except TypeError:
            return NotImplemented
        return self.__mod__(other)

    def __rmod__(self, other):
        other = self.mpf_convert_lhs(other)
        if other is NotImplemented:
            return other
        return other % self

    def __floordiv__(self, other):
        return (self - (self % other)) / other

    def __divmod__(self, other):
        mod = self % other
        return (self - mod) / other, mod

    def __pow__(self, other):
<<<<<<< HEAD
        ctx = self.context
        prec, rounding = ctx._prec_rounding
=======
        mpf, new, (prec, rounding) = self._ctxdata
        ctx = mpf.context
>>>>>>> 97c45f21
        sval = self._mpf_
        if hasattr(other, '_mpf_'):
            oval = other._mpf_
            try:
<<<<<<< HEAD
                val = mpf_pow(sval, tval, prec, rounding)
                return ctx.make_mpf(val)
            except ComplexResult:
                if ctx.trap_complex:
                    raise
                val = mpc_pow_mpf((sval, fzero), tval, prec, rounding)
                return ctx.make_mpc(val)
        if hasattr(other, '_mpc_'):
            tval = other._mpc_
            val = mpc_pow((sval, fzero), tval, prec, rounding)
            return ctx.make_mpc(val)
=======
                val = mpf_pow(sval, oval, prec, rounding)
                obj = new(mpf)
                obj._mpf_ = val
                return obj
            except ComplexResult:
                if ctx.trap_complex:
                    raise
                mpc = ctx.mpc
                val = mpc_pow_mpf((sval, fzero), oval, prec, rounding)
                obj = new(mpc)
                obj._mpc_ = val
                return obj
        if hasattr(other, '_mpc_'):
            oval = other._mpc_
            mpc = ctx.mpc
            val = mpc_pow((sval, fzero), oval, prec, rounding)
            obj = new(mpc)
            obj._mpc_ = val
            return obj
>>>>>>> 97c45f21
        try:
            other = ctx.convert(other, strings=False)
        except TypeError:
            return NotImplemented
        return self.__pow__(other)

    def __rpow__(self, other):
        other = self.mpf_convert_lhs(other)
        if other is NotImplemented:
            return other
        return other ** self

    def __format__(self, format_spec):
        """
        ``mpf`` objects allow for formatting similar to Python floats:

            >>> from mpmath import fp, mp, pi
            >>> mp.dps = 50
            >>> format(pi, '*^60.50f')
            '****3.14159265358979323846264338327950288419716939937511****'
            >>> f'{10*pi:.20e}'
            '3.14159265358979323846e+01'

        The format specification adopts the same general form as Python's
        :external:ref:`formatspec`.  All of Python's format types are
        supported, with the exception of ``'n'``.

        If precision is left as default, the resulting string is exactly the
        same as if printing a regular :external:class:`float`:

            >>> mp.dps = fp.dps
            >>> f"{mp.mpf('1.22'):.25f}"
            '1.2199999999999999733546474'
            >>> f'{1.22:.25f}'
            '1.2199999999999999733546474'
            >>> mp.dps = 50
            >>> f"{mp.mpf('1.22'):.25f}"
            '1.2200000000000000000000000'

        In addition to the normal Python features, four different kinds of
        rounding are supported:

            * ``'U'``: rounding towards plus infinity
            * ``'D'``: rounding towards minus infinity
            * ``'Y'``: rounding away from zero
            * ``'Z'``: rounding towards zero
            * ``'N'``: rounding to nearest (default)

        If it's not specified, the context's rounding mode is used.

        The rounding option must be set right before the presentation type:

            >>> x = mp.mpf('-1.2345678')
            >>> f'{x:.5Uf}'
            '-1.23456'
            >>> f'{x:.5Df}'
            '-1.23457'

        Format types ``'a'`` and ``'A'`` (use uppercase digits) allow to
        represent floating-point number as a C99-style hexadecimal string
        ``[±][0x]h[.hhh]p±d``, where there is one hexadecimal digit before the
        dot and the fractional part either is exact or the number of its
        hexadecimal digits is equal to the specified precision.  The exponent
        ``d`` is written in decimal, it always contains at least one digit,
        and it gives the power of 2 by which to multiply the coefficient.  If
        no digits follow the decimal point, the decimal point is also removed
        unless the ``'#'`` option is specified.

            >>> f'{x:a}'
            '-0x1.3c0ca2a5b1d5d0818d3359c99ff1a26f2b31063249p+0'
            >>> f'{x:.10a}'
            '-0x1.3c0ca2a5b2p+0'

        Format type ``'b'`` allows format number in binary:

            >>> f'{x:.15b}'
            '-1.001111000000110p+0'

        Alternate form (``'#'`` option) adds ``0b`` prefix.

        """
        ctx = self.context
        prec, rounding = ctx._prec_rounding
        return format_mpf(self._mpf_, format_spec, prec, rounding, ctx._pretty_repr_dps)

<<<<<<< HEAD
=======
        _, _, (prec, rounding) = self._ctxdata
        ctx = self.context
        return format_mpf(self._mpf_, format_spec, prec, rounding,
                          ctx._pretty_repr_dps)

>>>>>>> 97c45f21
    def sqrt(self):
        ctx = self.context
        return ctx.sqrt(self)

    def ae(self, other, rel_eps=None, abs_eps=None):
        ctx = self.context
        return ctx.almosteq(self, other, rel_eps, abs_eps)

    def to_fixed(self, prec):
        return to_fixed(self._mpf_, prec)

    def __round__(self, ndigits=None):
        ctx = self.context
        if ctx.isfinite(self):
            frac = MPQ(*self.as_integer_ratio())
            res = round(frac, ndigits)
            res = ctx.convert(res)
        else:
            res = self
        if ndigits is None:
            res = int(res)
        return res
_mpf = mpf


class constant(mpf):
    """Represents a mathematical constant with dynamic precision.
    When printed or used in an arithmetic operation, a constant
    is converted to a regular mpf at the working precision. A
    regular mpf can also be obtained using the operation +x."""

    def __new__(cls, func, name, docname='', **kwargs):
        a = object.__new__(cls)
        ctx = a.context = kwargs['context']
        _reprdps_getter = kwargs.get('_reprdps_getter', lambda: 15)
        a.name = name
        a.func = func
        a._reprdps_getter = _reprdps_getter
        a.__doc__ = getattr(function_docs, docname, '')
        return a

    def __call__(self, prec=None, dps=None, rounding=None):
        ctx = self.context
        prec2, rounding2 = ctx._prec_rounding
        if not prec: prec = prec2
        if not rounding: rounding = rounding2
        if dps: prec = dps_to_prec(dps)
        return ctx.make_mpf(self.func(prec, rounding))

    @property
    def _mpf_(self):
        ctx = self.context
        prec, rounding = ctx._prec_rounding
        return self.func(prec, rounding)

    def __repr__(self):
        ctx = self.context
        return "<%s: %s~>" % (self.name, ctx.nstr(self(dps=self._reprdps_getter())))
_constant = constant


class mpc(mpnumeric):
    """
    An mpc represents a complex number using a pair of mpf's (one
    for the real part and another for the imaginary part.) The mpc
    class behaves fairly similarly to Python's complex type.
    """

    __slots__ = ['_mpc_', 'context', '_ctxdata']

<<<<<<< HEAD
    def __new__(cls, real=0, imag=0, **kwargs):
        ctx = kwargs.pop('context')
=======
    def __new__(cls, real=0, imag=0):
        ctx = cls.context
>>>>>>> 97c45f21
        s = object.__new__(cls)
        s.context = ctx
        if isinstance(real, str):
            real = ctx.convert(real)
        if isinstance(real, complex_types):
            r_real, r_imag = real.real, real.imag
        elif hasattr(real, '_mpc_'):
            r_real, r_imag = real._mpc_
        else:
            r_real, r_imag = real, 0
        if isinstance(imag, complex_types):
            i_real, i_imag = imag.real, imag.imag
        elif hasattr(imag, '_mpc_'):
            i_real, i_imag = imag._mpc_
        else:
            i_real, i_imag = imag, 0
        r_real, r_imag = map(ctx.mpf, [r_real, r_imag])
        i_real, i_imag = map(ctx.mpf, [i_real, i_imag])
        real = r_real - i_imag
        imag = r_imag + i_real
        s._mpc_ = (real._mpf_, imag._mpf_)
        return s

    real = property(lambda self: self.context.make_mpf(self._mpc_[0]))
    imag = property(lambda self: self.context.make_mpf(self._mpc_[1]))

    def __reduce__(self): return _make_mpc, self._mpc_

    def __repr__(self):
        ctx = self.context
        if ctx.pretty:
            ndigits = (ctx._repr_digits
                       if ctx._pretty_repr_dps else ctx._str_digits)
<<<<<<< HEAD
            return "(%s)" % mpc_to_str(self._mpc_, ndigits)
        r = repr(self.real)[4:-1]
        i = repr(self.imag)[4:-1]
        return "%s(real=%s, imag=%s)" % (type(self).__name__, r, i)

    def __str__(self):
        ctx = self.context
        return "(%s)" % mpc_to_str(self._mpc_, ctx._str_digits)

    def __complex__(self):
        ctx = self.context
        rounding = ctx._prec_rounding[1]
        return mpc_to_complex(self._mpc_, rnd=rounding)

    def __pos__(self):
        ctx = self.context
        prec, rounding = ctx._prec_rounding
        v = mpc_pos(self._mpc_, prec, rounding)
        return ctx.make_mpc(v)

    def __abs__(self):
        ctx = self.context
        prec, rounding = ctx._prec_rounding
        v = mpc_abs(self._mpc_, prec, rounding)
        return ctx.make_mpf(v)

    def __neg__(self):
        ctx = self.context
        prec, rounding = ctx._prec_rounding
        v = mpc_neg(self._mpc_, prec, rounding)
        return ctx.make_mpc(v)

    def conjugate(self):
        ctx = self.context
        prec, rounding = ctx._prec_rounding
        v = mpc_conjugate(self._mpc_, prec, rounding)
        return ctx.make_mpc(v)

    def __bool__(self):
        return mpc_is_nonzero(self._mpc_)

    def __hash__(self):
        return mpc_hash(self._mpc_)

    def mpc_convert_lhs(self, x):
        ctx = self.context
=======
            return f"({mpc_to_str(self._mpc_, ndigits)})"
        r = repr(self.real)[4:-1]
        i = repr(self.imag)[4:-1]
        return f"{type(self).__name__}(real={r}, imag={i})"

    def __str__(self):
        ctx = self.context
        return f"({mpc_to_str(self._mpc_, ctx._str_digits)})"

    def __complex__(self):
        ctx = self.context
        return mpc_to_complex(self._mpc_, rnd=ctx._prec_rounding[1])

    def __pos__(self):
        mpc, new, (prec, rounding) = self._ctxdata
        v = new(mpc)
        v._mpc_ = mpc_pos(self._mpc_, prec, rounding)
        return v

    def __abs__(self):
        ctx = self.context
        mpf = ctx.mpf
        _, new, (prec, rounding) = self._ctxdata
        v = new(mpf)
        v._mpf_ = mpc_abs(self._mpc_, prec, rounding)
        return v

    def __neg__(self):
        mpc, new, (prec, rounding) = self._ctxdata
        v = new(mpc)
        v._mpc_ = mpc_neg(self._mpc_, prec, rounding)
        return v

    def conjugate(self):
        mpc, new, (prec, rounding) = self._ctxdata
        v = new(mpc)
        v._mpc_ = mpc_conjugate(self._mpc_, prec, rounding)
        return v

    def __bool__(self):
        return mpc_is_nonzero(self._mpc_)

    def __hash__(self):
        return mpc_hash(self._mpc_)

    @classmethod
    def mpc_convert_lhs(cls, x):
        ctx = cls.context
>>>>>>> 97c45f21
        try:
            return ctx.convert(x, strings=False)
        except (TypeError, ValueError):
            return NotImplemented

    def __eq__(self, other):
        if not hasattr(other, '_mpc_'):
            if isinstance(other, str):
                return False
            other = self.mpc_convert_lhs(other)
            if other is NotImplemented:
                return other
        return self.real == other.real and self.imag == other.imag

    def __add__(self, other):
<<<<<<< HEAD
        ctx = self.context
        prec, rounding = ctx._prec_rounding
=======
        mpc, new, (prec, rounding) = self._ctxdata
        sval = self._mpc_
>>>>>>> 97c45f21
        if not hasattr(other, '_mpc_'):
            other = self.mpc_convert_lhs(other)
            if other is NotImplemented:
                return other
            if hasattr(other, '_mpf_'):
<<<<<<< HEAD
                v = mpc_add_mpf(self._mpc_, other._mpf_, prec, rounding)
                return ctx.make_mpc(v)
        v = mpc_add(self._mpc_, other._mpc_, prec, rounding)
        return ctx.make_mpc(v)
    __radd__ = __add__

    def __sub__(self, other):
        ctx = self.context
        prec, rounding = ctx._prec_rounding
=======
                oval = other._mpf_
                val = mpc_add_mpf(sval, oval, prec, rounding)
                obj = new(mpc)
                obj._mpc_ = val
                return obj
        oval = other._mpc_
        val = mpc_add(sval, oval, prec, rounding)
        obj = new(mpc)
        obj._mpc_ = val
        return obj
    __radd__ = __add__

    def __sub__(self, other):
        mpc, new, (prec, rounding) = self._ctxdata
        sval = self._mpc_
>>>>>>> 97c45f21
        if not hasattr(other, '_mpc_'):
            other = self.mpc_convert_lhs(other)
            if other is NotImplemented:
                return other
            if hasattr(other, '_mpf_'):
<<<<<<< HEAD
                v = mpc_sub_mpf(self._mpc_, other._mpf_, prec, rounding)
                return ctx.make_mpc(v)
        v = mpc_sub(self._mpc_, other._mpc_, prec, rounding)
        return ctx.make_mpc(v)
=======
                oval = other._mpf_
                val = mpc_sub_mpf(sval, other._mpf_, prec, rounding)
                obj = new(mpc)
                obj._mpc_ = val
                return obj
        oval = other._mpc_
        val = mpc_sub(sval, oval, prec, rounding)
        obj = new(mpc)
        obj._mpc_ = val
        return obj
>>>>>>> 97c45f21

    def __rsub__(self, other):
        other = self.mpc_convert_lhs(other)
        if other is NotImplemented:
            return other
        return other - self

    def __mul__(self, other):
<<<<<<< HEAD
        ctx = self.context
        prec, rounding = ctx._prec_rounding
        if not hasattr(other, '_mpc_'):
            if isinstance(other, int_types):
                v = mpc_mul_int(self._mpc_, other, prec, rounding)
                return ctx.make_mpc(v)
=======
        mpc, new, (prec, rounding) = self._ctxdata
        sval = self._mpc_
        if not hasattr(other, '_mpc_'):
            if isinstance(other, int_types):
                val = mpc_mul_int(sval, other, prec, rounding)
                obj = new(mpc)
                obj._mpc_ = val
                return obj
>>>>>>> 97c45f21
            other = self.mpc_convert_lhs(other)
            if other is NotImplemented:
                return other
            if hasattr(other, '_mpf_'):
<<<<<<< HEAD
                v = mpc_mul_mpf(self._mpc_, other._mpf_, prec, rounding)
                return ctx.make_mpc(v)
        v = mpc_mul(self._mpc_, other._mpc_, prec, rounding)
        return ctx.make_mpc(v)

    def __rmul__(self, other):
        ctx = self.context
        prec, rounding = ctx._prec_rounding
        if isinstance(other, int_types):
            v = mpc_mul_int(self._mpc_, other, prec, rounding)
            return ctx.make_mpc(v)
=======
                oval = other._mpf_
                val = mpc_mul_mpf(sval, oval, prec, rounding)
                obj = new(mpc)
                obj._mpc_ = val
                return obj
        oval = other._mpc_
        val = mpc_mul(sval, oval, prec, rounding)
        obj = new(mpc)
        obj._mpc_ = val
        return obj

    def __rmul__(self, other):
        mpc, new, (prec, rounding) = self._ctxdata
        if isinstance(other, int_types):
            sval = self._mpc_
            val = mpc_mul_int(sval, other, prec, rounding)
            obj = new(mpc)
            obj._mpc_ = val
            return obj
>>>>>>> 97c45f21
        other = self.mpc_convert_lhs(other)
        if other is NotImplemented:
            return other
        return other * self

    def __truediv__(self, other):
<<<<<<< HEAD
        ctx = self.context
        prec, rounding = ctx._prec_rounding
=======
        mpc, new, (prec, rounding) = self._ctxdata
        sval = self._mpc_
>>>>>>> 97c45f21
        if not hasattr(other, '_mpc_'):
            other = self.mpc_convert_lhs(other)
            if other is NotImplemented:
                return other
            if hasattr(other, '_mpf_'):
<<<<<<< HEAD
                v = mpc_div_mpf(self._mpc_, other._mpf_, prec, rounding)
                return ctx.make_mpc(v)
        v = mpc_div(self._mpc_, other._mpc_, prec, rounding)
        return ctx.make_mpc(v)
=======
                oval = other._mpf_
                val = mpc_div_mpf(sval, oval, prec, rounding)
                obj = new(mpc)
                obj._mpc_ = val
                return obj
        oval = other._mpc_
        val = mpc_div(sval, oval, prec, rounding)
        obj = new(mpc)
        obj._mpc_ = val
        return obj
>>>>>>> 97c45f21

    def __rtruediv__(self, other):
        other = self.mpc_convert_lhs(other)
        if other is NotImplemented:
            return other
        return other / self

    def __pow__(self, other):
<<<<<<< HEAD
        ctx = self.context
        prec, rounding = ctx._prec_rounding
        if isinstance(other, int_types):
            v = mpc_pow_int(self._mpc_, other, prec, rounding)
            return ctx.make_mpc(v)
=======
        mpc, new, (prec, rounding) = self._ctxdata
        sval = self._mpc_
        if isinstance(other, int_types):
            val = mpc_pow_int(sval, other, prec, rounding)
            obj = new(mpc)
            obj._mpc_ = val
            return obj
>>>>>>> 97c45f21
        other = self.mpc_convert_lhs(other)
        if other is NotImplemented:
            return other
        if hasattr(other, '_mpf_'):
<<<<<<< HEAD
            v = mpc_pow_mpf(self._mpc_, other._mpf_, prec, rounding)
        else:
            v = mpc_pow(self._mpc_, other._mpc_, prec, rounding)
        return ctx.make_mpc(v)
=======
            oval = other._mpf_
            val = mpc_pow_mpf(sval, oval, prec, rounding)
        else:
            oval = other._mpc_
            val = mpc_pow(sval, oval, prec, rounding)
        obj = new(mpc)
        obj._mpc_ = val
        return obj
>>>>>>> 97c45f21

    def __rpow__(self, other):
        other = self.mpc_convert_lhs(other)
        if other is NotImplemented:
            return other
        return other ** self

    def ae(self, other, rel_eps=None, abs_eps=None):
        ctx = self.context
        return ctx.almosteq(self, other, rel_eps, abs_eps)

    def __format__(self, format_spec):
        """
        ``mpc`` objects allow for formatting similar to Python
        :external:class:`complex`, specified in :external:ref:`formatspec`.
        All of Python's format types are supported, with the exception of
        ``'n'``.  Also available additional options and formating types,
        accepted by :func:`mpmath.mpf.__format__`.

        """
        ctx = self.context
<<<<<<< HEAD
        prec, rounding = ctx._prec_rounding
        return format_mpc(self._mpc_, format_spec, prec, rounding, ctx._pretty_repr_dps)
_mpc = mpc
=======
        _, _, (prec, rounding) = self._ctxdata
        return format_mpc(self._mpc_, format_spec, prec, rounding,
                          ctx._pretty_repr_dps)
>>>>>>> 97c45f21


complex_types = (complex, _mpc)


class PythonMPContext:
    def __init__(ctx):
        ctx._prec_rounding = [sys.float_info.mant_dig, round_nearest]
        ctx._pretty_repr_dps = False
<<<<<<< HEAD
=======
        ctx.mpf = type('mpf', (_mpf,), {})
        ctx.mpf._ctxdata = [ctx.mpf, new, ctx._prec_rounding]
        ctx.mpf.context = ctx
        ctx.mpc = type('mpc', (_mpc,), {})
        ctx.mpc._ctxdata = [ctx.mpc, new, ctx._prec_rounding]
        ctx.mpc.context = ctx
        ctx.constant = type('constant', (_constant,), {})
        ctx.constant._ctxdata = [ctx.mpf, new, ctx._prec_rounding]
        ctx.constant.context = ctx
>>>>>>> 97c45f21

    def mpf(ctx, v=fzero, **kwargs):
        return _mpf(v, context=ctx, **kwargs)

    def make_mpf(ctx, v):
        a = _mpf(context=ctx)
        a._mpf_ = v
        return a

    def constant(ctx, func, name, docname='', **kwargs):
        return _constant(func, name, docname=docname, context=ctx, **kwargs)

    def mpc(ctx, real=fzero, imag=fzero, **kwargs):
        return _mpc(real, imag, context=ctx, **kwargs)

    def make_mpc(ctx, v):
        a = _mpc(context=ctx)
        a._mpc_ = v
        return a

    def default(ctx):
        ctx._prec = ctx._prec_rounding[0] = sys.float_info.mant_dig
        ctx._dps = sys.float_info.dig
        ctx.trap_complex = False

    def _set_prec(ctx, n):
        ctx._prec = ctx._prec_rounding[0] = max(1, int(n))
        ctx._dps = prec_to_dps(n)

    def _set_dps(ctx, n):
        ctx._prec = ctx._prec_rounding[0] = dps_to_prec(n)
        ctx._dps = max(1, int(n))

    def _set_rounding(ctx, r):
        try:
            ctx._prec_rounding[1] = ctx._parse_prec({'rounding': r})[1]
        except KeyError:
            raise ValueError('invalid rounding mode')

    prec = property(lambda ctx: ctx._prec, _set_prec)
    dps = property(lambda ctx: ctx._dps, _set_dps)
    rounding = property(lambda ctx: ctx._prec_rounding[1], _set_rounding)

    def _set_pretty_dps(ctx, v):
        ctx._pretty_repr_dps = True if v == 'repr' else False

    def _get_pretty_dps(ctx):
        return 'repr' if ctx._pretty_repr_dps else 'str'

    pretty_dps = property(_get_pretty_dps, _set_pretty_dps)

    def convert(ctx, x, strings=True):
        """
        Converts *x* to an ``mpf`` or ``mpc``. If *x* is of type ``mpf``,
        ``mpc``, ``int``, ``float``, ``complex``, the conversion
        will be performed losslessly.

        If *x* is a string, the result will be rounded to the present
        working precision. Strings representing fractions or complex
        numbers are permitted.

            >>> from mpmath import mpmathify
            >>> mpmathify(3.5)
            mpf('3.5')
            >>> mpmathify('2.1')
            mpf('2.1000000000000001')
            >>> mpmathify('3/4')
            mpf('0.75')
            >>> mpmathify('2+3j')
            mpc(real='2.0', imag='3.0')

        """
        if type(x) in ctx.types: return x
        if isinstance(x, int_types): return ctx.make_mpf(from_int(x))
        if isinstance(x, float): return ctx.make_mpf(from_float(x))
        if isinstance(x, complex):
            return ctx.make_mpc((from_float(x.real), from_float(x.imag)))
        if type(x).__module__ == 'numpy': return ctx.npconvert(x)
        prec, rounding = ctx._prec_rounding
        if hasattr(x, '_mpf_'): return ctx.make_mpf(x._mpf_)
        if hasattr(x, '_mpc_'): return ctx.make_mpc(x._mpc_)
        if hasattr(x, '_mpmath_'):
            return ctx.convert(x._mpmath_(prec, rounding))
        if isinstance(x, numbers.Rational):
            p, q = x.numerator, x.denominator
            return ctx.make_mpf(from_rational(p, q, prec, rounding))
        if strings and isinstance(x, str):
            try:
                _mpf_ = from_str(x, prec, rounding)
                return ctx.make_mpf(_mpf_)
            except ValueError:
                pass
        if type(x).__module__ == 'decimal':
            return ctx.make_mpf(from_Decimal(x, prec, rounding))
        return ctx._convert_fallback(x, strings)

    def npconvert(ctx, x):
        """
        Converts *x* to an ``mpf`` or ``mpc``. *x* should be a numpy
        scalar.
        """
        import numpy as np
        if isinstance(x, np.ndarray) and x.ndim == 0: x = x.item()
        if isinstance(x, (np.integer, int)): return ctx.make_mpf(from_int(int(x)))
        if isinstance(x, (np.floating, float)): return ctx.mpf(from_npfloat(x))
        if isinstance(x, (np.complexfloating, complex)):
            return ctx.make_mpc((from_npfloat(x.real), from_npfloat(x.imag)))
        raise TypeError("cannot create mpf from " + repr(x))

    def isinf(ctx, x):
        """
        Return *True* if the absolute value of *x* is infinite;
        otherwise return *False*::

            >>> from mpmath import isinf, inf, mpc
            >>> isinf(inf)
            True
            >>> isinf(-inf)
            True
            >>> isinf(3)
            False
            >>> isinf(3+4j)
            False
            >>> isinf(mpc(3,inf))
            True
            >>> isinf(mpc(inf,3))
            True

        """
        if hasattr(x, "_mpf_"):
            return x._mpf_ in (finf, fninf)
        if hasattr(x, "_mpc_"):
            return mpc_is_inf(x._mpc_)
        if isinstance(x, int_types) or isinstance(x, MPQ):
            return False
        x = ctx.convert(x)
        return ctx.isinf(x)

    def isnormal(ctx, x):
        warnings.warn("the isnormal() method is deprecated",
                      DeprecationWarning)
        if hasattr(x, "_mpf_"):
            if ctx.isfinite(x):
                return bool(to_man_exp(x._mpf_, signed=True)[0])
            return False
        if hasattr(x, "_mpc_"):
            re, im = x._mpc_
            re_normal = bool(re[1])
            im_normal = bool(im[1])
            if re == fzero: return im_normal
            if im == fzero: return re_normal
            return re_normal and im_normal
        if isinstance(x, int_types) or isinstance(x, MPQ):
            return bool(x)
        x = ctx.convert(x)
        return ctx.isnormal(x)

    def isspecial(ctx, x):
        """
        Determine whether *x* is a "special" in the sense of floating-point
        representation; that is, return *True* if *x* is zero, an
        infinity or NaN; otherwise return *False*.  By extension, a
        complex number *x* is considered "special" if its magnitude is
        special::

            >>> from mpmath import isspecial, inf, nan, mpc
            >>> isspecial(3)
            False
            >>> isspecial(0)
            True
            >>> isspecial(inf)
            True
            >>> isspecial(-inf)
            True
            >>> isspecial(nan)
            True
            >>> isspecial(0+0j)
            True
            >>> isspecial(0+3j)
            False
            >>> isspecial(mpc(2,nan))
            True
        """
        if hasattr(x, "_mpf_"):
            if ctx.isfinite(x):
                return not bool(to_man_exp(x._mpf_, signed=True)[0])
            return True
        if hasattr(x, "_mpc_"):
            re, im = x._mpc_
            re_special = not bool(re[1])
            im_special = not bool(im[1])
            if re == fzero: return im_special
            if im == fzero: return re_special
            return re_special or im_special
        if isinstance(x, int_types) or isinstance(x, MPQ):
            return not bool(x)
        x = ctx.convert(x)
        return ctx.isspecial(x)

    def isint(ctx, x, gaussian=False):
        """
        Return *True* if *x* is integer-valued; otherwise return
        *False*::

            >>> from mpmath import isint, mpf, inf
            >>> isint(3)
            True
            >>> isint(mpf(3))
            True
            >>> isint(3.2)
            False
            >>> isint(inf)
            False

        Optionally, Gaussian integers can be checked for::

            >>> isint(3+0j)
            True
            >>> isint(3+2j)
            False
            >>> isint(3+2j, gaussian=True)
            True

        """
        if isinstance(x, int_types):
            return True
        if hasattr(x, "_mpf_"):
            if ctx.isfinite(x):
                man, exp = to_man_exp(x._mpf_, signed=True)
                return bool((man and exp >= 0) or x._mpf_ == fzero)
            return False
        if hasattr(x, "_mpc_"):
            re, im = x._mpc_
            if ctx.isfinite(x):
                man, exp = to_man_exp(re, signed=True)
                re_isint = bool((man and exp >= 0) or re == fzero)
                man, exp = to_man_exp(im, signed=True)
                im_isint = bool((man and exp >= 0) or im == fzero)
            else:
                return False
            if gaussian:
                return re_isint and im_isint
            return re_isint and im == fzero
        if isinstance(x, MPQ):
            p, q = x.numerator, x.denominator
            return p % q == 0
        x = ctx.convert(x)
        return ctx.isint(x, gaussian)

    def fsum(ctx, terms, absolute=False, squared=False):
        """
        Calculates a sum containing a finite number of terms (for infinite
        series, see :func:`~mpmath.nsum`). The terms will be converted to
        mpmath numbers. For len(terms) > 2, this function is generally
        faster and produces more accurate results than the builtin
        Python function :func:`sum`.

            >>> from mpmath import fsum
            >>> fsum([1, 2, 0.5, 7])
            mpf('10.5')

        With squared=True each term is squared, and with absolute=True
        the absolute value of each term is used.
        """
        prec, rnd = ctx._prec_rounding
        real = []
        imag = []
        for term in terms:
            reval = imval = 0
            if hasattr(term, "_mpf_"):
                reval = term._mpf_
            elif hasattr(term, "_mpc_"):
                reval, imval = term._mpc_
            else:
                term = ctx.convert(term)
                if hasattr(term, "_mpf_"):
                    reval = term._mpf_
                elif hasattr(term, "_mpc_"):
                    reval, imval = term._mpc_
                else:
                    raise NotImplementedError
            if imval:
                if squared:
                    if absolute:
                        real.append(mpf_mul(reval,reval))
                        real.append(mpf_mul(imval,imval))
                    else:
                        reval, imval = mpc_pow_int((reval,imval),2,prec+10)
                        real.append(reval)
                        imag.append(imval)
                elif absolute:
                    real.append(mpc_abs((reval,imval), prec))
                else:
                    real.append(reval)
                    imag.append(imval)
            else:
                if squared:
                    reval = mpf_mul(reval, reval)
                elif absolute:
                    reval = mpf_abs(reval)
                real.append(reval)
        s = mpf_sum(real, prec, rnd, absolute)
        if imag:
            s = ctx.make_mpc((s, mpf_sum(imag, prec, rnd)))
        else:
            s = ctx.make_mpf(s)
        return s

    def fdot(ctx, A, B=None, conjugate=False):
        r"""
        Computes the dot product of the iterables `A` and `B`,

        .. math ::

            \sum_{k=0} A_k B_k.

        Alternatively, :func:`~mpmath.fdot` accepts a single iterable of pairs.
        In other words, ``fdot(A,B)`` and ``fdot(zip(A,B))`` are equivalent.
        The elements are automatically converted to mpmath numbers.

        With ``conjugate=True``, the elements in the second vector
        will be conjugated:

        .. math ::

            \sum_{k=0} A_k \overline{B_k}

        **Examples**

            >>> from mpmath import fdot, j
            >>> A = [2, 1.5, 3]
            >>> B = [1, -1, 2]
            >>> fdot(A, B)
            mpf('6.5')
            >>> list(zip(A, B))
            [(2, 1), (1.5, -1), (3, 2)]
            >>> fdot(_)
            mpf('6.5')
            >>> A = [2, 1.5, 3j]
            >>> B = [1+j, 3, -1-j]
            >>> fdot(A, B)
            mpc(real='9.5', imag='-1.0')
            >>> fdot(A, B, conjugate=True)
            mpc(real='3.5', imag='-5.0')

        """
        if B is not None:
            A = zip(A, B)
        prec, rnd = ctx._prec_rounding
        real = []
        imag = []
        hasattr_ = hasattr
        types = (ctx.mpf, ctx.mpc)
        for a, b in A:
            if type(a) not in types: a = ctx.convert(a)
            if type(b) not in types: b = ctx.convert(b)
            a_real = hasattr_(a, "_mpf_")
            b_real = hasattr_(b, "_mpf_")
            if a_real and b_real:
                real.append(mpf_mul(a._mpf_, b._mpf_))
                continue
            a_complex = hasattr_(a, "_mpc_")
            b_complex = hasattr_(b, "_mpc_")
            if a_real and b_complex:
                aval = a._mpf_
                bre, bim = b._mpc_
                if conjugate:
                    bim = mpf_neg(bim)
                real.append(mpf_mul(aval, bre))
                imag.append(mpf_mul(aval, bim))
            elif b_real and a_complex:
                are, aim = a._mpc_
                bval = b._mpf_
                real.append(mpf_mul(are, bval))
                imag.append(mpf_mul(aim, bval))
            elif a_complex and b_complex:
                #re, im = mpc_mul(a._mpc_, b._mpc_, prec+20)
                are, aim = a._mpc_
                bre, bim = b._mpc_
                if conjugate:
                    bim = mpf_neg(bim)
                real.append(mpf_mul(are, bre))
                real.append(mpf_neg(mpf_mul(aim, bim)))
                imag.append(mpf_mul(are, bim))
                imag.append(mpf_mul(aim, bre))
            else:
                raise NotImplementedError
        s = mpf_sum(real, prec, rnd)
        if imag:
            s = ctx.make_mpc((s, mpf_sum(imag, prec, rnd)))
        else:
            s = ctx.make_mpf(s)
        return s

    def _wrap_libmp_function(ctx, mpf_f, mpc_f=None, mpi_f=None, doc="<no doc>"):
        """
        Given a low-level mpf_ function, and optionally similar functions
        for mpc_ and mpi_, defines the function as a context method.

        It is assumed that the return type is the same as that of
        the input; the exception is that propagation from mpf to mpc is possible
        by raising ComplexResult.

        """
        def f(x, **kwargs):
            if type(x) not in ctx.types:
                x = ctx.convert(x)
            prec, rounding = ctx._prec_rounding
            if kwargs:
                prec = kwargs.get('prec', prec)
                if 'dps' in kwargs:
                    prec = dps_to_prec(kwargs['dps'])
                rounding = kwargs.get('rounding', rounding)
            if hasattr(x, '_mpf_'):
                try:
                    return ctx.make_mpf(mpf_f(x._mpf_, prec, rounding))
                except ComplexResult:
                    # Handle propagation to complex
                    if ctx.trap_complex:
                        raise
                    return ctx.make_mpc(mpc_f((x._mpf_, fzero), prec, rounding))
            elif hasattr(x, '_mpc_'):
                return ctx.make_mpc(mpc_f(x._mpc_, prec, rounding))
            raise NotImplementedError("%s of a %s" % (name, type(x)))
        name = mpf_f.__name__[4:]
        f.__doc__ = function_docs.__dict__.get(name, "Computes the %s of x" % doc)
        return f

    # Called by SpecialFunctions.__init__()
    @classmethod
    def _wrap_specfun(cls, name, f, wrap):
        if wrap:
            def f_wrapped(ctx, *args, **kwargs):
                convert = ctx.convert
                args = [convert(a) for a in args]
                prec = ctx.prec
                try:
                    ctx.prec += 10
                    retval = f(ctx, *args, **kwargs)
                finally:
                    ctx.prec = prec
                return +retval
        else:
            f_wrapped = f
        f_wrapped.__doc__ = function_docs.__dict__.get(name, f.__doc__)
        f_wrapped.__signature__ = inspect.signature(f)
        f_wrapped.__name__ = f.__name__
        setattr(cls, name, f_wrapped)

    def _convert_param(ctx, x):
        if hasattr(x, "_mpc_"):
            v, im = x._mpc_
            if im != fzero:
                return x, 'C'
        elif hasattr(x, "_mpf_"):
            v = x._mpf_
        else:
            if type(x) in int_types:
                return int(x), 'Z'
            p = None
            if isinstance(x, tuple):
                p, q = x
            elif isinstance(x, str) and '/' in x:
                p, q = x.split('/')
                p = int(p)
                q = int(q)
            if p is not None:
                if not p % q:
                    return p // q, 'Z'
                return MPQ(p,q), 'Q'
            x = ctx.convert(x)
            if hasattr(x, "_mpc_"):
                v, im = x._mpc_
                if im != fzero:
                    return x, 'C'
            elif hasattr(x, "_mpf_"):
                v = x._mpf_
            else:
                raise NotImplementedError
        man, exp = to_man_exp(v, signed=True)
        if man:
            if exp >= -4:
                if exp >= 0:
                    return int(man) << exp, 'Z'
                p, q = int(man), (1<<(-exp))
                return MPQ(p,q), 'Q'
            x = ctx.make_mpf(v)
            return x, 'R'
        if not exp:
            return 0, 'Z'
        raise NotImplementedError

    def _mpf_mag(ctx, x):
        if x == fzero:
            return ctx.ninf
        if x in (finf, fninf, fnan):
            return ctx.make_mpf(mpf_abs(x))
        man, exp = to_man_exp(x, signed=True)
        return exp+man.bit_length()

    def mag(ctx, x):
        """
        Quick logarithmic magnitude estimate of a number. Returns an
        integer or infinity `m` such that `|x| <= 2^m`. It is not
        guaranteed that `m` is an optimal bound, but it will never
        be too large by more than 2 (and probably not more than 1).

        **Examples**

            >>> from mpmath import mp, mag, ceil, mpf, log, inf, nan
            >>> mp.pretty = True
            >>> mag(10), mag(10.0), mag(mpf(10)), int(ceil(log(10,2)))
            (4, 4, 4, 4)
            >>> mag(10j), mag(10+10j)
            (4, 5)
            >>> mag(0.01), int(ceil(log(0.01,2)))
            (-6, -6)
            >>> mag(0), mag(inf), mag(-inf), mag(nan)
            (-inf, inf, inf, nan)

        """
        if hasattr(x, "_mpf_"):
            return ctx._mpf_mag(x._mpf_)
        if hasattr(x, "_mpc_"):
            r, i = x._mpc_
            if r == fzero:
                return ctx._mpf_mag(i)
            if i == fzero:
                return ctx._mpf_mag(r)
            return 1+max(ctx._mpf_mag(r), ctx._mpf_mag(i))
        if isinstance(x, int_types):
            if x:
                return x.bit_length()
            return ctx.ninf
        if isinstance(x, MPQ):
            p, q = x.numerator, x.denominator
            if p:
                return 1 + p.bit_length() - q.bit_length()
            return ctx.ninf
        x = ctx.convert(x)
        return ctx.mag(x)


# Register with "numbers" ABC
#   We do not subclass, hence we do not use the @abstractmethod checks. While
#   this is less invasive it may turn out that we do not actually support
#   parts of the expected interfaces.  See
#   https://docs.python.org/3/library/numbers.html for list of abstract methods.
numbers.Complex.register(_mpc)
numbers.Real.register(mpf)<|MERGE_RESOLUTION|>--- conflicted
+++ resolved
@@ -44,11 +44,7 @@
         """A new mpf can be created from a Python float, an int, a
         or a decimal string representing a number in floating-point
         format."""
-<<<<<<< HEAD
         ctx = kwargs.pop('context')
-=======
-        ctx = cls.context
->>>>>>> 97c45f21
         prec, rounding = ctx._prec_rounding
         base = 0
         if kwargs:
@@ -77,17 +73,12 @@
         return v
 
     def mpf_convert_arg(cls, x, prec, rounding):
-        ctx = cls.context
         if isinstance(x, int_types): return from_int(x)
         if isinstance(x, float): return from_float(x)
-<<<<<<< HEAD
         if isinstance(x, constant): return x.func(prec, rounding)
-=======
-        ctx = cls.context
-        if isinstance(x, ctx.constant): return x.func(prec, rounding)
->>>>>>> 97c45f21
         if hasattr(x, '_mpf_'): return x._mpf_
         if hasattr(x, '_mpmath_'):
+            ctx = cls.context
             t = ctx.convert(x._mpmath_(prec, rounding))
             if hasattr(t, '_mpf_'):
                 return t._mpf_
@@ -104,12 +95,8 @@
         raise TypeError("cannot create mpf from " + repr(x))
 
     def mpf_convert_rhs(cls, x):
-        ctx = cls.context
         try:
-<<<<<<< HEAD
-=======
             ctx = cls.context
->>>>>>> 97c45f21
             r = ctx.convert(x, strings=False)
             if hasattr(r, '_mpf_'):
                 r = r._mpf_
@@ -118,13 +105,9 @@
             return NotImplemented
 
     def mpf_convert_lhs(cls, x):
-        ctx = cls.context
         x = cls.mpf_convert_rhs(x)
         if type(x) is tuple:
-<<<<<<< HEAD
-=======
             ctx = cls.context
->>>>>>> 97c45f21
             return ctx.make_mpf(x)
         return x
 
@@ -150,25 +133,20 @@
             ndigits = (ctx._repr_digits
                        if ctx._pretty_repr_dps else ctx._str_digits)
             return to_str(self._mpf_, ndigits, rnd=rounding)
-<<<<<<< HEAD
-        return "mpf('%s')" % to_str(self._mpf_, ctx._repr_digits,
-                                    rnd=rounding)
-=======
         return f"mpf({to_str(self._mpf_, ctx._repr_digits, rnd=rounding)!r})"
->>>>>>> 97c45f21
 
     def __str__(self):
         ctx = self.context
         rounding = ctx._prec_rounding[1]
         return to_str(self._mpf_, ctx._str_digits, rnd=rounding)
-<<<<<<< HEAD
 
     def __hash__(self): return mpf_hash(self._mpf_)
     def __int__(self): return int(to_int(self._mpf_))
 
     def __float__(self):
         ctx = self.context
-        return to_float(self._mpf_, rnd=ctx._prec_rounding[1])
+        rounding = ctx._prec_rounding[1]
+        return to_float(self._mpf_, rnd=rounding)
 
     def __bool__(self): return self._mpf_ != fzero
 
@@ -190,37 +168,6 @@
         v = mpf_neg(self._mpf_, prec, rounding)
         return ctx.make_mpf(v)
 
-=======
-
-    def __hash__(self): return mpf_hash(self._mpf_)
-    def __int__(self): return int(to_int(self._mpf_))
-
-    def __float__(self):
-        ctx = self.context
-        rounding = ctx._prec_rounding[1]
-        return to_float(self._mpf_, rnd=rounding)
-
-    def __bool__(self): return self._mpf_ != fzero
-
-    def __abs__(self):
-        mpf, new, (prec, rounding) = self._ctxdata
-        v = new(mpf)
-        v._mpf_ = mpf_abs(self._mpf_, prec, rounding)
-        return v
-
-    def __pos__(self):
-        mpf, new, (prec, rounding) = self._ctxdata
-        v = new(mpf)
-        v._mpf_ = mpf_pos(self._mpf_, prec, rounding)
-        return v
-
-    def __neg__(self):
-        mpf, new, (prec, rounding) = self._ctxdata
-        v = new(mpf)
-        v._mpf_ = mpf_neg(self._mpf_, prec, rounding)
-        return v
-
->>>>>>> 97c45f21
     def _cmp(self, other, func):
         if hasattr(other, '_mpf_'):
             other = other._mpf_
@@ -236,22 +183,15 @@
     def __ge__(self, other): return self._cmp(other, mpf_ge)
 
     def __eq__(self, other):
-        ctx = self.context
         sval = self._mpf_
         if hasattr(other, '_mpf_'):
             oval = other._mpf_
             return mpf_eq(sval, oval)
         if hasattr(other, '_mpc_'):
-<<<<<<< HEAD
-            tval = other._mpc_
-            return (tval[1] == fzero) and mpf_eq(tval[0], sval)
-        try:
-=======
             oval = other._mpc_
             return (oval[1] == fzero) and mpf_eq(oval[0], sval)
         try:
-            ctx = mpf.context
->>>>>>> 97c45f21
+            ctx = self.context
             other = ctx.convert(other, strings=False)
         except TypeError:
             return NotImplemented
@@ -262,31 +202,14 @@
         prec, rounding = ctx._prec_rounding
         sval = self._mpf_
         if hasattr(other, '_mpf_'):
-<<<<<<< HEAD
-            tval = other._mpf_
-            val = mpf_add(sval, tval, prec, rounding)
+            oval = other._mpf_
+            val = mpf_add(sval, oval, prec, rounding)
             return ctx.make_mpf(val)
         if hasattr(other, '_mpc_'):
-            tval = other._mpc_
-            val = mpc_add_mpf(tval, sval, prec, rounding)
+            oval = other._mpc_
+            val = mpc_add_mpf(oval, sval, prec, rounding)
             return ctx.make_mpc(val)
         try:
-=======
-            oval = other._mpf_
-            val = mpf_add(sval, oval, prec, rounding)
-            obj = new(mpf)
-            obj._mpf_ = val
-            return obj
-        if hasattr(other, '_mpc_'):
-            oval = other._mpc_
-            mpc = type(other)
-            val = mpc_add_mpf(oval, sval, prec, rounding)
-            obj = new(mpc)
-            obj._mpc_ = val
-            return obj
-        try:
-            ctx = mpf.context
->>>>>>> 97c45f21
             other = ctx.convert(other, strings=False)
         except TypeError:
             return NotImplemented
@@ -298,31 +221,14 @@
         prec, rounding = ctx._prec_rounding
         sval = self._mpf_
         if hasattr(other, '_mpf_'):
-<<<<<<< HEAD
-            tval = other._mpf_
-            val = mpf_sub(sval, tval, prec, rounding)
+            oval = other._mpf_
+            val = mpf_sub(sval, oval, prec, rounding)
             return ctx.make_mpf(val)
         if hasattr(other, '_mpc_'):
-            tval = other._mpc_
-            val = mpc_mpf_sub(sval, tval, prec, rounding)
+            oval = other._mpc_
+            val = mpc_mpf_sub(sval, oval, prec, rounding)
             return ctx.make_mpc(val)
         try:
-=======
-            oval = other._mpf_
-            val = mpf_sub(sval, oval, prec, rounding)
-            obj = new(mpf)
-            obj._mpf_ = val
-            return obj
-        if hasattr(other, '_mpc_'):
-            oval = other._mpc_
-            mpc = type(other)
-            val = mpc_mpf_sub(sval, oval, prec, rounding)
-            obj = new(mpc)
-            obj._mpc_ = val
-            return obj
-        try:
-            ctx = mpf.context
->>>>>>> 97c45f21
             other = ctx.convert(other, strings=False)
         except TypeError:
             return NotImplemented
@@ -339,31 +245,14 @@
         prec, rounding = ctx._prec_rounding
         sval = self._mpf_
         if hasattr(other, '_mpf_'):
-<<<<<<< HEAD
-            tval = other._mpf_
-            val = mpf_mul(sval, tval, prec, rounding)
+            oval = other._mpf_
+            val = mpf_mul(sval, oval, prec, rounding)
             return ctx.make_mpf(val)
         if hasattr(other, '_mpc_'):
-            tval = other._mpc_
-            val = mpc_mul_mpf(tval, sval, prec, rounding)
+            oval = other._mpc_
+            val = mpc_mul_mpf(oval, sval, prec, rounding)
             return ctx.make_mpc(val)
         try:
-=======
-            oval = other._mpf_
-            val = mpf_mul(sval, oval, prec, rounding)
-            obj = new(mpf)
-            obj._mpf_ = val
-            return obj
-        if hasattr(other, '_mpc_'):
-            oval = other._mpc_
-            mpc = type(other)
-            val = mpc_mul_mpf(oval, sval, prec, rounding)
-            obj = new(mpc)
-            obj._mpc_ = val
-            return obj
-        try:
-            ctx = mpf.context
->>>>>>> 97c45f21
             other = ctx.convert(other, strings=False)
         except TypeError:
             return NotImplemented
@@ -375,31 +264,14 @@
         prec, rounding = ctx._prec_rounding
         sval = self._mpf_
         if hasattr(other, '_mpf_'):
-<<<<<<< HEAD
-            tval = other._mpf_
-            val = mpf_div(sval, tval, prec, rounding)
+            oval = other._mpf_
+            val = mpf_div(sval, oval, prec, rounding)
             return ctx.make_mpf(val)
         if hasattr(other, '_mpc_'):
-            tval = other._mpc_
-            val = mpc_mpf_div(sval, tval, prec, rounding)
+            oval = other._mpc_
+            val = mpc_mpf_div(sval, oval, prec, rounding)
             return ctx.make_mpc(val)
         try:
-=======
-            oval = other._mpf_
-            val = mpf_div(sval, oval, prec, rounding)
-            obj = new(mpf)
-            obj._mpf_ = val
-            return obj
-        if hasattr(other, '_mpc_'):
-            oval = other._mpc_
-            mpc = type(other)
-            val = mpc_mpf_div(sval, oval, prec, rounding)
-            obj = new(mpc)
-            obj._mpc_ = val
-            return obj
-        try:
-            ctx = mpf.context
->>>>>>> 97c45f21
             other = ctx.convert(other, strings=False)
         except TypeError:
             return NotImplemented
@@ -416,24 +288,12 @@
         prec, rounding = ctx._prec_rounding
         sval = self._mpf_
         if hasattr(other, '_mpf_'):
-<<<<<<< HEAD
-            tval = other._mpf_
-            val = mpf_mod(sval, tval, prec, rounding)
+            oval = other._mpf_
+            val = mpf_mod(sval, oval, prec, rounding)
             return ctx.make_mpf(val)
         if hasattr(other, '_mpc_'):
             return NotImplemented
         try:
-=======
-            oval = other._mpf_
-            val = mpf_mod(sval, oval, prec, rounding)
-            obj = new(mpf)
-            obj._mpf_ = val
-            return obj
-        if hasattr(other, '_mpc_'):
-            return NotImplemented
-        try:
-            ctx = mpf.context
->>>>>>> 97c45f21
             other = ctx.convert(other, strings=False)
         except TypeError:
             return NotImplemented
@@ -453,50 +313,23 @@
         return (self - mod) / other, mod
 
     def __pow__(self, other):
-<<<<<<< HEAD
-        ctx = self.context
-        prec, rounding = ctx._prec_rounding
-=======
-        mpf, new, (prec, rounding) = self._ctxdata
-        ctx = mpf.context
->>>>>>> 97c45f21
+        ctx = self.context
+        prec, rounding = ctx._prec_rounding
         sval = self._mpf_
         if hasattr(other, '_mpf_'):
             oval = other._mpf_
             try:
-<<<<<<< HEAD
-                val = mpf_pow(sval, tval, prec, rounding)
+                val = mpf_pow(sval, oval, prec, rounding)
                 return ctx.make_mpf(val)
             except ComplexResult:
                 if ctx.trap_complex:
                     raise
-                val = mpc_pow_mpf((sval, fzero), tval, prec, rounding)
+                val = mpc_pow_mpf((sval, fzero), oval, prec, rounding)
                 return ctx.make_mpc(val)
         if hasattr(other, '_mpc_'):
-            tval = other._mpc_
-            val = mpc_pow((sval, fzero), tval, prec, rounding)
+            oval = other._mpc_
+            val = mpc_pow((sval, fzero), oval, prec, rounding)
             return ctx.make_mpc(val)
-=======
-                val = mpf_pow(sval, oval, prec, rounding)
-                obj = new(mpf)
-                obj._mpf_ = val
-                return obj
-            except ComplexResult:
-                if ctx.trap_complex:
-                    raise
-                mpc = ctx.mpc
-                val = mpc_pow_mpf((sval, fzero), oval, prec, rounding)
-                obj = new(mpc)
-                obj._mpc_ = val
-                return obj
-        if hasattr(other, '_mpc_'):
-            oval = other._mpc_
-            mpc = ctx.mpc
-            val = mpc_pow((sval, fzero), oval, prec, rounding)
-            obj = new(mpc)
-            obj._mpc_ = val
-            return obj
->>>>>>> 97c45f21
         try:
             other = ctx.convert(other, strings=False)
         except TypeError:
@@ -580,16 +413,9 @@
         """
         ctx = self.context
         prec, rounding = ctx._prec_rounding
-        return format_mpf(self._mpf_, format_spec, prec, rounding, ctx._pretty_repr_dps)
-
-<<<<<<< HEAD
-=======
-        _, _, (prec, rounding) = self._ctxdata
-        ctx = self.context
         return format_mpf(self._mpf_, format_spec, prec, rounding,
                           ctx._pretty_repr_dps)
 
->>>>>>> 97c45f21
     def sqrt(self):
         ctx = self.context
         return ctx.sqrt(self)
@@ -660,13 +486,8 @@
 
     __slots__ = ['_mpc_', 'context', '_ctxdata']
 
-<<<<<<< HEAD
     def __new__(cls, real=0, imag=0, **kwargs):
         ctx = kwargs.pop('context')
-=======
-    def __new__(cls, real=0, imag=0):
-        ctx = cls.context
->>>>>>> 97c45f21
         s = object.__new__(cls)
         s.context = ctx
         if isinstance(real, str):
@@ -700,54 +521,6 @@
         if ctx.pretty:
             ndigits = (ctx._repr_digits
                        if ctx._pretty_repr_dps else ctx._str_digits)
-<<<<<<< HEAD
-            return "(%s)" % mpc_to_str(self._mpc_, ndigits)
-        r = repr(self.real)[4:-1]
-        i = repr(self.imag)[4:-1]
-        return "%s(real=%s, imag=%s)" % (type(self).__name__, r, i)
-
-    def __str__(self):
-        ctx = self.context
-        return "(%s)" % mpc_to_str(self._mpc_, ctx._str_digits)
-
-    def __complex__(self):
-        ctx = self.context
-        rounding = ctx._prec_rounding[1]
-        return mpc_to_complex(self._mpc_, rnd=rounding)
-
-    def __pos__(self):
-        ctx = self.context
-        prec, rounding = ctx._prec_rounding
-        v = mpc_pos(self._mpc_, prec, rounding)
-        return ctx.make_mpc(v)
-
-    def __abs__(self):
-        ctx = self.context
-        prec, rounding = ctx._prec_rounding
-        v = mpc_abs(self._mpc_, prec, rounding)
-        return ctx.make_mpf(v)
-
-    def __neg__(self):
-        ctx = self.context
-        prec, rounding = ctx._prec_rounding
-        v = mpc_neg(self._mpc_, prec, rounding)
-        return ctx.make_mpc(v)
-
-    def conjugate(self):
-        ctx = self.context
-        prec, rounding = ctx._prec_rounding
-        v = mpc_conjugate(self._mpc_, prec, rounding)
-        return ctx.make_mpc(v)
-
-    def __bool__(self):
-        return mpc_is_nonzero(self._mpc_)
-
-    def __hash__(self):
-        return mpc_hash(self._mpc_)
-
-    def mpc_convert_lhs(self, x):
-        ctx = self.context
-=======
             return f"({mpc_to_str(self._mpc_, ndigits)})"
         r = repr(self.real)[4:-1]
         i = repr(self.imag)[4:-1]
@@ -759,33 +532,32 @@
 
     def __complex__(self):
         ctx = self.context
-        return mpc_to_complex(self._mpc_, rnd=ctx._prec_rounding[1])
+        rounding = ctx._prec_rounding[1]
+        return mpc_to_complex(self._mpc_, rnd=rounding)
 
     def __pos__(self):
-        mpc, new, (prec, rounding) = self._ctxdata
-        v = new(mpc)
-        v._mpc_ = mpc_pos(self._mpc_, prec, rounding)
-        return v
+        ctx = self.context
+        prec, rounding = ctx._prec_rounding
+        v = mpc_pos(self._mpc_, prec, rounding)
+        return ctx.make_mpc(v)
 
     def __abs__(self):
         ctx = self.context
-        mpf = ctx.mpf
-        _, new, (prec, rounding) = self._ctxdata
-        v = new(mpf)
-        v._mpf_ = mpc_abs(self._mpc_, prec, rounding)
-        return v
+        prec, rounding = ctx._prec_rounding
+        v = mpc_abs(self._mpc_, prec, rounding)
+        return ctx.make_mpf(v)
 
     def __neg__(self):
-        mpc, new, (prec, rounding) = self._ctxdata
-        v = new(mpc)
-        v._mpc_ = mpc_neg(self._mpc_, prec, rounding)
-        return v
+        ctx = self.context
+        prec, rounding = ctx._prec_rounding
+        v = mpc_neg(self._mpc_, prec, rounding)
+        return ctx.make_mpc(v)
 
     def conjugate(self):
-        mpc, new, (prec, rounding) = self._ctxdata
-        v = new(mpc)
-        v._mpc_ = mpc_conjugate(self._mpc_, prec, rounding)
-        return v
+        ctx = self.context
+        prec, rounding = ctx._prec_rounding
+        v = mpc_conjugate(self._mpc_, prec, rounding)
+        return ctx.make_mpc(v)
 
     def __bool__(self):
         return mpc_is_nonzero(self._mpc_)
@@ -793,10 +565,8 @@
     def __hash__(self):
         return mpc_hash(self._mpc_)
 
-    @classmethod
-    def mpc_convert_lhs(cls, x):
-        ctx = cls.context
->>>>>>> 97c45f21
+    def mpc_convert_lhs(self, x):
+        ctx = self.context
         try:
             return ctx.convert(x, strings=False)
         except (TypeError, ValueError):
@@ -812,67 +582,37 @@
         return self.real == other.real and self.imag == other.imag
 
     def __add__(self, other):
-<<<<<<< HEAD
-        ctx = self.context
-        prec, rounding = ctx._prec_rounding
-=======
-        mpc, new, (prec, rounding) = self._ctxdata
+        ctx = self.context
+        prec, rounding = ctx._prec_rounding
         sval = self._mpc_
->>>>>>> 97c45f21
         if not hasattr(other, '_mpc_'):
             other = self.mpc_convert_lhs(other)
             if other is NotImplemented:
                 return other
             if hasattr(other, '_mpf_'):
-<<<<<<< HEAD
-                v = mpc_add_mpf(self._mpc_, other._mpf_, prec, rounding)
-                return ctx.make_mpc(v)
-        v = mpc_add(self._mpc_, other._mpc_, prec, rounding)
-        return ctx.make_mpc(v)
-    __radd__ = __add__
-
-    def __sub__(self, other):
-        ctx = self.context
-        prec, rounding = ctx._prec_rounding
-=======
                 oval = other._mpf_
                 val = mpc_add_mpf(sval, oval, prec, rounding)
-                obj = new(mpc)
-                obj._mpc_ = val
-                return obj
+                return ctx.make_mpc(val)
         oval = other._mpc_
         val = mpc_add(sval, oval, prec, rounding)
-        obj = new(mpc)
-        obj._mpc_ = val
-        return obj
+        return ctx.make_mpc(val)
     __radd__ = __add__
 
     def __sub__(self, other):
-        mpc, new, (prec, rounding) = self._ctxdata
+        ctx = self.context
+        prec, rounding = ctx._prec_rounding
         sval = self._mpc_
->>>>>>> 97c45f21
         if not hasattr(other, '_mpc_'):
             other = self.mpc_convert_lhs(other)
             if other is NotImplemented:
                 return other
             if hasattr(other, '_mpf_'):
-<<<<<<< HEAD
-                v = mpc_sub_mpf(self._mpc_, other._mpf_, prec, rounding)
-                return ctx.make_mpc(v)
-        v = mpc_sub(self._mpc_, other._mpc_, prec, rounding)
-        return ctx.make_mpc(v)
-=======
                 oval = other._mpf_
-                val = mpc_sub_mpf(sval, other._mpf_, prec, rounding)
-                obj = new(mpc)
-                obj._mpc_ = val
-                return obj
+                val = mpc_sub_mpf(sval, oval, prec, rounding)
+                return ctx.make_mpc(val)
         oval = other._mpc_
         val = mpc_sub(sval, oval, prec, rounding)
-        obj = new(mpc)
-        obj._mpc_ = val
-        return obj
->>>>>>> 97c45f21
+        return ctx.make_mpc(val)
 
     def __rsub__(self, other):
         other = self.mpc_convert_lhs(other)
@@ -881,95 +621,51 @@
         return other - self
 
     def __mul__(self, other):
-<<<<<<< HEAD
-        ctx = self.context
-        prec, rounding = ctx._prec_rounding
-        if not hasattr(other, '_mpc_'):
-            if isinstance(other, int_types):
-                v = mpc_mul_int(self._mpc_, other, prec, rounding)
-                return ctx.make_mpc(v)
-=======
-        mpc, new, (prec, rounding) = self._ctxdata
+        ctx = self.context
+        prec, rounding = ctx._prec_rounding
         sval = self._mpc_
         if not hasattr(other, '_mpc_'):
             if isinstance(other, int_types):
                 val = mpc_mul_int(sval, other, prec, rounding)
-                obj = new(mpc)
-                obj._mpc_ = val
-                return obj
->>>>>>> 97c45f21
+                return ctx.make_mpc(val)
             other = self.mpc_convert_lhs(other)
             if other is NotImplemented:
                 return other
             if hasattr(other, '_mpf_'):
-<<<<<<< HEAD
-                v = mpc_mul_mpf(self._mpc_, other._mpf_, prec, rounding)
-                return ctx.make_mpc(v)
-        v = mpc_mul(self._mpc_, other._mpc_, prec, rounding)
-        return ctx.make_mpc(v)
-
-    def __rmul__(self, other):
-        ctx = self.context
-        prec, rounding = ctx._prec_rounding
-        if isinstance(other, int_types):
-            v = mpc_mul_int(self._mpc_, other, prec, rounding)
-            return ctx.make_mpc(v)
-=======
                 oval = other._mpf_
                 val = mpc_mul_mpf(sval, oval, prec, rounding)
-                obj = new(mpc)
-                obj._mpc_ = val
-                return obj
+                return ctx.make_mpc(val)
         oval = other._mpc_
         val = mpc_mul(sval, oval, prec, rounding)
-        obj = new(mpc)
-        obj._mpc_ = val
-        return obj
+        return ctx.make_mpc(val)
 
     def __rmul__(self, other):
-        mpc, new, (prec, rounding) = self._ctxdata
+        ctx = self.context
+        prec, rounding = ctx._prec_rounding
         if isinstance(other, int_types):
             sval = self._mpc_
             val = mpc_mul_int(sval, other, prec, rounding)
-            obj = new(mpc)
-            obj._mpc_ = val
-            return obj
->>>>>>> 97c45f21
+            return ctx.make_mpc(val)
         other = self.mpc_convert_lhs(other)
         if other is NotImplemented:
             return other
         return other * self
 
     def __truediv__(self, other):
-<<<<<<< HEAD
-        ctx = self.context
-        prec, rounding = ctx._prec_rounding
-=======
-        mpc, new, (prec, rounding) = self._ctxdata
+        ctx = self.context
+        prec, rounding = ctx._prec_rounding
         sval = self._mpc_
->>>>>>> 97c45f21
         if not hasattr(other, '_mpc_'):
             other = self.mpc_convert_lhs(other)
             if other is NotImplemented:
                 return other
             if hasattr(other, '_mpf_'):
-<<<<<<< HEAD
-                v = mpc_div_mpf(self._mpc_, other._mpf_, prec, rounding)
-                return ctx.make_mpc(v)
-        v = mpc_div(self._mpc_, other._mpc_, prec, rounding)
-        return ctx.make_mpc(v)
-=======
                 oval = other._mpf_
                 val = mpc_div_mpf(sval, oval, prec, rounding)
-                obj = new(mpc)
-                obj._mpc_ = val
-                return obj
+                return ctx.make_mpc(val)
         oval = other._mpc_
         val = mpc_div(sval, oval, prec, rounding)
-        obj = new(mpc)
-        obj._mpc_ = val
-        return obj
->>>>>>> 97c45f21
+        return ctx.make_mpc(val)
 
     def __rtruediv__(self, other):
         other = self.mpc_convert_lhs(other)
@@ -978,40 +674,22 @@
         return other / self
 
     def __pow__(self, other):
-<<<<<<< HEAD
-        ctx = self.context
-        prec, rounding = ctx._prec_rounding
-        if isinstance(other, int_types):
-            v = mpc_pow_int(self._mpc_, other, prec, rounding)
-            return ctx.make_mpc(v)
-=======
-        mpc, new, (prec, rounding) = self._ctxdata
+        ctx = self.context
+        prec, rounding = ctx._prec_rounding
         sval = self._mpc_
         if isinstance(other, int_types):
             val = mpc_pow_int(sval, other, prec, rounding)
-            obj = new(mpc)
-            obj._mpc_ = val
-            return obj
->>>>>>> 97c45f21
+            return ctx.make_mpc(val)
         other = self.mpc_convert_lhs(other)
         if other is NotImplemented:
             return other
         if hasattr(other, '_mpf_'):
-<<<<<<< HEAD
-            v = mpc_pow_mpf(self._mpc_, other._mpf_, prec, rounding)
-        else:
-            v = mpc_pow(self._mpc_, other._mpc_, prec, rounding)
-        return ctx.make_mpc(v)
-=======
             oval = other._mpf_
             val = mpc_pow_mpf(sval, oval, prec, rounding)
         else:
             oval = other._mpc_
             val = mpc_pow(sval, oval, prec, rounding)
-        obj = new(mpc)
-        obj._mpc_ = val
-        return obj
->>>>>>> 97c45f21
+        return ctx.make_mpc(val)
 
     def __rpow__(self, other):
         other = self.mpc_convert_lhs(other)
@@ -1033,15 +711,10 @@
 
         """
         ctx = self.context
-<<<<<<< HEAD
-        prec, rounding = ctx._prec_rounding
-        return format_mpc(self._mpc_, format_spec, prec, rounding, ctx._pretty_repr_dps)
-_mpc = mpc
-=======
-        _, _, (prec, rounding) = self._ctxdata
+        prec, rounding = ctx._prec_rounding
         return format_mpc(self._mpc_, format_spec, prec, rounding,
                           ctx._pretty_repr_dps)
->>>>>>> 97c45f21
+_mpc = mpc
 
 
 complex_types = (complex, _mpc)
@@ -1051,18 +724,6 @@
     def __init__(ctx):
         ctx._prec_rounding = [sys.float_info.mant_dig, round_nearest]
         ctx._pretty_repr_dps = False
-<<<<<<< HEAD
-=======
-        ctx.mpf = type('mpf', (_mpf,), {})
-        ctx.mpf._ctxdata = [ctx.mpf, new, ctx._prec_rounding]
-        ctx.mpf.context = ctx
-        ctx.mpc = type('mpc', (_mpc,), {})
-        ctx.mpc._ctxdata = [ctx.mpc, new, ctx._prec_rounding]
-        ctx.mpc.context = ctx
-        ctx.constant = type('constant', (_constant,), {})
-        ctx.constant._ctxdata = [ctx.mpf, new, ctx._prec_rounding]
-        ctx.constant.context = ctx
->>>>>>> 97c45f21
 
     def mpf(ctx, v=fzero, **kwargs):
         return _mpf(v, context=ctx, **kwargs)
