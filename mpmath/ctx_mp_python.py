import inspect
import numbers
import sys
import warnings

from . import function_docs
from .libmp import (MPQ, MPZ, ComplexResult, dps_to_prec, finf, fnan, fninf,
                    format_mpc, format_mpf, from_Decimal, from_float, from_int,
                    from_man_exp, from_npfloat, from_rational, from_str, fzero,
                    int_types, mpc_abs, mpc_add, mpc_add_mpf, mpc_conjugate,
                    mpc_div, mpc_div_mpf, mpc_hash, mpc_is_inf, mpc_is_nonzero,
                    mpc_mpf_div, mpc_mpf_sub, mpc_mul, mpc_mul_int,
                    mpc_mul_mpf, mpc_neg, mpc_pos, mpc_pow, mpc_pow_int,
                    mpc_pow_mpf, mpc_sub, mpc_sub_mpf, mpc_to_complex,
                    mpc_to_str, mpf_abs, mpf_add, mpf_div, mpf_eq, mpf_ge,
                    mpf_gt, mpf_hash, mpf_le, mpf_lt, mpf_mod, mpf_mul,
                    mpf_neg, mpf_pos, mpf_pow, mpf_sub, mpf_sum, prec_to_dps,
                    round_nearest, to_fixed, to_float, to_int, to_man_exp,
                    to_rational, to_str)


class mpnumeric:
    """Base class for mpf and mpc."""

# pickling support
def _make_mpf(x):
    from mpmath import mp
    return mp.mpf(x)

def _make_mpc(x, y):
    from mpmath import mp
    return mp.mpc(x, y)


class mpf(mpnumeric):
    """
    An mpf instance holds a real-valued floating-point number. mpf:s
    work analogously to Python floats, but support arbitrary-precision
    arithmetic.
    """
    __slots__ = ['_mpf_', 'context', '_ctxdata']

    def __new__(cls, val=fzero, **kwargs):
        """A new mpf can be created from a Python float, an int, a
        or a decimal string representing a number in floating-point
        format."""
<<<<<<< HEAD
        ctx = kwargs.pop('context')
=======
        ctx = cls.context
>>>>>>> e75b2cdd
        prec, rounding = ctx._prec_rounding
        base = 0
        if kwargs:
            prec = kwargs.get('prec', prec)
            if 'dps' in kwargs:
                prec = dps_to_prec(kwargs['dps'])
            rounding = kwargs.get('rounding', rounding)
            base = kwargs.get('base', base)
        v = super().__new__(cls)
<<<<<<< HEAD
        v.context = ctx
=======
>>>>>>> e75b2cdd
        if type(val) is cls:
            val = val._mpf_
        elif type(val) is tuple:
            if len(val) == 4:
                val = val[0], MPZ(val[1]), *val[2:]
            elif len(val) == 2:
                v._mpf_ = from_man_exp(MPZ(val[0]), val[1], prec, rounding)
                return v
            else:
                raise ValueError
        elif isinstance(val, str):
            val = from_str(val, prec, rounding, base)
        else:
            val = v.mpf_convert_arg(val, prec, rounding)
        v._mpf_ = mpf_pos(val, prec, rounding)
        return v

    def mpf_convert_arg(cls, x, prec, rounding):
        ctx = cls.context
        if isinstance(x, int_types): return from_int(x)
        if isinstance(x, float): return from_float(x)
<<<<<<< HEAD
        if isinstance(x, constant): return x.func(prec, rounding)
=======
        if isinstance(x, ctx.constant): return x.func(prec, rounding)
>>>>>>> e75b2cdd
        if hasattr(x, '_mpf_'): return x._mpf_
        if hasattr(x, '_mpmath_'):
            t = ctx.convert(x._mpmath_(prec, rounding))
            if hasattr(t, '_mpf_'):
                return t._mpf_
        if hasattr(x, '_mpi_'):
            a, b = x._mpi_
            if a == b:
                return a
            raise ValueError("can only create mpf from zero-width interval")
        if isinstance(x, numbers.Rational): return from_rational(x.numerator,
                                                                 x.denominator,
                                                                 prec, rounding)
        if type(x).__module__ == 'decimal':
            return from_Decimal(x, prec, rounding)
        raise TypeError("cannot create mpf from " + repr(x))

    def mpf_convert_rhs(cls, x):
        ctx = cls.context
        try:
            r = ctx.convert(x, strings=False)
            if hasattr(r, '_mpf_'):
                r = r._mpf_
            return r
        except (ValueError, TypeError):
            return NotImplemented

    def mpf_convert_lhs(cls, x):
        ctx = cls.context
        x = cls.mpf_convert_rhs(x)
        if type(x) is tuple:
            return ctx.make_mpf(x)
        return x

    man_exp = property(lambda self: to_man_exp(self._mpf_, signed=False))
    man = property(lambda self: self.man_exp[0])
    exp = property(lambda self: self.man_exp[1])
    bc = property(lambda self: self.man.bit_length())

    real = property(lambda self: self)
    imag = property(lambda self: self.context.zero)

    conjugate = lambda self: self

    def as_integer_ratio(self):
        return to_rational(self._mpf_)

    def __reduce__(self): return _make_mpf, (self._mpf_,)

    def __repr__(self):
        ctx = self.context
        rounding = ctx._prec_rounding[1]
        if ctx.pretty:
            ndigits = (ctx._repr_digits
                       if ctx._pretty_repr_dps else ctx._str_digits)
            return to_str(self._mpf_, ndigits, rounding=rounding)
        return "mpf('%s')" % to_str(self._mpf_, ctx._repr_digits,
                                    rounding=rounding)

    def __str__(self):
        ctx = self.context
        rounding = ctx._prec_rounding[1]
        return to_str(self._mpf_, ctx._str_digits, rounding=rounding)

    def __hash__(self): return mpf_hash(self._mpf_)
    def __int__(self): return int(to_int(self._mpf_))

    def __float__(self):
        ctx = self.context
        return to_float(self._mpf_, rnd=ctx._prec_rounding[1])

    def __bool__(self): return self._mpf_ != fzero
<<<<<<< HEAD

    def __abs__(self):
        ctx = self.context
        prec, rounding = ctx._prec_rounding
        v = mpf_abs(self._mpf_, prec, rounding)
        return ctx.make_mpf(v)

    def __pos__(self):
        ctx = self.context
        prec, rounding = ctx._prec_rounding
        v = mpf_pos(self._mpf_, prec, rounding)
        return ctx.make_mpf(v)

    def __neg__(self):
        ctx = self.context
        prec, rounding = ctx._prec_rounding
        v = mpf_neg(self._mpf_, prec, rounding)
        return ctx.make_mpf(v)

=======

    def __abs__(self):
        ctx = self.context
        prec, rounding = ctx._prec_rounding
        v = mpf_abs(self._mpf_, prec, rounding)
        return ctx.make_mpf(v)

    def __pos__(self):
        ctx = self.context
        prec, rounding = ctx._prec_rounding
        v = mpf_pos(self._mpf_, prec, rounding)
        return ctx.make_mpf(v)

    def __neg__(self):
        ctx = self.context
        prec, rounding = ctx._prec_rounding
        v = mpf_neg(self._mpf_, prec, rounding)
        return ctx.make_mpf(v)

>>>>>>> e75b2cdd
    def _cmp(self, other, func):
        if hasattr(other, '_mpf_'):
            other = other._mpf_
        else:
            other = self.mpf_convert_rhs(other)
            if other is NotImplemented:
                return other
        return func(self._mpf_, other)

    def __lt__(self, other): return self._cmp(other, mpf_lt)
    def __gt__(self, other): return self._cmp(other, mpf_gt)
    def __le__(self, other): return self._cmp(other, mpf_le)
    def __ge__(self, other): return self._cmp(other, mpf_ge)

    def __eq__(self, other):
        ctx = self.context
        sval = self._mpf_
        if hasattr(other, '_mpf_'):
            tval = other._mpf_
            return mpf_eq(sval, tval)
        if hasattr(other, '_mpc_'):
            tval = other._mpc_
            return (tval[1] == fzero) and mpf_eq(tval[0], sval)
        try:
            other = ctx.convert(other, strings=False)
        except TypeError:
            return NotImplemented
        return self.__eq__(other)

    def __add__(self, other):
        ctx = self.context
        prec, rounding = ctx._prec_rounding
        sval = self._mpf_
        if hasattr(other, '_mpf_'):
            tval = other._mpf_
            val = mpf_add(sval, tval, prec, rounding)
            return ctx.make_mpf(val)
        if hasattr(other, '_mpc_'):
            tval = other._mpc_
            val = mpc_add_mpf(tval, sval, prec, rounding)
            return ctx.make_mpc(val)
        try:
            other = ctx.convert(other, strings=False)
        except TypeError:
            return NotImplemented
        return self.__add__(other)
    __radd__ = __add__

    def __sub__(self, other):
        ctx = self.context
        prec, rounding = ctx._prec_rounding
        sval = self._mpf_
        if hasattr(other, '_mpf_'):
            tval = other._mpf_
            val = mpf_sub(sval, tval, prec, rounding)
            return ctx.make_mpf(val)
        if hasattr(other, '_mpc_'):
            tval = other._mpc_
            val = mpc_mpf_sub(sval, tval, prec, rounding)
            return ctx.make_mpc(val)
        try:
            other = ctx.convert(other, strings=False)
        except TypeError:
            return NotImplemented
        return self.__sub__(other)

    def __rsub__(self, other):
        other = self.mpf_convert_lhs(other)
        if other is NotImplemented:
            return other
        return other - self

    def __mul__(self, other):
        ctx = self.context
        prec, rounding = ctx._prec_rounding
        sval = self._mpf_
        if hasattr(other, '_mpf_'):
            tval = other._mpf_
            val = mpf_mul(sval, tval, prec, rounding)
            return ctx.make_mpf(val)
        if hasattr(other, '_mpc_'):
            tval = other._mpc_
            val = mpc_mul_mpf(tval, sval, prec, rounding)
            return ctx.make_mpc(val)
        try:
            other = ctx.convert(other, strings=False)
        except TypeError:
            return NotImplemented
        return self.__mul__(other)
    __rmul__ = __mul__

    def __truediv__(self, other):
        ctx = self.context
        prec, rounding = ctx._prec_rounding
        sval = self._mpf_
        if hasattr(other, '_mpf_'):
            tval = other._mpf_
            val = mpf_div(sval, tval, prec, rounding)
            return ctx.make_mpf(val)
        if hasattr(other, '_mpc_'):
            tval = other._mpc_
            val = mpc_mpf_div(sval, tval, prec, rounding)
            return ctx.make_mpc(val)
        try:
            other = ctx.convert(other, strings=False)
        except TypeError:
            return NotImplemented
        return self.__truediv__(other)

    def __rtruediv__(self, other):
        other = self.mpf_convert_lhs(other)
        if other is NotImplemented:
            return other
        return other / self

    def __mod__(self, other):
        ctx = self.context
        prec, rounding = ctx._prec_rounding
        sval = self._mpf_
        if hasattr(other, '_mpf_'):
            tval = other._mpf_
            val = mpf_mod(sval, tval, prec, rounding)
            return ctx.make_mpf(val)
        if hasattr(other, '_mpc_'):
            return NotImplemented
        try:
            other = ctx.convert(other, strings=False)
        except TypeError:
            return NotImplemented
        return self.__mod__(other)

    def __rmod__(self, other):
        other = self.mpf_convert_lhs(other)
        if other is NotImplemented:
            return other
        return other % self

    def __floordiv__(self, other):
        return (self - (self % other)) / other

    def __divmod__(self, other):
        mod = self % other
        return (self - mod) / other, mod

    def __pow__(self, other):
        ctx = self.context
        prec, rounding = ctx._prec_rounding
        sval = self._mpf_
        if hasattr(other, '_mpf_'):
            tval = other._mpf_
            try:
                val = mpf_pow(sval, tval, prec, rounding)
                return ctx.make_mpf(val)
            except ComplexResult:
                if ctx.trap_complex:
                    raise
                val = mpc_pow_mpf((sval, fzero), tval, prec, rounding)
                return ctx.make_mpc(val)
        if hasattr(other, '_mpc_'):
            tval = other._mpc_
            val = mpc_pow((sval, fzero), tval, prec, rounding)
            return ctx.make_mpc(val)
        try:
            other = ctx.convert(other, strings=False)
        except TypeError:
            return NotImplemented
        return self.__pow__(other)

    def __rpow__(self, other):
        other = self.mpf_convert_lhs(other)
        if other is NotImplemented:
            return other
        return other ** self

    def __format__(self, format_spec):
        """
        ``mpf`` objects allow for formatting similar to Python floats:

            >>> from mpmath import fp, mp, pi
            >>> mp.dps = 50
            >>> format(pi, '*^60.50f')
            '****3.14159265358979323846264338327950288419716939937511****'
            >>> f'{10*pi:.20e}'
            '3.14159265358979323846e+01'

        The format specification adopts the same general form as Python's
        :external:ref:`formatspec`.  All of Python's format types are
        supported, with the exception of ``'n'``.

        If precision is left as default, the resulting string is exactly the
        same as if printing a regular :external:class:`float`:

            >>> mp.dps = fp.dps
            >>> f"{mp.mpf('1.22'):.25f}"
            '1.2199999999999999733546474'
            >>> f'{1.22:.25f}'
            '1.2199999999999999733546474'
            >>> mp.dps = 50
            >>> f"{mp.mpf('1.22'):.25f}"
            '1.2200000000000000000000000'

        In addition to the normal Python features, four different kinds of
        rounding are supported:

            * ``'U'``: rounding towards plus infinity
            * ``'D'``: rounding towards minus infinity
            * ``'Y'``: rounding away from zero
            * ``'Z'``: rounding towards zero
            * ``'N'``: rounding to nearest (default)

        The rounding option must be set right before the presentation type:

            >>> x = mp.mpf('-1.2345678')
            >>> f'{x:.5Uf}'
            '-1.23456'
            >>> f'{x:.5Df}'
            '-1.23457'

        Format types ``'a'`` and ``'A'`` (use uppercase digits) allow to
        represent floating-point number as a C99-style hexadecimal string
        ``[±][0x]h[.hhh]p±d``, where there is one hexadecimal digit before the
        dot and the fractional part either is exact or the number of its
        hexadecimal digits is equal to the specified precision.  The exponent
        ``d`` is written in decimal, it always contains at least one digit,
        and it gives the power of 2 by which to multiply the coefficient.  If
        no digits follow the decimal point, the decimal point is also removed
        unless the ``'#'`` option is specified.

            >>> f'{x:a}'
            '-0x1.3c0ca2a5b1d5d0818d3359c99ff1a26f2b31063249p+0'
            >>> f'{x:.10a}'
            '-0x1.3c0ca2a5b2p+0'

        Format type ``'b'`` allows format number in binary:

            >>> f'{x:.15b}'
            '-1.001111000000110p+0'

        Alternate form (``'#'`` option) adds ``0b`` prefix.

        """
        ctx = self.context
        prec = ctx._prec_rounding[0]
        return format_mpf(self._mpf_, format_spec, prec, ctx._pretty_repr_dps)

    def sqrt(self):
        ctx = self.context
        return ctx.sqrt(self)

    def ae(self, other, rel_eps=None, abs_eps=None):
        ctx = self.context
        return ctx.almosteq(self, other, rel_eps, abs_eps)

    def to_fixed(self, prec):
        return to_fixed(self._mpf_, prec)

    def __round__(self, ndigits=None):
        ctx = self.context
        if ctx.isfinite(self):
            frac = MPQ(*self.as_integer_ratio())
            res = round(frac, ndigits)
            res = ctx.convert(res)
        else:
            res = self
        if ndigits is None:
            res = int(res)
        return res
_mpf = mpf


class constant(mpf):
    """Represents a mathematical constant with dynamic precision.
    When printed or used in an arithmetic operation, a constant
    is converted to a regular mpf at the working precision. A
    regular mpf can also be obtained using the operation +x."""

    def __new__(cls, func, name, docname='', **kwargs):
        a = object.__new__(cls)
        ctx = a.context = kwargs['context']
        _reprdps_getter = kwargs.get('_reprdps_getter', lambda: 15)
        a.name = name
        a.func = func
        a._reprdps_getter = _reprdps_getter
        a.__doc__ = getattr(function_docs, docname, '')
        return a

    def __call__(self, prec=None, dps=None, rounding=None):
        ctx = self.context
        prec2, rounding2 = ctx._prec_rounding
        if not prec: prec = prec2
        if not rounding: rounding = rounding2
        if dps: prec = dps_to_prec(dps)
        return ctx.make_mpf(self.func(prec, rounding))

    @property
    def _mpf_(self):
        ctx = self.context
        prec, rounding = ctx._prec_rounding
        return self.func(prec, rounding)

    def __repr__(self):
        ctx = self.context
        return "<%s: %s~>" % (self.name, ctx.nstr(self(dps=self._reprdps_getter())))
<<<<<<< HEAD
_constant = constant
=======
>>>>>>> e75b2cdd


class mpc(mpnumeric):
    """
    An mpc represents a complex number using a pair of mpf's (one
    for the real part and another for the imaginary part.) The mpc
    class behaves fairly similarly to Python's complex type.
    """

    __slots__ = ['_mpc_', 'context', '_ctxdata']

<<<<<<< HEAD
    def __new__(cls, real=0, imag=0, **kwargs):
        ctx = kwargs.pop('context')
=======
    def __new__(cls, real=0, imag=0):
        ctx = cls.context
>>>>>>> e75b2cdd
        s = object.__new__(cls)
        s.context = ctx
        if isinstance(real, str):
            real = ctx.convert(real)
        if isinstance(real, complex_types):
            r_real, r_imag = real.real, real.imag
        elif hasattr(real, '_mpc_'):
            r_real, r_imag = real._mpc_
        else:
            r_real, r_imag = real, 0
        if isinstance(imag, complex_types):
            i_real, i_imag = imag.real, imag.imag
        elif hasattr(imag, '_mpc_'):
            i_real, i_imag = imag._mpc_
        else:
            i_real, i_imag = imag, 0
<<<<<<< HEAD
        r_real, r_imag = map(ctx.make_mpf, [r_real, r_imag])
        i_real, i_imag = map(ctx.make_mpf, [i_real, i_imag])
=======
        r_real, r_imag = map(ctx.mpf, [r_real, r_imag])
        i_real, i_imag = map(ctx.mpf, [i_real, i_imag])
>>>>>>> e75b2cdd
        real = r_real - i_imag
        imag = r_imag + i_real
        s._mpc_ = (real._mpf_, imag._mpf_)
        return s

    real = property(lambda self: self.context.make_mpf(self._mpc_[0]))
    imag = property(lambda self: self.context.make_mpf(self._mpc_[1]))

    def __reduce__(self): return _make_mpc, self._mpc_

    def __repr__(self):
        ctx = self.context
        if ctx.pretty:
            ndigits = (ctx._repr_digits
                       if ctx._pretty_repr_dps else ctx._str_digits)
            return "(%s)" % mpc_to_str(self._mpc_, ndigits)
        r = repr(self.real)[4:-1]
        i = repr(self.imag)[4:-1]
        return "%s(real=%s, imag=%s)" % (type(self).__name__, r, i)

    def __str__(self):
        ctx = self.context
        return "(%s)" % mpc_to_str(self._mpc_, ctx._str_digits)

    def __complex__(self):
        ctx = self.context
        rounding = ctx._prec_rounding[1]
        return mpc_to_complex(self._mpc_, rnd=rounding)

    def __pos__(self):
        ctx = self.context
        prec, rounding = ctx._prec_rounding
        v = mpc_pos(self._mpc_, prec, rounding)
        return ctx.make_mpc(v)

    def __abs__(self):
        ctx = self.context
        prec, rounding = ctx._prec_rounding
        v = mpc_abs(self._mpc_, prec, rounding)
        return ctx.make_mpf(v)
<<<<<<< HEAD

    def __neg__(self):
        ctx = self.context
        prec, rounding = ctx._prec_rounding
        v = mpc_neg(self._mpc_, prec, rounding)
        return ctx.make_mpc(v)

    def conjugate(self):
        ctx = self.context
        prec, rounding = ctx._prec_rounding
        v = mpc_conjugate(self._mpc_, prec, rounding)
        return ctx.make_mpc(v)

    def __bool__(self):
        return mpc_is_nonzero(self._mpc_)

    def __hash__(self):
        return mpc_hash(self._mpc_)

    def mpc_convert_lhs(self, x):
        ctx = self.context
=======

    def __neg__(self):
        ctx = self.context
        prec, rounding = ctx._prec_rounding
        v = mpc_neg(self._mpc_, prec, rounding)
        return ctx.make_mpc(v)

    def conjugate(self):
        ctx = self.context
        prec, rounding = ctx._prec_rounding
        v = mpc_conjugate(self._mpc_, prec, rounding)
        return ctx.make_mpc(v)

    def __bool__(self):
        return mpc_is_nonzero(self._mpc_)

    def __hash__(self):
        return mpc_hash(self._mpc_)

    @classmethod
    def mpc_convert_lhs(cls, x):
        ctx = cls.context
>>>>>>> e75b2cdd
        try:
            return ctx.convert(x, strings=False)
        except (TypeError, ValueError):
            return NotImplemented

    def __eq__(self, other):
        if not hasattr(other, '_mpc_'):
            if isinstance(other, str):
                return False
            other = self.mpc_convert_lhs(other)
            if other is NotImplemented:
                return other
        return self.real == other.real and self.imag == other.imag

    def __add__(self, other):
        ctx = self.context
        prec, rounding = ctx._prec_rounding
        if not hasattr(other, '_mpc_'):
            other = self.mpc_convert_lhs(other)
            if other is NotImplemented:
                return other
            if hasattr(other, '_mpf_'):
                v = mpc_add_mpf(self._mpc_, other._mpf_, prec, rounding)
                return ctx.make_mpc(v)
        v = mpc_add(self._mpc_, other._mpc_, prec, rounding)
        return ctx.make_mpc(v)
    __radd__ = __add__

    def __sub__(self, other):
        ctx = self.context
        prec, rounding = ctx._prec_rounding
        if not hasattr(other, '_mpc_'):
            other = self.mpc_convert_lhs(other)
            if other is NotImplemented:
                return other
            if hasattr(other, '_mpf_'):
                v = mpc_sub_mpf(self._mpc_, other._mpf_, prec, rounding)
                return ctx.make_mpc(v)
        v = mpc_sub(self._mpc_, other._mpc_, prec, rounding)
        return ctx.make_mpc(v)

    def __rsub__(self, other):
        other = self.mpc_convert_lhs(other)
        if other is NotImplemented:
            return other
        return other - self

    def __mul__(self, other):
        ctx = self.context
        prec, rounding = ctx._prec_rounding
        if not hasattr(other, '_mpc_'):
            if isinstance(other, int_types):
                v = mpc_mul_int(self._mpc_, other, prec, rounding)
                return ctx.make_mpc(v)
            other = self.mpc_convert_lhs(other)
            if other is NotImplemented:
                return other
            if hasattr(other, '_mpf_'):
                v = mpc_mul_mpf(self._mpc_, other._mpf_, prec, rounding)
                return ctx.make_mpc(v)
        v = mpc_mul(self._mpc_, other._mpc_, prec, rounding)
        return ctx.make_mpc(v)

    def __rmul__(self, other):
        ctx = self.context
        prec, rounding = ctx._prec_rounding
        if isinstance(other, int_types):
            v = mpc_mul_int(self._mpc_, other, prec, rounding)
            return ctx.make_mpc(v)
        other = self.mpc_convert_lhs(other)
        if other is NotImplemented:
            return other
        return other * self

    def __truediv__(self, other):
        ctx = self.context
        prec, rounding = ctx._prec_rounding
        if not hasattr(other, '_mpc_'):
            other = self.mpc_convert_lhs(other)
            if other is NotImplemented:
                return other
            if hasattr(other, '_mpf_'):
                v = mpc_div_mpf(self._mpc_, other._mpf_, prec, rounding)
                return ctx.make_mpc(v)
        v = mpc_div(self._mpc_, other._mpc_, prec, rounding)
        return ctx.make_mpc(v)

    def __rtruediv__(self, other):
        other = self.mpc_convert_lhs(other)
        if other is NotImplemented:
            return other
        return other / self

    def __pow__(self, other):
        ctx = self.context
        prec, rounding = ctx._prec_rounding
        if isinstance(other, int_types):
            v = mpc_pow_int(self._mpc_, other, prec, rounding)
            return ctx.make_mpc(v)
        other = self.mpc_convert_lhs(other)
        if other is NotImplemented:
            return other
        if hasattr(other, '_mpf_'):
            v = mpc_pow_mpf(self._mpc_, other._mpf_, prec, rounding)
        else:
            v = mpc_pow(self._mpc_, other._mpc_, prec, rounding)
        return ctx.make_mpc(v)

    def __rpow__(self, other):
        other = self.mpc_convert_lhs(other)
        if other is NotImplemented:
            return other
        return other ** self

    def ae(self, other, rel_eps=None, abs_eps=None):
        ctx = self.context
        return ctx.almosteq(self, other, rel_eps, abs_eps)

    def __format__(self, format_spec):
        """
        ``mpc`` objects allow for formatting similar to Python
        :external:class:`complex`, specified in :external:ref:`formatspec`.
        All of Python's format types are supported, with the exception of
        ``'n'``.  Also available additional options and formating types,
        accepted by :func:`mpmath.mpf.__format__`.

        """
        ctx = self.context
        prec = ctx._prec_rounding[0]
        return format_mpc(self._mpc_, format_spec, prec, ctx._pretty_repr_dps)
<<<<<<< HEAD
_mpc = mpc
=======
>>>>>>> e75b2cdd


complex_types = (complex, _mpc)


class PythonMPContext:
    def __init__(ctx):
        ctx._prec_rounding = [sys.float_info.mant_dig, round_nearest]
        ctx._pretty_repr_dps = False
<<<<<<< HEAD
=======
        ctx.mpf = type('mpf', (_mpf,), {})
        ctx.mpf.context = ctx
        ctx.mpc = type('mpc', (_mpc,), {})
        ctx.mpc.context = ctx
        ctx.constant = type('constant', (_constant,), {})
        ctx.constant.context = ctx
>>>>>>> e75b2cdd

    def mpf(ctx, v=fzero, **kwargs):
        return _mpf(v, context=ctx, **kwargs)

    def make_mpf(ctx, v):
<<<<<<< HEAD
        return _mpf(v, context=ctx)

    def constant(ctx, func, name, docname='', **kwargs):
        return _constant(func, name, docname=docname, context=ctx, **kwargs)

    def mpc(ctx, real=fzero, imag=fzero, **kwargs):
        return _mpc(real, imag, context=ctx, **kwargs)

    def make_mpc(ctx, v):
        return _mpc(*v, context=ctx)
=======
        a = ctx.mpf()
        a._mpf_ = v
        return a

    def make_mpc(ctx, v):
        a = ctx.mpc()
        a._mpc_ = v
        return a
>>>>>>> e75b2cdd

    def default(ctx):
        ctx._prec = ctx._prec_rounding[0] = sys.float_info.mant_dig
        ctx._dps = sys.float_info.dig
        ctx.trap_complex = False

    def _set_prec(ctx, n):
        ctx._prec = ctx._prec_rounding[0] = max(1, int(n))
        ctx._dps = prec_to_dps(n)

    def _set_dps(ctx, n):
        ctx._prec = ctx._prec_rounding[0] = dps_to_prec(n)
        ctx._dps = max(1, int(n))

    def _set_rounding(ctx, r):
        try:
            ctx._prec_rounding[1] = ctx._parse_prec({'rounding': r})[1]
        except KeyError:
            raise ValueError('invalid rounding mode')

    prec = property(lambda ctx: ctx._prec, _set_prec)
    dps = property(lambda ctx: ctx._dps, _set_dps)
    rounding = property(lambda ctx: ctx._prec_rounding[1], _set_rounding)

    def _set_pretty_dps(ctx, v):
        ctx._pretty_repr_dps = True if v == 'repr' else False

    def _get_pretty_dps(ctx):
        return 'repr' if ctx._pretty_repr_dps else 'str'

    pretty_dps = property(_get_pretty_dps, _set_pretty_dps)

    def convert(ctx, x, strings=True):
        """
        Converts *x* to an ``mpf`` or ``mpc``. If *x* is of type ``mpf``,
        ``mpc``, ``int``, ``float``, ``complex``, the conversion
        will be performed losslessly.

        If *x* is a string, the result will be rounded to the present
        working precision. Strings representing fractions or complex
        numbers are permitted.

            >>> from mpmath import mpmathify
            >>> mpmathify(3.5)
            mpf('3.5')
            >>> mpmathify('2.1')
            mpf('2.1000000000000001')
            >>> mpmathify('3/4')
            mpf('0.75')
            >>> mpmathify('2+3j')
            mpc(real='2.0', imag='3.0')

        """
        if type(x) in ctx.types: return x
        if isinstance(x, int_types): return ctx.make_mpf(from_int(x))
        if isinstance(x, float): return ctx.make_mpf(from_float(x))
        if isinstance(x, complex):
            return ctx.make_mpc((from_float(x.real), from_float(x.imag)))
        if type(x).__module__ == 'numpy': return ctx.npconvert(x)
        prec, rounding = ctx._prec_rounding
        if hasattr(x, '_mpf_'): return ctx.make_mpf(x._mpf_)
        if hasattr(x, '_mpc_'): return ctx.make_mpc(x._mpc_)
        if hasattr(x, '_mpmath_'):
            return ctx.convert(x._mpmath_(prec, rounding))
        if isinstance(x, numbers.Rational):
            p, q = x.numerator, x.denominator
            return ctx.make_mpf(from_rational(p, q, prec, rounding))
        if strings and isinstance(x, str):
            try:
                _mpf_ = from_str(x, prec, rounding)
                return ctx.make_mpf(_mpf_)
            except ValueError:
                pass
        if type(x).__module__ == 'decimal':
            return ctx.make_mpf(from_Decimal(x, prec, rounding))
        return ctx._convert_fallback(x, strings)

    def npconvert(ctx, x):
        """
        Converts *x* to an ``mpf`` or ``mpc``. *x* should be a numpy
        scalar.
        """
        import numpy as np
        if isinstance(x, np.ndarray) and x.ndim == 0: x = x.item()
        if isinstance(x, (np.integer, int)): return ctx.make_mpf(from_int(int(x)))
        if isinstance(x, (np.floating, float)): return ctx.mpf(from_npfloat(x))
        if isinstance(x, (np.complexfloating, complex)):
            return ctx.make_mpc((from_npfloat(x.real), from_npfloat(x.imag)))
        raise TypeError("cannot create mpf from " + repr(x))

    def isinf(ctx, x):
        """
        Return *True* if the absolute value of *x* is infinite;
        otherwise return *False*::

            >>> from mpmath import isinf, inf, mpc
            >>> isinf(inf)
            True
            >>> isinf(-inf)
            True
            >>> isinf(3)
            False
            >>> isinf(3+4j)
            False
            >>> isinf(mpc(3,inf))
            True
            >>> isinf(mpc(inf,3))
            True

        """
        if hasattr(x, "_mpf_"):
            return x._mpf_ in (finf, fninf)
        if hasattr(x, "_mpc_"):
            return mpc_is_inf(x._mpc_)
        if isinstance(x, int_types) or isinstance(x, MPQ):
            return False
        x = ctx.convert(x)
        return ctx.isinf(x)

    def isnormal(ctx, x):
        warnings.warn("the isnormal() method is deprecated",
                      DeprecationWarning)
        if hasattr(x, "_mpf_"):
            if ctx.isfinite(x):
                return bool(to_man_exp(x._mpf_, signed=True)[0])
            return False
        if hasattr(x, "_mpc_"):
            re, im = x._mpc_
            re_normal = bool(re[1])
            im_normal = bool(im[1])
            if re == fzero: return im_normal
            if im == fzero: return re_normal
            return re_normal and im_normal
        if isinstance(x, int_types) or isinstance(x, MPQ):
            return bool(x)
        x = ctx.convert(x)
        return ctx.isnormal(x)

    def isspecial(ctx, x):
        """
        Determine whether *x* is a "special" in the sense of floating-point
        representation; that is, return *True* if *x* is zero, an
        infinity or NaN; otherwise return *False*.  By extension, a
        complex number *x* is considered "special" if its magnitude is
        special::

            >>> from mpmath import isspecial, inf, nan, mpc
            >>> isspecial(3)
            False
            >>> isspecial(0)
            True
            >>> isspecial(inf)
            True
            >>> isspecial(-inf)
            True
            >>> isspecial(nan)
            True
            >>> isspecial(0+0j)
            True
            >>> isspecial(0+3j)
            False
            >>> isspecial(mpc(2,nan))
            True
        """
        if hasattr(x, "_mpf_"):
            if ctx.isfinite(x):
                return not bool(to_man_exp(x._mpf_, signed=True)[0])
            return True
        if hasattr(x, "_mpc_"):
            re, im = x._mpc_
            re_special = not bool(re[1])
            im_special = not bool(im[1])
            if re == fzero: return im_special
            if im == fzero: return re_special
            return re_special or im_special
        if isinstance(x, int_types) or isinstance(x, MPQ):
            return not bool(x)
        x = ctx.convert(x)
        return ctx.isspecial(x)

    def isint(ctx, x, gaussian=False):
        """
        Return *True* if *x* is integer-valued; otherwise return
        *False*::

            >>> from mpmath import isint, mpf, inf
            >>> isint(3)
            True
            >>> isint(mpf(3))
            True
            >>> isint(3.2)
            False
            >>> isint(inf)
            False

        Optionally, Gaussian integers can be checked for::

            >>> isint(3+0j)
            True
            >>> isint(3+2j)
            False
            >>> isint(3+2j, gaussian=True)
            True

        """
        if isinstance(x, int_types):
            return True
        if hasattr(x, "_mpf_"):
            if ctx.isfinite(x):
                man, exp = to_man_exp(x._mpf_, signed=True)
                return bool((man and exp >= 0) or x._mpf_ == fzero)
            return False
        if hasattr(x, "_mpc_"):
            re, im = x._mpc_
            if ctx.isfinite(x):
                man, exp = to_man_exp(re, signed=True)
                re_isint = bool((man and exp >= 0) or re == fzero)
                man, exp = to_man_exp(im, signed=True)
                im_isint = bool((man and exp >= 0) or im == fzero)
            else:
                return False
            if gaussian:
                return re_isint and im_isint
            return re_isint and im == fzero
        if isinstance(x, MPQ):
            p, q = x.numerator, x.denominator
            return p % q == 0
        x = ctx.convert(x)
        return ctx.isint(x, gaussian)

    def fsum(ctx, terms, absolute=False, squared=False):
        """
        Calculates a sum containing a finite number of terms (for infinite
        series, see :func:`~mpmath.nsum`). The terms will be converted to
        mpmath numbers. For len(terms) > 2, this function is generally
        faster and produces more accurate results than the builtin
        Python function :func:`sum`.

            >>> from mpmath import fsum
            >>> fsum([1, 2, 0.5, 7])
            mpf('10.5')

        With squared=True each term is squared, and with absolute=True
        the absolute value of each term is used.
        """
        prec, rnd = ctx._prec_rounding
        real = []
        imag = []
        for term in terms:
            reval = imval = 0
            if hasattr(term, "_mpf_"):
                reval = term._mpf_
            elif hasattr(term, "_mpc_"):
                reval, imval = term._mpc_
            else:
                term = ctx.convert(term)
                if hasattr(term, "_mpf_"):
                    reval = term._mpf_
                elif hasattr(term, "_mpc_"):
                    reval, imval = term._mpc_
                else:
                    raise NotImplementedError
            if imval:
                if squared:
                    if absolute:
                        real.append(mpf_mul(reval,reval))
                        real.append(mpf_mul(imval,imval))
                    else:
                        reval, imval = mpc_pow_int((reval,imval),2,prec+10)
                        real.append(reval)
                        imag.append(imval)
                elif absolute:
                    real.append(mpc_abs((reval,imval), prec))
                else:
                    real.append(reval)
                    imag.append(imval)
            else:
                if squared:
                    reval = mpf_mul(reval, reval)
                elif absolute:
                    reval = mpf_abs(reval)
                real.append(reval)
        s = mpf_sum(real, prec, rnd, absolute)
        if imag:
            s = ctx.make_mpc((s, mpf_sum(imag, prec, rnd)))
        else:
            s = ctx.make_mpf(s)
        return s

    def fdot(ctx, A, B=None, conjugate=False):
        r"""
        Computes the dot product of the iterables `A` and `B`,

        .. math ::

            \sum_{k=0} A_k B_k.

        Alternatively, :func:`~mpmath.fdot` accepts a single iterable of pairs.
        In other words, ``fdot(A,B)`` and ``fdot(zip(A,B))`` are equivalent.
        The elements are automatically converted to mpmath numbers.

        With ``conjugate=True``, the elements in the second vector
        will be conjugated:

        .. math ::

            \sum_{k=0} A_k \overline{B_k}

        **Examples**

            >>> from mpmath import fdot, j
            >>> A = [2, 1.5, 3]
            >>> B = [1, -1, 2]
            >>> fdot(A, B)
            mpf('6.5')
            >>> list(zip(A, B))
            [(2, 1), (1.5, -1), (3, 2)]
            >>> fdot(_)
            mpf('6.5')
            >>> A = [2, 1.5, 3j]
            >>> B = [1+j, 3, -1-j]
            >>> fdot(A, B)
            mpc(real='9.5', imag='-1.0')
            >>> fdot(A, B, conjugate=True)
            mpc(real='3.5', imag='-5.0')

        """
        if B is not None:
            A = zip(A, B)
        prec, rnd = ctx._prec_rounding
        real = []
        imag = []
        hasattr_ = hasattr
        types = (ctx.mpf, ctx.mpc)
        for a, b in A:
            if type(a) not in types: a = ctx.convert(a)
            if type(b) not in types: b = ctx.convert(b)
            a_real = hasattr_(a, "_mpf_")
            b_real = hasattr_(b, "_mpf_")
            if a_real and b_real:
                real.append(mpf_mul(a._mpf_, b._mpf_))
                continue
            a_complex = hasattr_(a, "_mpc_")
            b_complex = hasattr_(b, "_mpc_")
            if a_real and b_complex:
                aval = a._mpf_
                bre, bim = b._mpc_
                if conjugate:
                    bim = mpf_neg(bim)
                real.append(mpf_mul(aval, bre))
                imag.append(mpf_mul(aval, bim))
            elif b_real and a_complex:
                are, aim = a._mpc_
                bval = b._mpf_
                real.append(mpf_mul(are, bval))
                imag.append(mpf_mul(aim, bval))
            elif a_complex and b_complex:
                #re, im = mpc_mul(a._mpc_, b._mpc_, prec+20)
                are, aim = a._mpc_
                bre, bim = b._mpc_
                if conjugate:
                    bim = mpf_neg(bim)
                real.append(mpf_mul(are, bre))
                real.append(mpf_neg(mpf_mul(aim, bim)))
                imag.append(mpf_mul(are, bim))
                imag.append(mpf_mul(aim, bre))
            else:
                raise NotImplementedError
        s = mpf_sum(real, prec, rnd)
        if imag:
            s = ctx.make_mpc((s, mpf_sum(imag, prec, rnd)))
        else:
            s = ctx.make_mpf(s)
        return s

    def _wrap_libmp_function(ctx, mpf_f, mpc_f=None, mpi_f=None, doc="<no doc>"):
        """
        Given a low-level mpf_ function, and optionally similar functions
        for mpc_ and mpi_, defines the function as a context method.

        It is assumed that the return type is the same as that of
        the input; the exception is that propagation from mpf to mpc is possible
        by raising ComplexResult.

        """
        def f(x, **kwargs):
            if type(x) not in ctx.types:
                x = ctx.convert(x)
            prec, rounding = ctx._prec_rounding
            if kwargs:
                prec = kwargs.get('prec', prec)
                if 'dps' in kwargs:
                    prec = dps_to_prec(kwargs['dps'])
                rounding = kwargs.get('rounding', rounding)
            if hasattr(x, '_mpf_'):
                try:
                    return ctx.make_mpf(mpf_f(x._mpf_, prec, rounding))
                except ComplexResult:
                    # Handle propagation to complex
                    if ctx.trap_complex:
                        raise
                    return ctx.make_mpc(mpc_f((x._mpf_, fzero), prec, rounding))
            elif hasattr(x, '_mpc_'):
                return ctx.make_mpc(mpc_f(x._mpc_, prec, rounding))
            raise NotImplementedError("%s of a %s" % (name, type(x)))
        name = mpf_f.__name__[4:]
        f.__doc__ = function_docs.__dict__.get(name, "Computes the %s of x" % doc)
        return f

    # Called by SpecialFunctions.__init__()
    @classmethod
    def _wrap_specfun(cls, name, f, wrap):
        if wrap:
            def f_wrapped(ctx, *args, **kwargs):
                convert = ctx.convert
                args = [convert(a) for a in args]
                prec = ctx.prec
                try:
                    ctx.prec += 10
                    retval = f(ctx, *args, **kwargs)
                finally:
                    ctx.prec = prec
                return +retval
        else:
            f_wrapped = f
        f_wrapped.__doc__ = function_docs.__dict__.get(name, f.__doc__)
        f_wrapped.__signature__ = inspect.signature(f)
        f_wrapped.__name__ = f.__name__
        setattr(cls, name, f_wrapped)

    def _convert_param(ctx, x):
        if hasattr(x, "_mpc_"):
            v, im = x._mpc_
            if im != fzero:
                return x, 'C'
        elif hasattr(x, "_mpf_"):
            v = x._mpf_
        else:
            if type(x) in int_types:
                return int(x), 'Z'
            p = None
            if isinstance(x, tuple):
                p, q = x
            elif isinstance(x, str) and '/' in x:
                p, q = x.split('/')
                p = int(p)
                q = int(q)
            if p is not None:
                if not p % q:
                    return p // q, 'Z'
                return MPQ(p,q), 'Q'
            x = ctx.convert(x)
            if hasattr(x, "_mpc_"):
                v, im = x._mpc_
                if im != fzero:
                    return x, 'C'
            elif hasattr(x, "_mpf_"):
                v = x._mpf_
            else:
                raise NotImplementedError
        man, exp = to_man_exp(v, signed=True)
        if man:
            if exp >= -4:
                if exp >= 0:
                    return int(man) << exp, 'Z'
                p, q = int(man), (1<<(-exp))
                return MPQ(p,q), 'Q'
            x = ctx.make_mpf(v)
            return x, 'R'
        if not exp:
            return 0, 'Z'
        raise NotImplementedError

    def _mpf_mag(ctx, x):
        if x == fzero:
            return ctx.ninf
        if x in (finf, fninf, fnan):
            return ctx.make_mpf(mpf_abs(x))
        man, exp = to_man_exp(x, signed=True)
        return exp+man.bit_length()

    def mag(ctx, x):
        """
        Quick logarithmic magnitude estimate of a number. Returns an
        integer or infinity `m` such that `|x| <= 2^m`. It is not
        guaranteed that `m` is an optimal bound, but it will never
        be too large by more than 2 (and probably not more than 1).

        **Examples**

            >>> from mpmath import mp, mag, ceil, mpf, log, inf, nan
            >>> mp.pretty = True
            >>> mag(10), mag(10.0), mag(mpf(10)), int(ceil(log(10,2)))
            (4, 4, 4, 4)
            >>> mag(10j), mag(10+10j)
            (4, 5)
            >>> mag(0.01), int(ceil(log(0.01,2)))
            (-6, -6)
            >>> mag(0), mag(inf), mag(-inf), mag(nan)
            (-inf, inf, inf, nan)

        """
        if hasattr(x, "_mpf_"):
            return ctx._mpf_mag(x._mpf_)
        if hasattr(x, "_mpc_"):
            r, i = x._mpc_
            if r == fzero:
                return ctx._mpf_mag(i)
            if i == fzero:
                return ctx._mpf_mag(r)
            return 1+max(ctx._mpf_mag(r), ctx._mpf_mag(i))
        if isinstance(x, int_types):
            if x:
                return x.bit_length()
            return ctx.ninf
        if isinstance(x, MPQ):
            p, q = x.numerator, x.denominator
            if p:
                return 1 + p.bit_length() - q.bit_length()
            return ctx.ninf
        x = ctx.convert(x)
        return ctx.mag(x)


# Register with "numbers" ABC
#   We do not subclass, hence we do not use the @abstractmethod checks. While
#   this is less invasive it may turn out that we do not actually support
#   parts of the expected interfaces.  See
#   https://docs.python.org/3/library/numbers.html for list of abstract methods.
numbers.Complex.register(_mpc)
numbers.Real.register(mpf)<|MERGE_RESOLUTION|>--- conflicted
+++ resolved
@@ -44,11 +44,7 @@
         """A new mpf can be created from a Python float, an int, a
         or a decimal string representing a number in floating-point
         format."""
-<<<<<<< HEAD
         ctx = kwargs.pop('context')
-=======
-        ctx = cls.context
->>>>>>> e75b2cdd
         prec, rounding = ctx._prec_rounding
         base = 0
         if kwargs:
@@ -58,10 +54,7 @@
             rounding = kwargs.get('rounding', rounding)
             base = kwargs.get('base', base)
         v = super().__new__(cls)
-<<<<<<< HEAD
         v.context = ctx
-=======
->>>>>>> e75b2cdd
         if type(val) is cls:
             val = val._mpf_
         elif type(val) is tuple:
@@ -83,11 +76,7 @@
         ctx = cls.context
         if isinstance(x, int_types): return from_int(x)
         if isinstance(x, float): return from_float(x)
-<<<<<<< HEAD
         if isinstance(x, constant): return x.func(prec, rounding)
-=======
-        if isinstance(x, ctx.constant): return x.func(prec, rounding)
->>>>>>> e75b2cdd
         if hasattr(x, '_mpf_'): return x._mpf_
         if hasattr(x, '_mpmath_'):
             t = ctx.convert(x._mpmath_(prec, rounding))
@@ -160,7 +149,6 @@
         return to_float(self._mpf_, rnd=ctx._prec_rounding[1])
 
     def __bool__(self): return self._mpf_ != fzero
-<<<<<<< HEAD
 
     def __abs__(self):
         ctx = self.context
@@ -180,27 +168,6 @@
         v = mpf_neg(self._mpf_, prec, rounding)
         return ctx.make_mpf(v)
 
-=======
-
-    def __abs__(self):
-        ctx = self.context
-        prec, rounding = ctx._prec_rounding
-        v = mpf_abs(self._mpf_, prec, rounding)
-        return ctx.make_mpf(v)
-
-    def __pos__(self):
-        ctx = self.context
-        prec, rounding = ctx._prec_rounding
-        v = mpf_pos(self._mpf_, prec, rounding)
-        return ctx.make_mpf(v)
-
-    def __neg__(self):
-        ctx = self.context
-        prec, rounding = ctx._prec_rounding
-        v = mpf_neg(self._mpf_, prec, rounding)
-        return ctx.make_mpf(v)
-
->>>>>>> e75b2cdd
     def _cmp(self, other, func):
         if hasattr(other, '_mpf_'):
             other = other._mpf_
@@ -504,10 +471,7 @@
     def __repr__(self):
         ctx = self.context
         return "<%s: %s~>" % (self.name, ctx.nstr(self(dps=self._reprdps_getter())))
-<<<<<<< HEAD
 _constant = constant
-=======
->>>>>>> e75b2cdd
 
 
 class mpc(mpnumeric):
@@ -519,13 +483,8 @@
 
     __slots__ = ['_mpc_', 'context', '_ctxdata']
 
-<<<<<<< HEAD
     def __new__(cls, real=0, imag=0, **kwargs):
         ctx = kwargs.pop('context')
-=======
-    def __new__(cls, real=0, imag=0):
-        ctx = cls.context
->>>>>>> e75b2cdd
         s = object.__new__(cls)
         s.context = ctx
         if isinstance(real, str):
@@ -542,13 +501,8 @@
             i_real, i_imag = imag._mpc_
         else:
             i_real, i_imag = imag, 0
-<<<<<<< HEAD
-        r_real, r_imag = map(ctx.make_mpf, [r_real, r_imag])
-        i_real, i_imag = map(ctx.make_mpf, [i_real, i_imag])
-=======
         r_real, r_imag = map(ctx.mpf, [r_real, r_imag])
         i_real, i_imag = map(ctx.mpf, [i_real, i_imag])
->>>>>>> e75b2cdd
         real = r_real - i_imag
         imag = r_imag + i_real
         s._mpc_ = (real._mpf_, imag._mpf_)
@@ -589,7 +543,6 @@
         prec, rounding = ctx._prec_rounding
         v = mpc_abs(self._mpc_, prec, rounding)
         return ctx.make_mpf(v)
-<<<<<<< HEAD
 
     def __neg__(self):
         ctx = self.context
@@ -611,30 +564,6 @@
 
     def mpc_convert_lhs(self, x):
         ctx = self.context
-=======
-
-    def __neg__(self):
-        ctx = self.context
-        prec, rounding = ctx._prec_rounding
-        v = mpc_neg(self._mpc_, prec, rounding)
-        return ctx.make_mpc(v)
-
-    def conjugate(self):
-        ctx = self.context
-        prec, rounding = ctx._prec_rounding
-        v = mpc_conjugate(self._mpc_, prec, rounding)
-        return ctx.make_mpc(v)
-
-    def __bool__(self):
-        return mpc_is_nonzero(self._mpc_)
-
-    def __hash__(self):
-        return mpc_hash(self._mpc_)
-
-    @classmethod
-    def mpc_convert_lhs(cls, x):
-        ctx = cls.context
->>>>>>> e75b2cdd
         try:
             return ctx.convert(x, strings=False)
         except (TypeError, ValueError):
@@ -765,10 +694,7 @@
         ctx = self.context
         prec = ctx._prec_rounding[0]
         return format_mpc(self._mpc_, format_spec, prec, ctx._pretty_repr_dps)
-<<<<<<< HEAD
 _mpc = mpc
-=======
->>>>>>> e75b2cdd
 
 
 complex_types = (complex, _mpc)
@@ -778,22 +704,14 @@
     def __init__(ctx):
         ctx._prec_rounding = [sys.float_info.mant_dig, round_nearest]
         ctx._pretty_repr_dps = False
-<<<<<<< HEAD
-=======
-        ctx.mpf = type('mpf', (_mpf,), {})
-        ctx.mpf.context = ctx
-        ctx.mpc = type('mpc', (_mpc,), {})
-        ctx.mpc.context = ctx
-        ctx.constant = type('constant', (_constant,), {})
-        ctx.constant.context = ctx
->>>>>>> e75b2cdd
 
     def mpf(ctx, v=fzero, **kwargs):
         return _mpf(v, context=ctx, **kwargs)
 
     def make_mpf(ctx, v):
-<<<<<<< HEAD
-        return _mpf(v, context=ctx)
+        a = _mpf(context=ctx)
+        a._mpf_ = v
+        return a
 
     def constant(ctx, func, name, docname='', **kwargs):
         return _constant(func, name, docname=docname, context=ctx, **kwargs)
@@ -802,17 +720,9 @@
         return _mpc(real, imag, context=ctx, **kwargs)
 
     def make_mpc(ctx, v):
-        return _mpc(*v, context=ctx)
-=======
-        a = ctx.mpf()
-        a._mpf_ = v
-        return a
-
-    def make_mpc(ctx, v):
-        a = ctx.mpc()
+        a = _mpc(context=ctx)
         a._mpc_ = v
         return a
->>>>>>> e75b2cdd
 
     def default(ctx):
         ctx._prec = ctx._prec_rounding[0] = sys.float_info.mant_dig
