--- conflicted
+++ resolved
@@ -3,23 +3,19 @@
 
 from . import function_docs
 from .libmp import (MPQ, MPZ, ComplexResult, dps_to_prec, finf, fnan, fninf,
-<<<<<<< HEAD
-                    fnzero, format_mpf, from_Decimal, from_float, from_int,
-=======
-                    format_mpc, format_mpf, from_Decimal, from_float, from_int,
->>>>>>> 21fed47e
-                    from_man_exp, from_npfloat, from_rational, from_str, fzero,
-                    int_types, mpc_abs, mpc_add, mpc_add_mpf, mpc_conjugate,
-                    mpc_div, mpc_div_mpf, mpc_hash, mpc_is_inf, mpc_is_nonzero,
-                    mpc_mpf_div, mpc_mpf_sub, mpc_mul, mpc_mul_int,
-                    mpc_mul_mpf, mpc_neg, mpc_pos, mpc_pow, mpc_pow_int,
-                    mpc_pow_mpf, mpc_sub, mpc_sub_mpf, mpc_to_complex,
-                    mpc_to_str, mpf_abs, mpf_add, mpf_cmp, mpf_div, mpf_eq,
-                    mpf_ge, mpf_gt, mpf_hash, mpf_le, mpf_lt, mpf_mod, mpf_mul,
-                    mpf_mul_int, mpf_neg, mpf_pos, mpf_pow, mpf_pow_int,
-                    mpf_rdiv_int, mpf_sub, mpf_sum, normalize, prec_to_dps,
-                    round_nearest, to_fixed, to_float, to_int, to_man_exp,
-                    to_rational, to_str)
+                    fnzero, format_mpc, format_mpf, from_Decimal, from_float,
+                    from_int, from_man_exp, from_npfloat, from_rational,
+                    from_str, fzero, int_types, mpc_abs, mpc_add, mpc_add_mpf,
+                    mpc_conjugate, mpc_div, mpc_div_mpf, mpc_hash, mpc_is_inf,
+                    mpc_is_nonzero, mpc_mpf_div, mpc_mpf_sub, mpc_mul,
+                    mpc_mul_int, mpc_mul_mpf, mpc_neg, mpc_pos, mpc_pow,
+                    mpc_pow_int, mpc_pow_mpf, mpc_sub, mpc_sub_mpf,
+                    mpc_to_complex, mpc_to_str, mpf_abs, mpf_add, mpf_cmp,
+                    mpf_div, mpf_eq, mpf_ge, mpf_gt, mpf_hash, mpf_le, mpf_lt,
+                    mpf_mod, mpf_mul, mpf_mul_int, mpf_neg, mpf_pos, mpf_pow,
+                    mpf_pow_int, mpf_rdiv_int, mpf_sub, mpf_sum, normalize,
+                    prec_to_dps, round_nearest, to_fixed, to_float, to_int,
+                    to_man_exp, to_rational, to_str)
 
 
 new = object.__new__
