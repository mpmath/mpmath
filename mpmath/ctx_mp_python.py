--- conflicted
+++ resolved
@@ -438,18 +438,13 @@
         if ctx.isfinite(self):
             frac = MPQ(*self.as_integer_ratio())
             res = round(frac, ndigits)
-<<<<<<< HEAD
-            return ctx.convert(res)
-        return self
-_mpf = mpf
-=======
             res = ctx.convert(res)
         else:
             res = self
         if ndigits is None:
             res = int(res)
         return res
->>>>>>> 8a2bed58
+_mpf = mpf
 
 
 class constant(mpf):
@@ -707,13 +702,9 @@
         """
 
         _, _, (prec, _) = s._ctxdata
-<<<<<<< HEAD
-        return format_mpc(s._mpc_, format_spec, prec)
-_mpc = mpc
-=======
         ctx = s.context
         return format_mpc(s._mpc_, format_spec, prec, ctx._pretty_repr_dps)
->>>>>>> 8a2bed58
+_mpc = mpc
 
 
 complex_types = (complex, _mpc)
@@ -722,22 +713,10 @@
 class PythonMPContext:
     def __init__(ctx):
         ctx._prec_rounding = [sys.float_info.mant_dig, round_nearest]
-<<<<<<< HEAD
+        ctx._pretty_repr_dps = False
 
     def mpf(ctx, v=fzero, **kwargs):
         return _mpf(v, context=ctx, **kwargs)
-=======
-        ctx.mpf = type('mpf', (_mpf,), {})
-        ctx.mpc = type('mpc', (_mpc,), {})
-        ctx.mpf._ctxdata = [ctx.mpf, new, ctx._prec_rounding]
-        ctx.mpc._ctxdata = [ctx.mpc, new, ctx._prec_rounding]
-        ctx.mpf.context = ctx
-        ctx.mpc.context = ctx
-        ctx.constant = type('constant', (_constant,), {})
-        ctx.constant._ctxdata = [ctx.mpf, new, ctx._prec_rounding]
-        ctx.constant.context = ctx
-        ctx._pretty_repr_dps = False
->>>>>>> 8a2bed58
 
     def make_mpf(ctx, v):
         a = _mpf(v, context=ctx)
