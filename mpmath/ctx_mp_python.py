import numbers
import sys

from . import function_docs
from .libmp import (MPQ, MPZ, ComplexResult, dps_to_prec, finf, fnan, fninf,
                    format_mpf, from_Decimal, from_float, from_int,
                    from_man_exp, from_npfloat, from_rational, from_str, fzero,
                    int_types, mpc_abs, mpc_add, mpc_add_mpf, mpc_conjugate,
                    mpc_div, mpc_div_mpf, mpc_hash, mpc_is_inf, mpc_is_nonzero,
                    mpc_mpf_div, mpc_mpf_sub, mpc_mul, mpc_mul_int,
                    mpc_mul_mpf, mpc_neg, mpc_pos, mpc_pow, mpc_pow_int,
                    mpc_pow_mpf, mpc_sub, mpc_sub_mpf, mpc_to_complex,
                    mpc_to_str, mpf_abs, mpf_add, mpf_cmp, mpf_div, mpf_eq,
                    mpf_ge, mpf_gt, mpf_hash, mpf_le, mpf_lt, mpf_mod, mpf_mul,
                    mpf_mul_int, mpf_neg, mpf_pos, mpf_pow, mpf_pow_int,
                    mpf_rdiv_int, mpf_sub, mpf_sum, normalize, prec_to_dps,
                    round_nearest, to_fixed, to_float, to_int, to_man_exp,
                    to_rational, to_str)


new = object.__new__

class mpnumeric:
    """Base class for mpf and mpc."""
    __slots__ = []
    def __new__(cls, val):
        raise NotImplementedError

# pickling support
def _make_mpf(x):
    from mpmath import mp
    return mp.mpf(x)

def _make_mpc(x, y):
    from mpmath import mp
    return mp.mpc(x, y)


class _mpf(mpnumeric):
    """
    An mpf instance holds a real-valued floating-point number. mpf:s
    work analogously to Python floats, but support arbitrary-precision
    arithmetic.
    """
    __slots__ = ['_mpf_']

    def __new__(cls, val=fzero, **kwargs):
        """A new mpf can be created from a Python float, an int, a
        or a decimal string representing a number in floating-point
        format."""
        prec, rounding = cls.context._prec_rounding
        base = 0
        if kwargs:
            prec = kwargs.get('prec', prec)
            if 'dps' in kwargs:
                prec = dps_to_prec(kwargs['dps'])
            rounding = kwargs.get('rounding', rounding)
            base = kwargs.get('base', base)
        v = new(cls)
        if type(val) is cls:
            val = val._mpf_
        elif type(val) is tuple:
            if len(val) == 4:
                val = val[0], MPZ(val[1]), *val[2:]
            elif len(val) == 2:
                v._mpf_ = from_man_exp(val[0], val[1], prec, rounding)
                return v
            else:
                raise ValueError
        elif isinstance(val, str):
            val = from_str(val, prec, rounding, base)
        else:
            val = cls.mpf_convert_arg(val, prec, rounding)
        v._mpf_ = mpf_pos(val, prec, rounding)
        return v

    @classmethod
    def mpf_convert_arg(cls, x, prec, rounding):
        if isinstance(x, int_types): return from_int(x)
        if isinstance(x, float): return from_float(x)
        if isinstance(x, cls.context.constant): return x.func(prec, rounding)
        if isinstance(x, numbers.Rational): return from_rational(x.numerator,
                                                                 x.denominator,
                                                                 prec, rounding)
        if hasattr(x, '_mpf_'): return x._mpf_
        if hasattr(x, '_mpmath_'):
            t = cls.context.convert(x._mpmath_(prec, rounding))
            if hasattr(t, '_mpf_'):
                return t._mpf_
        if hasattr(x, '_mpi_'):
            a, b = x._mpi_
            if a == b:
                return a
            raise ValueError("can only create mpf from zero-width interval")
        if type(x).__module__ == 'decimal':
            return from_Decimal(x, prec, rounding)
        raise TypeError("cannot create mpf from " + repr(x))

    @classmethod
    def mpf_convert_rhs(cls, x):
        if isinstance(x, int_types): return from_int(x)
        if isinstance(x, float): return from_float(x)
        if isinstance(x, complex_types): return cls.context.mpc(x)
        if isinstance(x, MPQ):
            p, q = x.numerator, x.denominator
            return from_rational(p, q, cls.context.prec)
        if hasattr(x, '_mpf_'): return x._mpf_
        if hasattr(x, '_mpmath_'):
            t = cls.context.convert(x._mpmath_(*cls.context._prec_rounding))
            if hasattr(t, '_mpf_'):
                return t._mpf_
            return t
        return NotImplemented

    @classmethod
    def mpf_convert_lhs(cls, x):
        x = cls.mpf_convert_rhs(x)
        if type(x) is tuple:
            return cls.context.make_mpf(x)
        return x

    man_exp = property(lambda self: to_man_exp(self._mpf_, signed=False))
    man = property(lambda self: self.man_exp[0])
    exp = property(lambda self: self.man_exp[1])
    bc = property(lambda self: self.man.bit_length())

    real = property(lambda self: self)
    imag = property(lambda self: self.context.zero)

    conjugate = lambda self: self

    def as_integer_ratio(self):
        return to_rational(self._mpf_)

    def __reduce__(self): return _make_mpf, (self._mpf_,)

    def __repr__(s):
        if s.context.pretty:
            return str(s)
        return "mpf('%s')" % to_str(s._mpf_, s.context._repr_digits)

    def __str__(s): return to_str(s._mpf_, s.context._str_digits)
    def __hash__(s): return mpf_hash(s._mpf_)
    def __int__(s): return int(to_int(s._mpf_))
    def __float__(s): return to_float(s._mpf_, rnd=s.context._prec_rounding[1])
    def __bool__(s): return s._mpf_ != fzero

    def __abs__(s):
        cls, new, (prec, rounding) = s._ctxdata
        v = new(cls)
        v._mpf_ = mpf_abs(s._mpf_, prec, rounding)
        return v

    def __pos__(s):
        cls, new, (prec, rounding) = s._ctxdata
        v = new(cls)
        v._mpf_ = mpf_pos(s._mpf_, prec, rounding)
        return v

    def __neg__(s):
        cls, new, (prec, rounding) = s._ctxdata
        v = new(cls)
        v._mpf_ = mpf_neg(s._mpf_, prec, rounding)
        return v

    def _cmp(s, t, func):
        if hasattr(t, '_mpf_'):
            t = t._mpf_
        else:
            t = s.mpf_convert_rhs(t)
            if t is NotImplemented:
                return t
        return func(s._mpf_, t)

    def __lt__(s, t): return s._cmp(t, mpf_lt)
    def __gt__(s, t): return s._cmp(t, mpf_gt)
    def __le__(s, t): return s._cmp(t, mpf_le)
    def __ge__(s, t): return s._cmp(t, mpf_ge)

    def __eq__(self, other):
        mpf, new, (prec, rounding) = self._ctxdata
        sval = self._mpf_
        if hasattr(other, '_mpf_'):
            tval = other._mpf_
            return mpf_eq(sval, tval)
        if hasattr(other, '_mpc_'):
            tval = other._mpc_
            mpc = type(other)
            return (tval[1] == fzero) and mpf_eq(tval[0], sval)
        try:
            other = mpf.context.convert(other, strings=False)
        except TypeError:
            return NotImplemented
        return self.__eq__(other)

    def __add__(self, other):
        mpf, new, (prec, rounding) = self._ctxdata
        sval = self._mpf_
        if hasattr(other, '_mpf_'):
            tval = other._mpf_
            val = mpf_add(sval, tval, prec, rounding)
            obj = new(mpf)
            obj._mpf_ = val
            return obj
        if hasattr(other, '_mpc_'):
            tval = other._mpc_
            mpc = type(other)
            val = mpc_add_mpf(tval, sval, prec, rounding)
            obj = new(mpc)
            obj._mpc_ = val
            return obj
        try:
            other = mpf.context.convert(other, strings=False)
        except TypeError:
            return NotImplemented
        return self.__add__(other)
    __radd__ = __add__

    def __sub__(self, other):
        mpf, new, (prec, rounding) = self._ctxdata
        sval = self._mpf_
        if hasattr(other, '_mpf_'):
            tval = other._mpf_
            val = mpf_sub(sval, tval, prec, rounding)
            obj = new(mpf)
            obj._mpf_ = val
            return obj
        if hasattr(other, '_mpc_'):
            tval = other._mpc_
            mpc = type(other)
            val = mpc_mpf_sub(sval, tval, prec, rounding)
            obj = new(mpc)
            obj._mpc_ = val
            return obj
        try:
            other = mpf.context.convert(other, strings=False)
        except TypeError:
            return NotImplemented
        return self.__sub__(other)

    def __rsub__(s, t):
        t = s.mpf_convert_lhs(t)
        if t is NotImplemented:
            return t
        return t - s

    def __mul__(self, other):
        mpf, new, (prec, rounding) = self._ctxdata
        sval = self._mpf_
        if hasattr(other, '_mpf_'):
            tval = other._mpf_
            val = mpf_mul(sval, tval, prec, rounding)
            obj = new(mpf)
            obj._mpf_ = val
            return obj
        if hasattr(other, '_mpc_'):
            tval = other._mpc_
            mpc = type(other)
            val = mpc_mul_mpf(tval, sval, prec, rounding)
            obj = new(mpc)
            obj._mpc_ = val
            return obj
        try:
            other = mpf.context.convert(other, strings=False)
        except TypeError:
            return NotImplemented
        return self.__mul__(other)
    __rmul__ = __mul__

    def __truediv__(self, other):
        mpf, new, (prec, rounding) = self._ctxdata
        sval = self._mpf_
        if hasattr(other, '_mpf_'):
            tval = other._mpf_
            val = mpf_div(sval, tval, prec, rounding)
            obj = new(mpf)
            obj._mpf_ = val
            return obj
        if hasattr(other, '_mpc_'):
            tval = other._mpc_
            mpc = type(other)
            val = mpc_mpf_div(sval, tval, prec, rounding)
            obj = new(mpc)
            obj._mpc_ = val
            return obj
        try:
            other = mpf.context.convert(other, strings=False)
        except TypeError:
            return NotImplemented
        return self.__truediv__(other)

    def __rtruediv__(s, t):
        t = s.mpf_convert_lhs(t)
        if t is NotImplemented:
            return t
        return t / s

    def __mod__(self, other):
        mpf, new, (prec, rounding) = self._ctxdata
        sval = self._mpf_
        if hasattr(other, '_mpf_'):
            tval = other._mpf_
            val = mpf_mod(sval, tval, prec, rounding)
            obj = new(mpf)
            obj._mpf_ = val
            return obj
        if hasattr(other, '_mpc_'):
            return NotImplemented
        try:
            other = mpf.context.convert(other, strings=False)
        except TypeError:
            return NotImplemented
        return self.__mod__(other)

    def __rmod__(s, t):
        t = s.mpf_convert_lhs(t)
        if t is NotImplemented:
            return t
        return t % s

    def __pow__(self, other):
        mpf, new, (prec, rounding) = self._ctxdata
        sval = self._mpf_
        if hasattr(other, '_mpf_'):
            tval = other._mpf_
            try:
                val = mpf_pow(sval, tval, prec, rounding)
                obj = new(mpf)
                obj._mpf_ = val
                return obj
            except ComplexResult:
                if mpf.context.trap_complex:
                    raise
                mpc = mpf.context.mpc
                val = mpc_pow((sval, fzero), (tval, fzero), prec, rounding)
                obj = new(mpc)
                obj._mpc_ = val
                return obj
        if hasattr(other, '_mpc_'):
            tval = other._mpc_
            mpc = type(other)
            val = mpc_pow((sval, fzero), tval, prec, rounding)
            obj = new(mpc)
            obj._mpc_ = val
            return obj
        try:
            other = mpf.context.convert(other, strings=False)
        except TypeError:
            return NotImplemented
        return self.__pow__(other)

    def __rpow__(s, t):
        t = s.mpf_convert_lhs(t)
        if t is NotImplemented:
            return t
        return t ** s

    def __format__(s, format_spec):
<<<<<<< HEAD
        """
        ``mpf`` objects allow for formatting similar to Python floats:

            >>> from mpmath import pi, mp
            >>> mp.dps = 100
            >>> print('{:105.100f}'.format(pi()))
               3.1415926535897932384626433832795028841971693993751058209749445923078164062862089986280348253421170680
            >>> print(f"{10*pi():.20e}")
            3.14159265358979323846e+01

        The format specification adopts the same general form as `Python's
        Format Specification Mini-Language <FS_>`_. The only format types
        supported by ``mpf`` are ``"e"``, ``"E"``, ``"f"``, ``"F"``, ``"g"`` ,
        and ``"G"``.

        The formatter does not track the actual precision of the ``mpf``
        objects. If precision is left as default, the resulting string is
        exactly the same as if printing a regular ``float``::

            >>> mp.dps = 15
            >>> print('{:.25f}'.format(1.22))
            1.2199999999999999733546474
            >>> print('{:.25f}'.format(mp.mpf('1.22')))
            1.2199999999999999733546474
            >>> mp.dps = 30
            >>> print('{:.25f}'.format(mp.mpf('1.22')))
            1.2200000000000000000000000

        In addition to the normal Python features, the ``mpf.__format__``
        method supports four different kinds of rounding:

            * 'U': rounding towards plus infinity
            * 'D': rounding towards minus infinity
            * 'Z': rounding towards zero
            * 'N': rounding to nearest (default)

        The rounding option must be set before the presentation type. For
        example::

            >>> print('{:.5Uf}'.format(mp.mpf('1.2345678')))
            1.23457
            >>> print('{:.5Df}'.format(mp.mpf('1.2345678')))
            1.23456
            >>> print('{:.5Zf}'.format(mp.mpf('1.2345678')))
            1.23456
            >>> print('{:.5Nf}'.format(mp.mpf('1.2345678')))
            1.23457
            >>> print('{:.5Uf}'.format(mp.mpf('-1.2345678')))
            -1.23456
            >>> print('{:.5Df}'.format(mp.mpf('-1.2345678')))
            -1.23457
            >>> print('{:.5Zf}'.format(mp.mpf('-1.2345678')))
            -1.23456
            >>> print('{:.5Nf}'.format(mp.mpf('-1.2345678')))
            -1.23457

        .. _FS: https://docs.python.org/3/library/string.html#formatspec
        """

=======
>>>>>>> cead3b2b
        return format_mpf(s._mpf_, format_spec)

    def sqrt(s):
        return s.context.sqrt(s)

    def ae(s, t, rel_eps=None, abs_eps=None):
        return s.context.almosteq(s, t, rel_eps, abs_eps)

    def to_fixed(self, prec):
        return to_fixed(self._mpf_, prec)

    def __round__(self, *args):
        return round(float(self), *args)


class _constant(_mpf):
    """Represents a mathematical constant with dynamic precision.
    When printed or used in an arithmetic operation, a constant
    is converted to a regular mpf at the working precision. A
    regular mpf can also be obtained using the operation +x."""

    def __new__(cls, func, name, docname='', _reprdps_getter=lambda: 15):
        a = object.__new__(cls)
        a.name = name
        a.func = func
        a._reprdps_getter = _reprdps_getter
        a.__doc__ = getattr(function_docs, docname, '')
        return a

    def __call__(self, prec=None, dps=None, rounding=None):
        prec2, rounding2 = self.context._prec_rounding
        if not prec: prec = prec2
        if not rounding: rounding = rounding2
        if dps: prec = dps_to_prec(dps)
        return self.context.make_mpf(self.func(prec, rounding))

    @property
    def _mpf_(self):
        prec, rounding = self.context._prec_rounding
        return self.func(prec, rounding)

    def __repr__(self):
        return "<%s: %s~>" % (self.name, self.context.nstr(self(dps=self._reprdps_getter())))


class _mpc(mpnumeric):
    """
    An mpc represents a complex number using a pair of mpf's (one
    for the real part and another for the imaginary part.) The mpc
    class behaves fairly similarly to Python's complex type.
    """

    __slots__ = ['_mpc_']

    def __new__(cls, real=0, imag=0):
        s = object.__new__(cls)
        if isinstance(real, str):
            real = cls.context.convert(real)
        if isinstance(real, complex_types):
            r_real, r_imag = real.real, real.imag
        elif hasattr(real, '_mpc_'):
            r_real, r_imag = real._mpc_
        else:
            r_real, r_imag = real, 0
        if isinstance(imag, complex_types):
            i_real, i_imag = imag.real, imag.imag
        elif hasattr(imag, '_mpc_'):
            i_real, i_imag = imag._mpc_
        else:
            i_real, i_imag = imag, 0
        r_real, r_imag = map(cls.context.mpf, [r_real, r_imag])
        i_real, i_imag = map(cls.context.mpf, [i_real, i_imag])
        real = r_real - i_imag
        imag = r_imag + i_real
        s._mpc_ = (real._mpf_, imag._mpf_)
        return s

    real = property(lambda self: self.context.make_mpf(self._mpc_[0]))
    imag = property(lambda self: self.context.make_mpf(self._mpc_[1]))

    def __reduce__(self): return _make_mpc, self._mpc_

    def __repr__(s):
        if s.context.pretty:
            return str(s)
        r = repr(s.real)[4:-1]
        i = repr(s.imag)[4:-1]
        return "%s(real=%s, imag=%s)" % (type(s).__name__, r, i)

    def __str__(s):
        return "(%s)" % mpc_to_str(s._mpc_, s.context._str_digits)

    def __complex__(s):
        return mpc_to_complex(s._mpc_, rnd=s.context._prec_rounding[1])

    def __pos__(s):
        cls, new, (prec, rounding) = s._ctxdata
        v = new(cls)
        v._mpc_ = mpc_pos(s._mpc_, prec, rounding)
        return v

    def __abs__(s):
        prec, rounding = s.context._prec_rounding
        v = new(s.context.mpf)
        v._mpf_ = mpc_abs(s._mpc_, prec, rounding)
        return v

    def __neg__(s):
        cls, new, (prec, rounding) = s._ctxdata
        v = new(cls)
        v._mpc_ = mpc_neg(s._mpc_, prec, rounding)
        return v

    def conjugate(s):
        cls, new, (prec, rounding) = s._ctxdata
        v = new(cls)
        v._mpc_ = mpc_conjugate(s._mpc_, prec, rounding)
        return v

    def __bool__(s):
        return mpc_is_nonzero(s._mpc_)

    def __hash__(s):
        return mpc_hash(s._mpc_)

    @classmethod
    def mpc_convert_lhs(cls, x):
        try:
            y = cls.context.convert(x)
            return y
        except TypeError:
            return NotImplemented

    def __eq__(s, t):
        if not hasattr(t, '_mpc_'):
            if isinstance(t, str):
                return False
            t = s.mpc_convert_lhs(t)
            if t is NotImplemented:
                return t
        return s.real == t.real and s.imag == t.imag

    def __add__(s, t):
        cls, new, (prec, rounding) = s._ctxdata
        if not hasattr(t, '_mpc_'):
            t = s.mpc_convert_lhs(t)
            if t is NotImplemented:
                return t
            if hasattr(t, '_mpf_'):
                v = new(cls)
                v._mpc_ = mpc_add_mpf(s._mpc_, t._mpf_, prec, rounding)
                return v
        v = new(cls)
        v._mpc_ = mpc_add(s._mpc_, t._mpc_, prec, rounding)
        return v
    __radd__ = __add__

    def __sub__(s, t):
        cls, new, (prec, rounding) = s._ctxdata
        if not hasattr(t, '_mpc_'):
            t = s.mpc_convert_lhs(t)
            if t is NotImplemented:
                return t
            if hasattr(t, '_mpf_'):
                v = new(cls)
                v._mpc_ = mpc_sub_mpf(s._mpc_, t._mpf_, prec, rounding)
                return v
        v = new(cls)
        v._mpc_ = mpc_sub(s._mpc_, t._mpc_, prec, rounding)
        return v

    def __rsub__(s, t):
        t = s.mpc_convert_lhs(t)
        if t is NotImplemented:
            return t
        return t - s

    def __mul__(s, t):
        cls, new, (prec, rounding) = s._ctxdata
        if not hasattr(t, '_mpc_'):
            if isinstance(t, int_types):
                v = new(cls)
                v._mpc_ = mpc_mul_int(s._mpc_, t, prec, rounding)
                return v
            t = s.mpc_convert_lhs(t)
            if t is NotImplemented:
                return t
            if hasattr(t, '_mpf_'):
                v = new(cls)
                v._mpc_ = mpc_mul_mpf(s._mpc_, t._mpf_, prec, rounding)
                return v
            t = s.mpc_convert_lhs(t)
        v = new(cls)
        v._mpc_ = mpc_mul(s._mpc_, t._mpc_, prec, rounding)
        return v

    def __rmul__(s, t):
        cls, new, (prec, rounding) = s._ctxdata
        if isinstance(t, int_types):
            v = new(cls)
            v._mpc_ = mpc_mul_int(s._mpc_, t, prec, rounding)
            return v
        t = s.mpc_convert_lhs(t)
        if t is NotImplemented:
            return t
        return t * s

    def __truediv__(s, t):
        cls, new, (prec, rounding) = s._ctxdata
        if not hasattr(t, '_mpc_'):
            t = s.mpc_convert_lhs(t)
            if t is NotImplemented:
                return t
            if hasattr(t, '_mpf_'):
                v = new(cls)
                v._mpc_ = mpc_div_mpf(s._mpc_, t._mpf_, prec, rounding)
                return v
        v = new(cls)
        v._mpc_ = mpc_div(s._mpc_, t._mpc_, prec, rounding)
        return v

    def __rtruediv__(s, t):
        t = s.mpc_convert_lhs(t)
        if t is NotImplemented:
            return t
        return t / s

    def __pow__(s, t):
        cls, new, (prec, rounding) = s._ctxdata
        if isinstance(t, int_types):
            v = new(cls)
            v._mpc_ = mpc_pow_int(s._mpc_, t, prec, rounding)
            return v
        t = s.mpc_convert_lhs(t)
        if t is NotImplemented:
            return t
        v = new(cls)
        if hasattr(t, '_mpf_'):
            v._mpc_ = mpc_pow_mpf(s._mpc_, t._mpf_, prec, rounding)
        else:
            v._mpc_ = mpc_pow(s._mpc_, t._mpc_, prec, rounding)
        return v

    def __rpow__(s, t):
        t = s.mpc_convert_lhs(t)
        if t is NotImplemented:
            return t
        return t ** s

    def ae(s, t, rel_eps=None, abs_eps=None):
        return s.context.almosteq(s, t, rel_eps, abs_eps)


complex_types = (complex, _mpc)


class PythonMPContext:
    def __init__(ctx):
        ctx._prec_rounding = [sys.float_info.mant_dig, round_nearest]
        ctx.mpf = type('mpf', (_mpf,), {})
        ctx.mpc = type('mpc', (_mpc,), {})
        ctx.mpf._ctxdata = [ctx.mpf, new, ctx._prec_rounding]
        ctx.mpc._ctxdata = [ctx.mpc, new, ctx._prec_rounding]
        ctx.mpf.context = ctx
        ctx.mpc.context = ctx
        ctx.constant = type('constant', (_constant,), {})
        ctx.constant._ctxdata = [ctx.mpf, new, ctx._prec_rounding]
        ctx.constant.context = ctx

    def make_mpf(ctx, v):
        a = new(ctx.mpf)
        a._mpf_ = v
        return a

    def make_mpc(ctx, v):
        a = new(ctx.mpc)
        a._mpc_ = v
        return a

    def default(ctx):
        ctx._prec = ctx._prec_rounding[0] = sys.float_info.mant_dig
        ctx._dps = sys.float_info.dig
        ctx.trap_complex = False

    def _set_prec(ctx, n):
        ctx._prec = ctx._prec_rounding[0] = max(1, int(n))
        ctx._dps = prec_to_dps(n)

    def _set_dps(ctx, n):
        ctx._prec = ctx._prec_rounding[0] = dps_to_prec(n)
        ctx._dps = max(1, int(n))

    prec = property(lambda ctx: ctx._prec, _set_prec)
    dps = property(lambda ctx: ctx._dps, _set_dps)

    def convert(ctx, x, strings=True):
        """
        Converts *x* to an ``mpf`` or ``mpc``. If *x* is of type ``mpf``,
        ``mpc``, ``int``, ``float``, ``complex``, the conversion
        will be performed losslessly.

        If *x* is a string, the result will be rounded to the present
        working precision. Strings representing fractions or complex
        numbers are permitted.

            >>> from mpmath import mpmathify
            >>> mpmathify(3.5)
            mpf('3.5')
            >>> mpmathify('2.1')
            mpf('2.1000000000000001')
            >>> mpmathify('3/4')
            mpf('0.75')
            >>> mpmathify('2+3j')
            mpc(real='2.0', imag='3.0')

        """
        if type(x) in ctx.types: return x
        if isinstance(x, int_types): return ctx.make_mpf(from_int(x))
        if isinstance(x, float): return ctx.make_mpf(from_float(x))
        if isinstance(x, complex):
            return ctx.make_mpc((from_float(x.real), from_float(x.imag)))
        if type(x).__module__ == 'numpy': return ctx.npconvert(x)
        prec, rounding = ctx._prec_rounding
        if isinstance(x, numbers.Rational):
            p, q = x.numerator, x.denominator
            return ctx.make_mpf(from_rational(p, q, prec))
        if strings and isinstance(x, str):
            try:
                _mpf_ = from_str(x, prec, rounding)
                return ctx.make_mpf(_mpf_)
            except ValueError:
                pass
        if hasattr(x, '_mpf_'): return ctx.make_mpf(x._mpf_)
        if hasattr(x, '_mpc_'): return ctx.make_mpc(x._mpc_)
        if hasattr(x, '_mpmath_'):
            return ctx.convert(x._mpmath_(prec, rounding))
        if type(x).__module__ == 'decimal':
            return ctx.make_mpf(from_Decimal(x, prec, rounding))
        return ctx._convert_fallback(x, strings)

    def npconvert(ctx, x):
        """
        Converts *x* to an ``mpf`` or ``mpc``. *x* should be a numpy
        scalar.
        """
        import numpy as np
        if isinstance(x, np.integer): return ctx.make_mpf(from_int(int(x)))
        if isinstance(x, np.floating): return ctx.make_mpf(from_npfloat(x))
        if isinstance(x, np.complexfloating):
            return ctx.make_mpc((from_npfloat(x.real), from_npfloat(x.imag)))
        raise TypeError("cannot create mpf from " + repr(x))

    def isinf(ctx, x):
        """
        Return *True* if the absolute value of *x* is infinite;
        otherwise return *False*::

            >>> from mpmath import isinf, inf, mpc
            >>> isinf(inf)
            True
            >>> isinf(-inf)
            True
            >>> isinf(3)
            False
            >>> isinf(3+4j)
            False
            >>> isinf(mpc(3,inf))
            True
            >>> isinf(mpc(inf,3))
            True

        """
        if hasattr(x, "_mpf_"):
            return x._mpf_ in (finf, fninf)
        if hasattr(x, "_mpc_"):
            return mpc_is_inf(x._mpc_)
        if isinstance(x, int_types) or isinstance(x, MPQ):
            return False
        x = ctx.convert(x)
        return ctx.isinf(x)

    def isnormal(ctx, x):
        """
        Determine whether *x* is "normal" in the sense of floating-point
        representation; that is, return *False* if *x* is zero, an
        infinity or NaN; otherwise return *True*. By extension, a
        complex number *x* is considered "normal" if its magnitude is
        normal::

            >>> from mpmath import isnormal, inf, nan, mpc
            >>> isnormal(3)
            True
            >>> isnormal(0)
            False
            >>> isnormal(inf); isnormal(-inf); isnormal(nan)
            False
            False
            False
            >>> isnormal(0+0j)
            False
            >>> isnormal(0+3j)
            True
            >>> isnormal(mpc(2,nan))
            False
        """
        if hasattr(x, "_mpf_"):
            if ctx.isfinite(x):
                return bool(to_man_exp(x._mpf_, signed=True)[0])
            return False
        if hasattr(x, "_mpc_"):
            re, im = x._mpc_
            re_normal = bool(re[1])
            im_normal = bool(im[1])
            if re == fzero: return im_normal
            if im == fzero: return re_normal
            return re_normal and im_normal
        if isinstance(x, int_types) or isinstance(x, MPQ):
            return bool(x)
        x = ctx.convert(x)
        return ctx.isnormal(x)

    def isint(ctx, x, gaussian=False):
        """
        Return *True* if *x* is integer-valued; otherwise return
        *False*::

            >>> from mpmath import isint, mpf, inf
            >>> isint(3)
            True
            >>> isint(mpf(3))
            True
            >>> isint(3.2)
            False
            >>> isint(inf)
            False

        Optionally, Gaussian integers can be checked for::

            >>> isint(3+0j)
            True
            >>> isint(3+2j)
            False
            >>> isint(3+2j, gaussian=True)
            True

        """
        if isinstance(x, int_types):
            return True
        if hasattr(x, "_mpf_"):
            if ctx.isfinite(x):
                man, exp = to_man_exp(x._mpf_, signed=True)
                return bool((man and exp >= 0) or x._mpf_ == fzero)
            return False
        if hasattr(x, "_mpc_"):
            re, im = x._mpc_
            if ctx.isfinite(x):
                man, exp = to_man_exp(re, signed=True)
                re_isint = bool((man and exp >= 0) or re == fzero)
                man, exp = to_man_exp(im, signed=True)
                im_isint = bool((man and exp >= 0) or im == fzero)
            else:
                return False
            if gaussian:
                return re_isint and im_isint
            return re_isint and im == fzero
        if isinstance(x, MPQ):
            p, q = x.numerator, x.denominator
            return p % q == 0
        x = ctx.convert(x)
        return ctx.isint(x, gaussian)

    def fsum(ctx, terms, absolute=False, squared=False):
        """
        Calculates a sum containing a finite number of terms (for infinite
        series, see :func:`~mpmath.nsum`). The terms will be converted to
        mpmath numbers. For len(terms) > 2, this function is generally
        faster and produces more accurate results than the builtin
        Python function :func:`sum`.

            >>> from mpmath import fsum
            >>> fsum([1, 2, 0.5, 7])
            mpf('10.5')

        With squared=True each term is squared, and with absolute=True
        the absolute value of each term is used.
        """
        prec, rnd = ctx._prec_rounding
        real = []
        imag = []
        for term in terms:
            reval = imval = 0
            if hasattr(term, "_mpf_"):
                reval = term._mpf_
            elif hasattr(term, "_mpc_"):
                reval, imval = term._mpc_
            else:
                term = ctx.convert(term)
                if hasattr(term, "_mpf_"):
                    reval = term._mpf_
                elif hasattr(term, "_mpc_"):
                    reval, imval = term._mpc_
                else:
                    raise NotImplementedError
            if imval:
                if squared:
                    if absolute:
                        real.append(mpf_mul(reval,reval))
                        real.append(mpf_mul(imval,imval))
                    else:
                        reval, imval = mpc_pow_int((reval,imval),2,prec+10)
                        real.append(reval)
                        imag.append(imval)
                elif absolute:
                    real.append(mpc_abs((reval,imval), prec))
                else:
                    real.append(reval)
                    imag.append(imval)
            else:
                if squared:
                    reval = mpf_mul(reval, reval)
                elif absolute:
                    reval = mpf_abs(reval)
                real.append(reval)
        s = mpf_sum(real, prec, rnd, absolute)
        if imag:
            s = ctx.make_mpc((s, mpf_sum(imag, prec, rnd)))
        else:
            s = ctx.make_mpf(s)
        return s

    def fdot(ctx, A, B=None, conjugate=False):
        r"""
        Computes the dot product of the iterables `A` and `B`,

        .. math ::

            \sum_{k=0} A_k B_k.

        Alternatively, :func:`~mpmath.fdot` accepts a single iterable of pairs.
        In other words, ``fdot(A,B)`` and ``fdot(zip(A,B))`` are equivalent.
        The elements are automatically converted to mpmath numbers.

        With ``conjugate=True``, the elements in the second vector
        will be conjugated:

        .. math ::

            \sum_{k=0} A_k \overline{B_k}

        **Examples**

            >>> from mpmath import fdot, j
            >>> A = [2, 1.5, 3]
            >>> B = [1, -1, 2]
            >>> fdot(A, B)
            mpf('6.5')
            >>> list(zip(A, B))
            [(2, 1), (1.5, -1), (3, 2)]
            >>> fdot(_)
            mpf('6.5')
            >>> A = [2, 1.5, 3j]
            >>> B = [1+j, 3, -1-j]
            >>> fdot(A, B)
            mpc(real='9.5', imag='-1.0')
            >>> fdot(A, B, conjugate=True)
            mpc(real='3.5', imag='-5.0')

        """
        if B is not None:
            A = zip(A, B)
        prec, rnd = ctx._prec_rounding
        real = []
        imag = []
        hasattr_ = hasattr
        types = (ctx.mpf, ctx.mpc)
        for a, b in A:
            if type(a) not in types: a = ctx.convert(a)
            if type(b) not in types: b = ctx.convert(b)
            a_real = hasattr_(a, "_mpf_")
            b_real = hasattr_(b, "_mpf_")
            if a_real and b_real:
                real.append(mpf_mul(a._mpf_, b._mpf_))
                continue
            a_complex = hasattr_(a, "_mpc_")
            b_complex = hasattr_(b, "_mpc_")
            if a_real and b_complex:
                aval = a._mpf_
                bre, bim = b._mpc_
                if conjugate:
                    bim = mpf_neg(bim)
                real.append(mpf_mul(aval, bre))
                imag.append(mpf_mul(aval, bim))
            elif b_real and a_complex:
                are, aim = a._mpc_
                bval = b._mpf_
                real.append(mpf_mul(are, bval))
                imag.append(mpf_mul(aim, bval))
            elif a_complex and b_complex:
                #re, im = mpc_mul(a._mpc_, b._mpc_, prec+20)
                are, aim = a._mpc_
                bre, bim = b._mpc_
                if conjugate:
                    bim = mpf_neg(bim)
                real.append(mpf_mul(are, bre))
                real.append(mpf_neg(mpf_mul(aim, bim)))
                imag.append(mpf_mul(are, bim))
                imag.append(mpf_mul(aim, bre))
            else:
                raise NotImplementedError
        s = mpf_sum(real, prec, rnd)
        if imag:
            s = ctx.make_mpc((s, mpf_sum(imag, prec, rnd)))
        else:
            s = ctx.make_mpf(s)
        return s

    def _wrap_libmp_function(ctx, mpf_f, mpc_f=None, mpi_f=None, doc="<no doc>"):
        """
        Given a low-level mpf_ function, and optionally similar functions
        for mpc_ and mpi_, defines the function as a context method.

        It is assumed that the return type is the same as that of
        the input; the exception is that propagation from mpf to mpc is possible
        by raising ComplexResult.

        """
        def f(x, **kwargs):
            if type(x) not in ctx.types:
                x = ctx.convert(x)
            prec, rounding = ctx._prec_rounding
            if kwargs:
                prec = kwargs.get('prec', prec)
                if 'dps' in kwargs:
                    prec = dps_to_prec(kwargs['dps'])
                rounding = kwargs.get('rounding', rounding)
            if hasattr(x, '_mpf_'):
                try:
                    return ctx.make_mpf(mpf_f(x._mpf_, prec, rounding))
                except ComplexResult:
                    # Handle propagation to complex
                    if ctx.trap_complex:
                        raise
                    return ctx.make_mpc(mpc_f((x._mpf_, fzero), prec, rounding))
            elif hasattr(x, '_mpc_'):
                return ctx.make_mpc(mpc_f(x._mpc_, prec, rounding))
            raise NotImplementedError("%s of a %s" % (name, type(x)))
        name = mpf_f.__name__[4:]
        f.__doc__ = function_docs.__dict__.get(name, "Computes the %s of x" % doc)
        return f

    # Called by SpecialFunctions.__init__()
    @classmethod
    def _wrap_specfun(cls, name, f, wrap):
        if wrap:
            def f_wrapped(ctx, *args, **kwargs):
                convert = ctx.convert
                args = [convert(a) for a in args]
                prec = ctx.prec
                try:
                    ctx.prec += 10
                    retval = f(ctx, *args, **kwargs)
                finally:
                    ctx.prec = prec
                return +retval
        else:
            f_wrapped = f
        f_wrapped.__doc__ = function_docs.__dict__.get(name, f.__doc__)
        setattr(cls, name, f_wrapped)

    def _convert_param(ctx, x):
        if hasattr(x, "_mpc_"):
            v, im = x._mpc_
            if im != fzero:
                return x, 'C'
        elif hasattr(x, "_mpf_"):
            v = x._mpf_
        else:
            if type(x) in int_types:
                return int(x), 'Z'
            p = None
            if isinstance(x, tuple):
                p, q = x
            elif isinstance(x, str) and '/' in x:
                p, q = x.split('/')
                p = int(p)
                q = int(q)
            if p is not None:
                if not p % q:
                    return p // q, 'Z'
                return MPQ(p,q), 'Q'
            x = ctx.convert(x)
            if hasattr(x, "_mpc_"):
                v, im = x._mpc_
                if im != fzero:
                    return x, 'C'
            elif hasattr(x, "_mpf_"):
                v = x._mpf_
            else:
                raise NotImplementedError
        man, exp = to_man_exp(v, signed=True)
        if man:
            if exp >= -4:
                if exp >= 0:
                    return int(man) << exp, 'Z'
                p, q = int(man), (1<<(-exp))
                return MPQ(p,q), 'Q'
            x = ctx.make_mpf(v)
            return x, 'R'
        if not exp:
            return 0, 'Z'
        raise NotImplementedError

    def _mpf_mag(ctx, x):
        if x == fzero:
            return ctx.ninf
        if x in (finf, fninf, fnan):
            return ctx.make_mpf(mpf_abs(x))
        man, exp = to_man_exp(x, signed=True)
        return exp+man.bit_length()

    def mag(ctx, x):
        """
        Quick logarithmic magnitude estimate of a number. Returns an
        integer or infinity `m` such that `|x| <= 2^m`. It is not
        guaranteed that `m` is an optimal bound, but it will never
        be too large by more than 2 (and probably not more than 1).

        **Examples**

            >>> from mpmath import mp, mag, ceil, mpf, log, inf, nan
            >>> mp.pretty = True
            >>> mag(10), mag(10.0), mag(mpf(10)), int(ceil(log(10,2)))
            (4, 4, 4, 4)
            >>> mag(10j), mag(10+10j)
            (4, 5)
            >>> mag(0.01), int(ceil(log(0.01,2)))
            (-6, -6)
            >>> mag(0), mag(inf), mag(-inf), mag(nan)
            (-inf, +inf, +inf, nan)

        """
        if hasattr(x, "_mpf_"):
            return ctx._mpf_mag(x._mpf_)
        if hasattr(x, "_mpc_"):
            r, i = x._mpc_
            if r == fzero:
                return ctx._mpf_mag(i)
            if i == fzero:
                return ctx._mpf_mag(r)
            return 1+max(ctx._mpf_mag(r), ctx._mpf_mag(i))
        if isinstance(x, int_types):
            if x:
                return x.bit_length()
            return ctx.ninf
        if isinstance(x, MPQ):
            p, q = x.numerator, x.denominator
            if p:
                return 1 + p.bit_length() - q.bit_length()
            return ctx.ninf
        x = ctx.convert(x)
        return ctx.mag(x)


# Register with "numbers" ABC
#   We do not subclass, hence we do not use the @abstractmethod checks. While
#   this is less invasive it may turn out that we do not actually support
#   parts of the expected interfaces.  See
#   https://docs.python.org/3/library/numbers.html for list of abstract methods.
numbers.Complex.register(_mpc)
numbers.Real.register(_mpf)<|MERGE_RESOLUTION|>--- conflicted
+++ resolved
@@ -356,7 +356,6 @@
         return t ** s
 
     def __format__(s, format_spec):
-<<<<<<< HEAD
         """
         ``mpf`` objects allow for formatting similar to Python floats:
 
@@ -415,9 +414,6 @@
 
         .. _FS: https://docs.python.org/3/library/string.html#formatspec
         """
-
-=======
->>>>>>> cead3b2b
         return format_mpf(s._mpf_, format_spec)
 
     def sqrt(s):
