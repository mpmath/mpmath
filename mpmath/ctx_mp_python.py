--- conflicted
+++ resolved
@@ -44,11 +44,7 @@
         """A new mpf can be created from a Python float, an int, a
         or a decimal string representing a number in floating-point
         format."""
-<<<<<<< HEAD
         ctx = kwargs.pop('context')
-=======
-        ctx = cls.context
->>>>>>> da49555d
         prec, rounding = ctx._prec_rounding
         base = 0
         if kwargs:
@@ -57,13 +53,8 @@
                 prec = dps_to_prec(kwargs['dps'])
             rounding = kwargs.get('rounding', rounding)
             base = kwargs.get('base', base)
-<<<<<<< HEAD
-        v = new(cls)
+        v = super().__new__(cls)
         v.context = ctx
-        v._ctxdata = [ctx.mpf, new, ctx._prec_rounding]
-=======
-        v = super().__new__(cls)
->>>>>>> da49555d
         if type(val) is cls:
             val = val._mpf_
         elif type(val) is tuple:
@@ -85,11 +76,7 @@
         ctx = cls.context
         if isinstance(x, int_types): return from_int(x)
         if isinstance(x, float): return from_float(x)
-<<<<<<< HEAD
         if isinstance(x, constant): return x.func(prec, rounding)
-=======
-        if isinstance(x, ctx.constant): return x.func(prec, rounding)
->>>>>>> da49555d
         if hasattr(x, '_mpf_'): return x._mpf_
         if hasattr(x, '_mpmath_'):
             t = ctx.convert(x._mpmath_(prec, rounding))
@@ -139,36 +126,6 @@
 
     def __reduce__(self): return _make_mpf, (self._mpf_,)
 
-<<<<<<< HEAD
-    def __repr__(s):
-        rounding = s.context._prec_rounding[1]
-        if s.context.pretty:
-            ndigits = (s.context._repr_digits
-                       if s.context._pretty_repr_dps else s.context._str_digits)
-            return to_str(s._mpf_, ndigits, rounding=rounding)
-        return "mpf('%s')" % to_str(s._mpf_, s.context._repr_digits, rounding=rounding)
-
-    def __str__(s): return to_str(s._mpf_, s.context._str_digits, rounding=s.context._prec_rounding[1])
-    def __hash__(s): return mpf_hash(s._mpf_)
-    def __int__(s): return int(to_int(s._mpf_))
-    def __float__(s): return to_float(s._mpf_, rnd=s.context._prec_rounding[1])
-    def __bool__(s): return s._mpf_ != fzero
-
-    def __abs__(s):
-        cls, new, (prec, rounding) = s._ctxdata
-        v = mpf_abs(s._mpf_, prec, rounding)
-        return cls(v)
-
-    def __pos__(s):
-        cls, new, (prec, rounding) = s._ctxdata
-        v = mpf_pos(s._mpf_, prec, rounding)
-        return cls(v)
-
-    def __neg__(s):
-        cls, new, (prec, rounding) = s._ctxdata
-        v = mpf_neg(s._mpf_, prec, rounding)
-        return cls(v)
-=======
     def __repr__(self):
         ctx = self.context
         rounding = ctx._prec_rounding[1]
@@ -198,7 +155,6 @@
         prec, rounding = ctx._prec_rounding
         v = mpf_abs(self._mpf_, prec, rounding)
         return ctx.make_mpf(v)
->>>>>>> da49555d
 
     def __pos__(self):
         ctx = self.context
@@ -227,10 +183,6 @@
     def __ge__(self, other): return self._cmp(other, mpf_ge)
 
     def __eq__(self, other):
-<<<<<<< HEAD
-        mpf, new, (prec, rounding) = self._ctxdata
-=======
->>>>>>> da49555d
         ctx = self.context
         sval = self._mpf_
         if hasattr(other, '_mpf_'):
@@ -238,7 +190,6 @@
             return mpf_eq(sval, tval)
         if hasattr(other, '_mpc_'):
             tval = other._mpc_
-            mpc = type(other)
             return (tval[1] == fzero) and mpf_eq(tval[0], sval)
         try:
             other = ctx.convert(other, strings=False)
@@ -247,32 +198,17 @@
         return self.__eq__(other)
 
     def __add__(self, other):
-<<<<<<< HEAD
-        mpf, new, (prec, rounding) = self._ctxdata
-        ctx = self.context
-=======
-        ctx = self.context
-        prec, rounding = ctx._prec_rounding
->>>>>>> da49555d
+        ctx = self.context
+        prec, rounding = ctx._prec_rounding
         sval = self._mpf_
         if hasattr(other, '_mpf_'):
             tval = other._mpf_
             val = mpf_add(sval, tval, prec, rounding)
-<<<<<<< HEAD
-            return mpf(val)
-=======
             return ctx.make_mpf(val)
->>>>>>> da49555d
         if hasattr(other, '_mpc_'):
             tval = other._mpc_
             val = mpc_add_mpf(tval, sval, prec, rounding)
-<<<<<<< HEAD
-            obj = ctx.mpc()
-            obj._mpc_ = val
-            return obj
-=======
             return ctx.make_mpc(val)
->>>>>>> da49555d
         try:
             other = ctx.convert(other, strings=False)
         except TypeError:
@@ -281,32 +217,17 @@
     __radd__ = __add__
 
     def __sub__(self, other):
-<<<<<<< HEAD
-        mpf, new, (prec, rounding) = self._ctxdata
-        ctx = self.context
-=======
-        ctx = self.context
-        prec, rounding = ctx._prec_rounding
->>>>>>> da49555d
+        ctx = self.context
+        prec, rounding = ctx._prec_rounding
         sval = self._mpf_
         if hasattr(other, '_mpf_'):
             tval = other._mpf_
             val = mpf_sub(sval, tval, prec, rounding)
-<<<<<<< HEAD
-            return mpf(val)
-=======
             return ctx.make_mpf(val)
->>>>>>> da49555d
         if hasattr(other, '_mpc_'):
             tval = other._mpc_
             val = mpc_mpf_sub(sval, tval, prec, rounding)
-<<<<<<< HEAD
-            obj = ctx.mpc()
-            obj._mpc_ = val
-            return obj
-=======
             return ctx.make_mpc(val)
->>>>>>> da49555d
         try:
             other = ctx.convert(other, strings=False)
         except TypeError:
@@ -323,25 +244,14 @@
         ctx = self.context
         prec, rounding = ctx._prec_rounding
         sval = self._mpf_
-        ctx = self.context
         if hasattr(other, '_mpf_'):
             tval = other._mpf_
             val = mpf_mul(sval, tval, prec, rounding)
-<<<<<<< HEAD
-            return mpf(val)
-=======
             return ctx.make_mpf(val)
->>>>>>> da49555d
         if hasattr(other, '_mpc_'):
             tval = other._mpc_
             val = mpc_mul_mpf(tval, sval, prec, rounding)
-<<<<<<< HEAD
-            obj = ctx.mpc()
-            obj._mpc_ = val
-            return obj
-=======
             return ctx.make_mpc(val)
->>>>>>> da49555d
         try:
             other = ctx.convert(other, strings=False)
         except TypeError:
@@ -353,25 +263,14 @@
         ctx = self.context
         prec, rounding = ctx._prec_rounding
         sval = self._mpf_
-        ctx = self.context
         if hasattr(other, '_mpf_'):
             tval = other._mpf_
             val = mpf_div(sval, tval, prec, rounding)
-<<<<<<< HEAD
-            return mpf(val)
-=======
             return ctx.make_mpf(val)
->>>>>>> da49555d
         if hasattr(other, '_mpc_'):
             tval = other._mpc_
             val = mpc_mpf_div(sval, tval, prec, rounding)
-<<<<<<< HEAD
-            obj = ctx.mpc()
-            obj._mpc_ = val
-            return obj
-=======
             return ctx.make_mpc(val)
->>>>>>> da49555d
         try:
             other = ctx.convert(other, strings=False)
         except TypeError:
@@ -388,15 +287,10 @@
         ctx = self.context
         prec, rounding = ctx._prec_rounding
         sval = self._mpf_
-        ctx = self.context
         if hasattr(other, '_mpf_'):
             tval = other._mpf_
             val = mpf_mod(sval, tval, prec, rounding)
-<<<<<<< HEAD
-            return mpf(val)
-=======
             return ctx.make_mpf(val)
->>>>>>> da49555d
         if hasattr(other, '_mpc_'):
             return NotImplemented
         try:
@@ -422,39 +316,20 @@
         ctx = self.context
         prec, rounding = ctx._prec_rounding
         sval = self._mpf_
-        ctx = self.context
         if hasattr(other, '_mpf_'):
             tval = other._mpf_
             try:
                 val = mpf_pow(sval, tval, prec, rounding)
-<<<<<<< HEAD
-                return mpf(val)
-            except ComplexResult:
-                if ctx.trap_complex:
-                    raise
-                mpc = ctx.mpc
-                val = mpc_pow_mpf((sval, fzero), tval, prec, rounding)
-                obj = mpc()
-                obj._mpc_ = val
-                return obj
-=======
                 return ctx.make_mpf(val)
             except ComplexResult:
                 if ctx.trap_complex:
                     raise
                 val = mpc_pow_mpf((sval, fzero), tval, prec, rounding)
                 return ctx.make_mpc(val)
->>>>>>> da49555d
         if hasattr(other, '_mpc_'):
             tval = other._mpc_
             val = mpc_pow((sval, fzero), tval, prec, rounding)
-<<<<<<< HEAD
-            obj = ctx.mpc()
-            obj._mpc_ = val
-            return obj
-=======
             return ctx.make_mpc(val)
->>>>>>> da49555d
         try:
             other = ctx.convert(other, strings=False)
         except TypeError:
@@ -573,7 +448,6 @@
         a = object.__new__(cls)
         ctx = a.context = kwargs['context']
         _reprdps_getter = kwargs.get('_reprdps_getter', lambda: 15)
-        a._ctxdata = [ctx.mpf, new, ctx._prec_rounding]
         a.name = name
         a.func = func
         a._reprdps_getter = _reprdps_getter
@@ -582,7 +456,7 @@
 
     def __call__(self, prec=None, dps=None, rounding=None):
         ctx = self.context
-        prec2, rounding2 = self.context._prec_rounding
+        prec2, rounding2 = ctx._prec_rounding
         if not prec: prec = prec2
         if not rounding: rounding = rounding2
         if dps: prec = dps_to_prec(dps)
@@ -595,13 +469,9 @@
         return self.func(prec, rounding)
 
     def __repr__(self):
-<<<<<<< HEAD
-        return "<%s: %s~>" % (self.name, self.context.nstr(self(dps=self._reprdps_getter())))
+        ctx = self.context
+        return "<%s: %s~>" % (self.name, ctx.nstr(self(dps=self._reprdps_getter())))
 _constant = constant
-=======
-        ctx = self.context
-        return "<%s: %s~>" % (self.name, ctx.nstr(self(dps=self._reprdps_getter())))
->>>>>>> da49555d
 
 
 class mpc(mpnumeric):
@@ -618,7 +488,6 @@
         prec, rounding = ctx._prec_rounding
         s = object.__new__(cls)
         s.context = ctx
-        s._ctxdata = [ctx.mpc, new, ctx._prec_rounding]
         if isinstance(real, str):
             real = ctx.convert(real)
         if isinstance(real, complex_types):
@@ -645,45 +514,6 @@
 
     def __reduce__(self): return _make_mpc, self._mpc_
 
-<<<<<<< HEAD
-    def __repr__(s):
-        if s.context.pretty:
-            ndigits = (s.context._repr_digits
-                       if s.context._pretty_repr_dps else s.context._str_digits)
-            return "(%s)" % mpc_to_str(s._mpc_, ndigits)
-        r = repr(s.real)[4:-1]
-        i = repr(s.imag)[4:-1]
-        return "%s(real=%s, imag=%s)" % (type(s).__name__, r, i)
-
-    def __str__(s):
-        return "(%s)" % mpc_to_str(s._mpc_, s.context._str_digits)
-
-    def __complex__(s):
-        return mpc_to_complex(s._mpc_, rnd=s.context._prec_rounding[1])
-
-    def __pos__(s):
-        mpc, new, (prec, rounding) = s._ctxdata
-        v = mpc()
-        v._mpc_ = mpc_pos(s._mpc_, prec, rounding)
-        return v
-
-    def __abs__(s):
-        prec, rounding = s.context._prec_rounding
-        v = mpc_abs(s._mpc_, prec, rounding)
-        return s.context.mpf(v)
-
-    def __neg__(s):
-        mpc, new, (prec, rounding) = s._ctxdata
-        v = mpc()
-        v._mpc_ = mpc_neg(s._mpc_, prec, rounding)
-        return v
-
-    def conjugate(s):
-        mpc, new, (prec, rounding) = s._ctxdata
-        v = mpc()
-        v._mpc_ = mpc_conjugate(s._mpc_, prec, rounding)
-        return v
-=======
     def __repr__(self):
         ctx = self.context
         if ctx.pretty:
@@ -720,7 +550,6 @@
         prec, rounding = ctx._prec_rounding
         v = mpc_neg(self._mpc_, prec, rounding)
         return ctx.make_mpc(v)
->>>>>>> da49555d
 
     def conjugate(self):
         ctx = self.context
@@ -734,14 +563,8 @@
     def __hash__(self):
         return mpc_hash(self._mpc_)
 
-<<<<<<< HEAD
-    def mpc_convert_lhs(s, x):
-        ctx = s.context
-=======
-    @classmethod
-    def mpc_convert_lhs(cls, x):
-        ctx = cls.context
->>>>>>> da49555d
+    def mpc_convert_lhs(self, x):
+        ctx = self.context
         try:
             return ctx.convert(x, strings=False)
         except (TypeError, ValueError):
@@ -751,109 +574,6 @@
         if not hasattr(other, '_mpc_'):
             if isinstance(other, str):
                 return False
-<<<<<<< HEAD
-            t = s.mpc_convert_lhs(t)
-            if t is NotImplemented:
-                return t
-        return s.real == t.real and s.imag == t.imag
-
-    def __add__(s, t):
-        mpc, new, (prec, rounding) = s._ctxdata
-        if not hasattr(t, '_mpc_'):
-            t = s.mpc_convert_lhs(t)
-            if t is NotImplemented:
-                return t
-            if hasattr(t, '_mpf_'):
-                v = mpc()
-                v._mpc_ = mpc_add_mpf(s._mpc_, t._mpf_, prec, rounding)
-                return v
-        v = mpc()
-        v._mpc_ = mpc_add(s._mpc_, t._mpc_, prec, rounding)
-        return v
-    __radd__ = __add__
-
-    def __sub__(s, t):
-        mpc, new, (prec, rounding) = s._ctxdata
-        if not hasattr(t, '_mpc_'):
-            t = s.mpc_convert_lhs(t)
-            if t is NotImplemented:
-                return t
-            if hasattr(t, '_mpf_'):
-                v = mpc()
-                v._mpc_ = mpc_sub_mpf(s._mpc_, t._mpf_, prec, rounding)
-                return v
-        v = mpc()
-        v._mpc_ = mpc_sub(s._mpc_, t._mpc_, prec, rounding)
-        return v
-
-    def __rsub__(s, t):
-        t = s.mpc_convert_lhs(t)
-        if t is NotImplemented:
-            return t
-        return t - s
-
-    def __mul__(s, t):
-        mpc, new, (prec, rounding) = s._ctxdata
-        if not hasattr(t, '_mpc_'):
-            if isinstance(t, int_types):
-                v = mpc()
-                v._mpc_ = mpc_mul_int(s._mpc_, t, prec, rounding)
-                return v
-            t = s.mpc_convert_lhs(t)
-            if t is NotImplemented:
-                return t
-            if hasattr(t, '_mpf_'):
-                v = mpc()
-                v._mpc_ = mpc_mul_mpf(s._mpc_, t._mpf_, prec, rounding)
-                return v
-        v = mpc()
-        v._mpc_ = mpc_mul(s._mpc_, t._mpc_, prec, rounding)
-        return v
-
-    def __rmul__(s, t):
-        mpc, new, (prec, rounding) = s._ctxdata
-        if isinstance(t, int_types):
-            v = mpc()
-            v._mpc_ = mpc_mul_int(s._mpc_, t, prec, rounding)
-            return v
-        t = s.mpc_convert_lhs(t)
-        if t is NotImplemented:
-            return t
-        return t * s
-
-    def __truediv__(s, t):
-        mpc, new, (prec, rounding) = s._ctxdata
-        if not hasattr(t, '_mpc_'):
-            t = s.mpc_convert_lhs(t)
-            if t is NotImplemented:
-                return t
-            if hasattr(t, '_mpf_'):
-                v = mpc()
-                v._mpc_ = mpc_div_mpf(s._mpc_, t._mpf_, prec, rounding)
-                return v
-        v = mpc()
-        v._mpc_ = mpc_div(s._mpc_, t._mpc_, prec, rounding)
-        return v
-
-    def __rtruediv__(s, t):
-        t = s.mpc_convert_lhs(t)
-        if t is NotImplemented:
-            return t
-        return t / s
-
-    def __pow__(s, t):
-        mpc, new, (prec, rounding) = s._ctxdata
-        if isinstance(t, int_types):
-            v = mpc()
-            v._mpc_ = mpc_pow_int(s._mpc_, t, prec, rounding)
-            return v
-        t = s.mpc_convert_lhs(t)
-        if t is NotImplemented:
-            return t
-        v = mpc()
-        if hasattr(t, '_mpf_'):
-            v._mpc_ = mpc_pow_mpf(s._mpc_, t._mpf_, prec, rounding)
-=======
             other = self.mpc_convert_lhs(other)
             if other is NotImplemented:
                 return other
@@ -949,7 +669,6 @@
             return other
         if hasattr(other, '_mpf_'):
             v = mpc_pow_mpf(self._mpc_, other._mpf_, prec, rounding)
->>>>>>> da49555d
         else:
             v = mpc_pow(self._mpc_, other._mpc_, prec, rounding)
         return ctx.make_mpc(v)
@@ -973,17 +692,10 @@
         accepted by :func:`mpmath.mpf.__format__`.
 
         """
-<<<<<<< HEAD
-
-        _, _, (prec, _) = s._ctxdata
-        ctx = s.context
-        return format_mpc(s._mpc_, format_spec, prec, ctx._pretty_repr_dps)
-_mpc = mpc
-=======
         ctx = self.context
         prec = ctx._prec_rounding[0]
         return format_mpc(self._mpc_, format_spec, prec, ctx._pretty_repr_dps)
->>>>>>> da49555d
+_mpc = mpc
 
 
 complex_types = (complex, _mpc)
@@ -993,26 +705,12 @@
     def __init__(ctx):
         ctx._prec_rounding = [sys.float_info.mant_dig, round_nearest]
         ctx._pretty_repr_dps = False
-<<<<<<< HEAD
-=======
-        ctx.mpf = type('mpf', (_mpf,), {})
-        ctx.mpf.context = ctx
-        ctx.mpc = type('mpc', (_mpc,), {})
-        ctx.mpc.context = ctx
-        ctx.constant = type('constant', (_constant,), {})
-        ctx.constant.context = ctx
->>>>>>> da49555d
 
     def mpf(ctx, v=fzero, **kwargs):
         return _mpf(v, context=ctx, **kwargs)
 
     def make_mpf(ctx, v):
-<<<<<<< HEAD
         a = _mpf(v, context=ctx)
-=======
-        a = ctx.mpf()
->>>>>>> da49555d
-        a._mpf_ = v
         return a
 
     def constant(ctx, func, name, docname='', **kwargs):
@@ -1022,12 +720,7 @@
         return _mpc(real, imag, context=ctx, **kwargs)
 
     def make_mpc(ctx, v):
-<<<<<<< HEAD
         a = _mpc(*v, context=ctx)
-=======
-        a = ctx.mpc()
->>>>>>> da49555d
-        a._mpc_ = v
         return a
 
     def default(ctx):
